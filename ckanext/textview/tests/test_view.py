--- conflicted
+++ resolved
@@ -16,14 +16,7 @@
 class TestTextView(object):
 
     def test_can_view(self):
-<<<<<<< HEAD
-        p = plugin.TextView()
-        url_same_domain = urljoin(
-            config.get('ckan.site_url', '//localhost:5000'),
-            '/resource.txt')
-=======
         url_same_domain = urljoin(config.get_value('ckan.site_url'), '/resource.txt')
->>>>>>> 10aa7c6f
         url_different_domain = 'http://some.com/resource.txt'
 
         data_dict = {'resource': {'format': 'jsonp',
