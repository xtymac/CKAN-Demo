--- conflicted
+++ resolved
@@ -5,443 +5,4 @@
     "The ckan.new_authz module will be removed in a future release.",
     FutureWarning)
 
-<<<<<<< HEAD
-import ckan.plugins as p
-import ckan.model as model
-from ckan.common import OrderedDict, _, c
-
-import ckan.lib.maintain as maintain
-
-log = getLogger(__name__)
-
-
-class AuthFunctions:
-    ''' This is a private cache used by get_auth_function() and should never be
-    accessed directly we will create an instance of it and then remove it.'''
-    _functions = {}
-
-    def clear(self):
-        ''' clear any stored auth functions. '''
-        self._functions.clear()
-
-    def keys(self):
-        ''' Return a list of known auth functions.'''
-        if not self._functions:
-            self._build()
-        return self._functions.keys()
-
-    def get(self, function):
-        ''' Return the requested auth function. '''
-        if not self._functions:
-            self._build()
-        return self._functions.get(function)
-
-    def _build(self):
-        ''' Gather the auth functions.
-
-        First get the default ones in the ckan/logic/auth directory Rather than
-        writing them out in full will use __import__ to load anything from
-        ckan.auth that looks like it might be an authorisation function'''
-
-        module_root = 'ckan.logic.auth'
-
-        for auth_module_name in ['get', 'create', 'update', 'delete', 'patch']:
-            module_path = '%s.%s' % (module_root, auth_module_name,)
-            try:
-                module = __import__(module_path)
-            except ImportError:
-                log.debug('No auth module for action "%s"' % auth_module_name)
-                continue
-
-            for part in module_path.split('.')[1:]:
-                module = getattr(module, part)
-
-            for key, v in module.__dict__.items():
-                if not key.startswith('_'):
-                    # Whitelist all auth functions defined in
-                    # logic/auth/get.py as not requiring an authorized user,
-                    # as well as ensuring that the rest do. In both cases, do
-                    # nothing if a decorator has already been used to define
-                    # the behaviour
-                    if not hasattr(v, 'auth_allow_anonymous_access'):
-                        if auth_module_name == 'get':
-                            v.auth_allow_anonymous_access = True
-                        else:
-                            v.auth_allow_anonymous_access = False
-                    self._functions[key] = v
-
-        # Then overwrite them with any specific ones in the plugins:
-        resolved_auth_function_plugins = {}
-        fetched_auth_functions = {}
-        for plugin in p.PluginImplementations(p.IAuthFunctions):
-            for name, auth_function in plugin.get_auth_functions().items():
-                if name in resolved_auth_function_plugins:
-                    raise Exception(
-                        'The auth function %r is already implemented in %r' % (
-                            name,
-                            resolved_auth_function_plugins[name]
-                        )
-                    )
-                log.debug('Auth function {0} from plugin {1} was inserted'.format(name, plugin.name))
-                resolved_auth_function_plugins[name] = plugin.name
-                fetched_auth_functions[name] = auth_function
-        # Use the updated ones in preference to the originals.
-        self._functions.update(fetched_auth_functions)
-
-_AuthFunctions = AuthFunctions()
-#remove the class
-del AuthFunctions
-
-
-def clear_auth_functions_cache():
-    _AuthFunctions.clear()
-
-
-def auth_functions_list():
-    '''Returns a list of the names of the auth functions available.  Currently
-    this is to allow the Auth Audit to know if an auth function is available
-    for a given action.'''
-    return _AuthFunctions.keys()
-
-
-def is_sysadmin(username):
-    ''' Returns True is username is a sysadmin '''
-    user = _get_user(username)
-    return user and user.sysadmin
-
-
-def _get_user(username):
-    ''' Try to get the user from c, if possible, and fallback to using the DB '''
-    if not username:
-        return None
-    # See if we can get the user without touching the DB
-    try:
-        if c.userobj and c.userobj.name == username:
-            return c.userobj
-    except TypeError:
-        # c is not available
-        pass
-    # Get user from the DB
-    return model.User.get(username)
-
-
-def get_group_or_org_admin_ids(group_id):
-    if not group_id:
-        return []
-    group_id = model.Group.get(group_id).id
-    q = model.Session.query(model.Member) \
-        .filter(model.Member.group_id == group_id) \
-        .filter(model.Member.table_name == 'user') \
-        .filter(model.Member.state == 'active') \
-        .filter(model.Member.capacity == 'admin')
-    return [a.table_id for a in q.all()]
-
-
-def is_authorized_boolean(action, context, data_dict=None):
-    ''' runs the auth function but just returns True if allowed else False
-    '''
-    outcome = is_authorized(action, context, data_dict=data_dict)
-    return outcome.get('success', False)
-
-
-def is_authorized(action, context, data_dict=None):
-    if context.get('ignore_auth'):
-        return {'success': True}
-
-    auth_function = _AuthFunctions.get(action)
-    if auth_function:
-        username = context.get('user')
-        user = _get_user(username)
-
-        if user:
-            # deleted users are always unauthorized
-            if user.is_deleted():
-                return {'success': False}
-            # sysadmins can do anything unless the auth_sysadmins_check
-            # decorator was used in which case they are treated like all other
-            # users.
-            elif user.sysadmin:
-                if not getattr(auth_function, 'auth_sysadmins_check', False):
-                    return {'success': True}
-
-        # If the auth function is flagged as not allowing anonymous access,
-        # and an existing user object is not provided in the context, deny
-        # access straight away
-        if not getattr(auth_function, 'auth_allow_anonymous_access', False) \
-           and not context.get('auth_user_obj'):
-            return {'success': False,
-                    'msg': '{0} requires an authenticated user'
-                            .format(auth_function)
-                   }
-
-        return auth_function(context, data_dict)
-    else:
-        raise ValueError(_('Authorization function not found: %s' % action))
-
-
-# these are the permissions that roles have
-ROLE_PERMISSIONS = OrderedDict([
-    ('admin', ['admin']),
-    ('editor', ['read', 'delete_dataset', 'create_dataset', 'update_dataset', 'manage_group']),
-    ('member', ['read', 'manage_group']),
-])
-
-
-def _trans_role_admin():
-    return _('Admin')
-
-
-def _trans_role_editor():
-    return _('Editor')
-
-
-def _trans_role_member():
-    return _('Member')
-
-
-def trans_role(role):
-    module = sys.modules[__name__]
-    return getattr(module, '_trans_role_%s' % role)()
-
-
-def roles_list():
-    ''' returns list of roles for forms '''
-    roles = []
-    for role in ROLE_PERMISSIONS:
-        roles.append(dict(text=trans_role(role), value=role))
-    return roles
-
-
-def roles_trans():
-    ''' return dict of roles with translation '''
-    roles = {}
-    for role in ROLE_PERMISSIONS:
-        roles[role] = trans_role(role)
-    return roles
-
-
-def get_roles_with_permission(permission):
-    ''' returns the roles with the permission requested '''
-    roles = []
-    for role in ROLE_PERMISSIONS:
-        permissions = ROLE_PERMISSIONS[role]
-        if permission in permissions or 'admin' in permissions:
-            roles.append(role)
-    return roles
-
-
-def has_user_permission_for_group_or_org(group_id, user_name, permission):
-    ''' Check if the user has the given permissions for the group, allowing for
-    sysadmin rights and permission cascading down a group hierarchy.
-
-    '''
-    if not group_id:
-        return False
-    group = model.Group.get(group_id)
-    if not group:
-        return False
-    group_id = group.id
-
-    # Sys admins can do anything
-    if is_sysadmin(user_name):
-        return True
-
-    user_id = get_user_id_for_username(user_name, allow_none=True)
-    if not user_id:
-        return False
-    if _has_user_permission_for_groups(user_id, permission, [group_id]):
-        return True
-    # Handle when permissions cascade. Check the user's roles on groups higher
-    # in the group hierarchy for permission.
-    for capacity in check_config_permission('roles_that_cascade_to_sub_groups'):
-        parent_groups = group.get_parent_group_hierarchy(type=group.type)
-        group_ids = [group_.id for group_ in parent_groups]
-        if _has_user_permission_for_groups(user_id, permission, group_ids,
-                                           capacity=capacity):
-            return True
-    return False
-
-
-def _has_user_permission_for_groups(user_id, permission, group_ids,
-                                    capacity=None):
-    ''' Check if the user has the given permissions for the particular
-    group (ignoring permissions cascading in a group hierarchy).
-    Can also be filtered by a particular capacity.
-    '''
-    if not group_ids:
-        return False
-    # get any roles the user has for the group
-    q = model.Session.query(model.Member) \
-        .filter(model.Member.group_id.in_(group_ids)) \
-        .filter(model.Member.table_name == 'user') \
-        .filter(model.Member.state == 'active') \
-        .filter(model.Member.table_id == user_id)
-    if capacity:
-        q = q.filter(model.Member.capacity == capacity)
-    # see if any role has the required permission
-    # admin permission allows anything for the group
-    for row in q.all():
-        perms = ROLE_PERMISSIONS.get(row.capacity, [])
-        if 'admin' in perms or permission in perms:
-            return True
-    return False
-
-
-def users_role_for_group_or_org(group_id, user_name):
-    ''' Returns the user's role for the group. (Ignores privileges that cascade
-    in a group hierarchy.)
-
-    '''
-    if not group_id:
-        return None
-    group_id = model.Group.get(group_id).id
-
-    user_id = get_user_id_for_username(user_name, allow_none=True)
-    if not user_id:
-        return None
-    # get any roles the user has for the group
-    q = model.Session.query(model.Member) \
-        .filter(model.Member.group_id == group_id) \
-        .filter(model.Member.table_name == 'user') \
-        .filter(model.Member.state == 'active') \
-        .filter(model.Member.table_id == user_id)
-    # return the first role we find
-    for row in q.all():
-        return row.capacity
-    return None
-
-
-def has_user_permission_for_some_org(user_name, permission):
-    ''' Check if the user has the given permission for any organization. '''
-    user_id = get_user_id_for_username(user_name, allow_none=True)
-    if not user_id:
-        return False
-    roles = get_roles_with_permission(permission)
-
-    if not roles:
-        return False
-    # get any groups the user has with the needed role
-    q = model.Session.query(model.Member) \
-        .filter(model.Member.table_name == 'user') \
-        .filter(model.Member.state == 'active') \
-        .filter(model.Member.capacity.in_(roles)) \
-        .filter(model.Member.table_id == user_id)
-    group_ids = []
-    for row in q.all():
-        group_ids.append(row.group_id)
-    # if not in any groups has no permissions
-    if not group_ids:
-        return False
-
-    # see if any of the groups are orgs
-    q = model.Session.query(model.Group) \
-        .filter(model.Group.is_organization == True) \
-        .filter(model.Group.state == 'active') \
-        .filter(model.Group.id.in_(group_ids))
-
-    return bool(q.count())
-
-
-def get_user_id_for_username(user_name, allow_none=False):
-    ''' Helper function to get user id '''
-    # first check if we have the user object already and get from there
-    try:
-        if c.userobj and c.userobj.name == user_name:
-            return c.userobj.id
-    except TypeError:
-        # c is not available
-        pass
-    user = model.User.get(user_name)
-    if user:
-        return user.id
-    if allow_none:
-        return None
-    raise Exception('Not logged in user')
-
-
-CONFIG_PERMISSIONS_DEFAULTS = {
-    # permission and default
-    # these are prefixed with ckan.auth. in config to override
-    'anon_create_dataset': False,
-    'create_dataset_if_not_in_organization': True,
-    'create_unowned_dataset': True,
-    'user_create_groups': True,
-    'user_create_organizations': True,
-    'user_delete_groups': True,
-    'user_delete_organizations': True,
-    'create_user_via_api': False,
-    'create_user_via_web': True,
-    'roles_that_cascade_to_sub_groups': 'admin',
-}
-
-
-def check_config_permission(permission):
-    '''Returns the configuration value for the provided permission
-
-    Permission is a string indentifying the auth permission (eg
-    `anon_create_dataset`), optionally prefixed with `ckan.auth.`.
-
-    The possible values for `permission` are the keys of
-    CONFIG_PERMISSIONS_DEFAULTS. These can be overriden in the config file
-    by prefixing them with `ckan.auth.`.
-
-    Returns the permission value, generally True or False, except on
-    `roles_that_cascade_to_sub_groups` which is a list of strings.
-
-    '''
-
-    key = permission.replace('ckan.auth.', '')
-
-    if key not in CONFIG_PERMISSIONS_DEFAULTS:
-        return False
-
-    default_value = CONFIG_PERMISSIONS_DEFAULTS.get(key)
-
-    config_key = 'ckan.auth.' + key
-
-    value = config.get(config_key, default_value)
-
-    if key == 'roles_that_cascade_to_sub_groups':
-        # This permission is set as a list of strings (space separated)
-        value = value.split() if value else []
-    else:
-        value = asbool(value)
-
-    return value
-
-
-@maintain.deprecated('Use auth_is_loggedin_user instead')
-def auth_is_registered_user():
-    '''
-    This function is deprecated, please use the auth_is_loggedin_user instead
-    '''
-    return auth_is_loggedin_user()
-
-def auth_is_loggedin_user():
-    ''' Do we have a logged in user '''
-    try:
-        context_user = c.user
-    except TypeError:
-        context_user = None
-    return bool(context_user)
-
-def auth_is_anon_user(context):
-    ''' Is this an anonymous user?
-        eg Not logged in if a web request and not user defined in context
-        if logic functions called directly
-
-        See ckan/lib/base.py:232 for pylons context object logic
-    '''
-    context_user = context.get('user')
-    # FIXME: our current pattern is to set context['user'] to
-    # the IP address in our controller code. Detect and
-    # ignore that case for now. Stop putting the IP address
-    # in context['user'] in a future ckan version.
-    if context_user and '.' in context_user:
-        context_user = None
-    is_anon_user = not bool(context_user)
-
-    return is_anon_user
-=======
-from ckan.authz import *
->>>>>>> 066c450b
+from ckan.authz import *