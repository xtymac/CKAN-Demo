--- conflicted
+++ resolved
@@ -46,7 +46,6 @@
         self.app = make_app(self.config)
 
 
-<<<<<<< HEAD
 def _get_commands_from_plugins(plugins):
     for plugin in plugins:
         for cmd in plugin.get_commands():
@@ -83,15 +82,6 @@
 
 
 def _init_ckan_config(ctx, param, value):
-    # Some commands don't require the config loaded
-    if (len(sys.argv) > 1 and not value
-            and sys.argv[1] in (u'generate', u'config-tool')) \
-            or u'--help' in sys.argv:
-        return
-
-    ctx.obj = CkanCommand(value)
-=======
-def _init_ckan_config(ctx, param, value):
     is_help = u'--help' in sys.argv
     no_config = len(sys.argv) > 1 and sys.argv[1] in (
         u'generate', u'config-tool')
@@ -106,7 +96,6 @@
             log.warn(u'Configuration not loaded: %s', e)
             raise click.Abort()
 
->>>>>>> b139d9ac
     if six.PY2:
         ctx.meta["flask_app"] = ctx.obj.app.apps["flask_app"]._wsgi_app
     else:
