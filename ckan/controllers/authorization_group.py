--- conflicted
+++ resolved
@@ -161,108 +161,8 @@
         if not c.authz_editable:
             abort(401, gettext('User %r not authorized to edit %s authorizations') % (c.user, id))
 
-<<<<<<< HEAD
-        #see package.py for comments
-        def get_userobjectroles():
-            authorization_group = self._get_authgroup_by_name_or_id(id)
-            uors = model.Session.query(model.AuthorizationGroupRole).join('authorization_group').filter_by(name=authorization_group.name).all()
-            return uors
-
-        def action_save_form(users_or_authz_groups):
-            # The permissions grid has been saved
-            # which is a grid of checkboxes named user$role
-            rpi = request.params.items()
-
-            # The grid passes us a list of the users/roles that were displayed
-            submitted = [ a for (a,b) in rpi if (b == u'submitted')]
-            # and also those which were checked
-            checked = [ a for (a,b) in rpi if (b == u'on')]
-
-            # from which we can deduce true/false for each user/role combination
-            # that was displayed in the form
-            table_dict={}
-            for a in submitted:
-                table_dict[a]=False
-            for a in checked:
-                table_dict[a]=True
-
-            # now we'll split up the user$role strings to make a dictionary from 
-            # (user,role) to True/False, which tells us what we need to do.
-            new_user_role_dict={}
-            for (ur,val) in table_dict.items():
-                u,r = ur.split('$')
-                new_user_role_dict[(u,r)] = val
-               
-            # we get the current user/role assignments 
-            # and make a dictionary of them
-            current_uors = get_userobjectroles()
-
-            if users_or_authz_groups=='users':
-                current_users_roles = [( uor.user.name, uor.role) for uor in current_uors if uor.user]
-            elif users_or_authz_groups=='authz_groups':
-                current_users_roles = [( uor.authorized_group.name, uor.role) for uor in current_uors if uor.authorized_group]        
-            else:
-                assert False, "shouldn't be here"
-
-            current_user_role_dict={}
-            for (u,r) in current_users_roles:
-                current_user_role_dict[(u,r)]=True
-
-            # and now we can loop through our dictionary of desired states
-            # checking whether a change needs to be made, and if so making it
-
-            # Here we check whether someone is already assigned a role, in order
-            # to avoid assigning it twice, or attempting to delete it when it
-            # doesn't exist. Otherwise problems can occur.
-            if users_or_authz_groups=='users':
-                for ((u,r), val) in new_user_role_dict.items():
-                    if val:
-                        if not ((u,r) in current_user_role_dict):
-                            model.add_user_to_role(model.User.by_name(u),r,authorization_group)
-                    else:
-                        if ((u,r) in current_user_role_dict):
-                            model.remove_user_from_role(model.User.by_name(u),r,authorization_group)
-            elif users_or_authz_groups=='authz_groups':
-                for ((u,r), val) in new_user_role_dict.items():
-                    if val:
-                        if not ((u,r) in current_user_role_dict):
-                            model.add_authorization_group_to_role(model.AuthorizationGroup.by_name(u),r,authorization_group)
-                    else:
-                        if ((u,r) in current_user_role_dict):
-                            model.remove_authorization_group_from_role(model.AuthorizationGroup.by_name(u),r,authorization_group)
-            else:
-                assert False, "shouldn't be here"
-
-            # finally commit the change to the database
-            model.repo.commit_and_remove()
-            h.flash_success("Changes Saved")
-
-
-
-        def action_add_form(users_or_authz_groups):
-            # The user is attempting to set new roles for a named user
-            new_user = request.params.get('new_user_name')
-            # this is the list of roles whose boxes were ticked
-            checked_roles = [ a for (a,b) in request.params.items() if (b == u'on')]
-            # this is the list of all the roles that were in the submitted form
-            submitted_roles = [ a for (a,b) in request.params.items() if (b == u'submitted')]
-
-            # from this we can make a dictionary of the desired states
-            # i.e. true for the ticked boxes, false for the unticked
-            desired_roles = {}
-            for r in submitted_roles:
-                desired_roles[r]=False
-            for r in checked_roles:
-                desired_roles[r]=True
-
-            # again, in order to avoid either creating a role twice or deleting one which is
-            # non-existent, we need to get the users' current roles (if any)
-  
-            current_uors = get_userobjectroles()
-=======
         current_uors = self._get_userobjectroles(id)
         self._handle_update_of_authz(current_uors, authorization_group)
->>>>>>> 4d6e899e
 
         # get the roles again as may have changed
         user_object_roles = self._get_userobjectroles(id)
@@ -270,9 +170,11 @@
         return render('authorization_group/authz.html')
 
 
-    def _get_userobjectroles(self, authzgroup_id):
-        authorization_group = model.AuthorizationGroup.by_name(authzgroup_id)
-        uors = model.Session.query(model.AuthorizationGroupRole).join('authorization_group').filter_by(name=authorization_group.name).all()
+    def _get_userobjectroles(self, authzgroup_name_or_id):
+        authorization_group = model.AuthorizationGroup.by_name(authzgroup_name_or_id)  or\
+               model.Session.query(model.AuthorizationGroup).get(authzgroup_name_or_id)
+        uors = model.Session.query(model.AuthorizationGroupRole).join('authorization_group').\
+               filter_by(id=authorization_group.id).all()
         return uors
 
 
