--- conflicted
+++ resolved
@@ -2,32 +2,25 @@
 import ckan.logic as logic
 import ckan.lib.base as base
 import ckan.lib.helpers as h
-<<<<<<< HEAD
 import ckan.lib.navl.dictization_functions as df
 
 import pylons.i18n as i18n
 
-c = base.c
 _ = i18n._
-=======
 import urllib
 
 c = base.c
 _get_action=logic.get_action
->>>>>>> 9acc9ea2
 
 
 class RelatedController(base.BaseController):
 
-<<<<<<< HEAD
     def new(self, id):
         return self._edit_or_new(id, None, False)
 
     def edit(self, id, related_id):
         return self._edit_or_new(id, related_id, True)
 
-    def list(self, id):
-=======
     def dashboard(self):
         """ List all related items regardless of dataset """
         context = {'model': model, 'session': model.Session,
@@ -48,7 +41,6 @@
 
         # Update ordering in the context
         query = logic.get_action('related_list')(context,data_dict)
->>>>>>> 9acc9ea2
 
         def search_url(params):
             url = h.url_for(controller='related', action='dashboard')
@@ -123,7 +115,6 @@
             base.abort(401, base._('Unauthorized to read package %s') % id)
 
         c.action = 'related'
-<<<<<<< HEAD
         return base.render("package/related_list.html")
 
     def _edit_or_new(self, id, related_id, is_edit):
@@ -235,10 +226,4 @@
             base.abort(401, _('Unauthorized to delete related item %s') % '')
         except logic.NotFound:
             base.abort(404, _('Related item not found'))
-        return base.render('related/confirm_delete.html')
-=======
-        c.related_count = c.pkg.related_count
-        c.num_followers = _get_action('dataset_follower_count')(context,
-                {'id':c.pkg.id})
-        return base.render( "related/related_list.html")
->>>>>>> 9acc9ea2
+        return base.render('related/confirm_delete.html')