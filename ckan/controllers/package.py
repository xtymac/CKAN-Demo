--- conflicted
+++ resolved
@@ -362,29 +362,7 @@
         data_dict = {'id': id, 'include_tracking': True}
         activity_id = request.params.get('activity_id')
 
-<<<<<<< HEAD
         # get the package dict
-=======
-        # interpret @<revision_id> or @<date> suffix
-        split = id.split('@')
-        if len(split) == 2:
-            data_dict['id'], revision_ref = split
-            if model.is_id(revision_ref):
-                context['revision_id'] = revision_ref
-            else:
-                try:
-                    date = h.date_str_to_datetime(revision_ref)
-                    context['revision_date'] = date
-                except TypeError as e:
-                    abort(400, _('Invalid revision format: %r') % e.args)
-                except ValueError as e:
-                    abort(400, _('Invalid revision format: %r') % e.args)
-        elif len(split) > 2:
-            abort(400, _('Invalid revision format: %r') %
-                  'Too many "@" symbols')
-
-        # check if package exists
->>>>>>> 220831dc
         try:
             c.pkg_dict = get_action('package_show')(context, data_dict)
             c.pkg = context['package']
@@ -459,91 +437,7 @@
         assert False, "We should never get here"
 
     def history(self, id):
-<<<<<<< HEAD
         h.redirect_to(controller='package', action='activities', id=id)
-=======
-
-        if 'diff' in request.params or 'selected1' in request.params:
-            try:
-                params = {'id': request.params.getone('pkg_name'),
-                          'diff': request.params.getone('selected1'),
-                          'oldid': request.params.getone('selected2'),
-                          }
-            except KeyError:
-                if 'pkg_name' in dict(request.params):
-                    id = request.params.getone('pkg_name')
-                c.error = \
-                    _('Select two revisions before doing the comparison.')
-            else:
-                params['diff_entity'] = 'package'
-                h.redirect_to(controller='revision', action='diff', **params)
-
-        context = {'model': model, 'session': model.Session,
-                   'user': c.user, 'auth_user_obj': c.userobj,
-                   'for_view': True}
-        data_dict = {'id': id}
-        try:
-            c.pkg_dict = get_action('package_show')(context, data_dict)
-            c.pkg_revisions = get_action('package_revision_list')(context,
-                                                                  data_dict)
-            # TODO: remove
-            # Still necessary for the authz check in group/layout.html
-            c.pkg = context['package']
-
-        except NotAuthorized:
-            abort(403, _('Unauthorized to read package %s') % '')
-        except NotFound:
-            abort(404, _('Dataset not found'))
-
-        format = request.params.get('format', '')
-        if format == 'atom':
-            # Generate and return Atom 1.0 document.
-            from webhelpers.feedgenerator import Atom1Feed
-            feed = Atom1Feed(
-                title=_(u'CKAN Dataset Revision History'),
-                link=h.url_for(controller='revision', action='read',
-                               id=c.pkg_dict['name']),
-                description=_(u'Recent changes to CKAN Dataset: ') +
-                (c.pkg_dict['title'] or ''),
-                language=text_type(i18n.get_lang()),
-            )
-            for revision_dict in c.pkg_revisions:
-                revision_date = h.date_str_to_datetime(
-                    revision_dict['timestamp'])
-                try:
-                    dayHorizon = int(request.params.get('days'))
-                except:
-                    dayHorizon = 30
-                dayAge = (datetime.datetime.now() - revision_date).days
-                if dayAge >= dayHorizon:
-                    break
-                if revision_dict['message']:
-                    item_title = u'%s' % revision_dict['message'].\
-                        split('\n')[0]
-                else:
-                    item_title = u'%s' % revision_dict['id']
-                item_link = h.url_for(controller='revision', action='read',
-                                      id=revision_dict['id'])
-                item_description = _('Log message: ')
-                item_description += '%s' % (revision_dict['message'] or '')
-                item_author_name = revision_dict['author']
-                item_pubdate = revision_date
-                feed.add_item(
-                    title=item_title,
-                    link=item_link,
-                    description=item_description,
-                    author_name=item_author_name,
-                    pubdate=item_pubdate,
-                )
-            response.headers['Content-Type'] = 'application/atom+xml'
-            return feed.writeString('utf-8')
-
-        package_type = c.pkg_dict['type'] or 'dataset'
-
-        return render(
-            self._history_template(c.pkg_dict.get('type', package_type)),
-            extra_vars={'dataset_type': package_type})
->>>>>>> 220831dc
 
     def new(self, data=None, errors=None, error_summary=None):
         if data and 'type' in data:
