--- conflicted
+++ resolved
@@ -57,7 +57,6 @@
         etag_cache(cache_key)
 
         try:
-<<<<<<< HEAD
             # package search
             context = {'model': model, 'session': model.Session,
                        'user': c.user or c.author}
@@ -74,14 +73,6 @@
             # group search
             data_dict = {'order_by': 'packages', 'all_fields': 1}
             c.groups = get_action('group_list')(context, data_dict)
-=======
-            query = query_for(model.Package)
-            query.run({'q': '*:*', 'facet.field': g.facets})
-            c.package_count = query.count
-            c.facets = query.facets # used by the 'tag cloud' recipe
-            q = model.Session.query(model.Group).filter_by(state='active')
-            c.groups = sorted(q.all(), key=lambda g: len(g.packages), reverse=True)[:6]
->>>>>>> 4f0142cd
         except SearchError, se:
             c.package_count = 0
             c.groups = []
