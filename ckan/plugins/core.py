'''
Provides plugin services to the CKAN
'''
from __future__ import annotations

import logging
from contextlib import contextmanager
from typing import Generic, Iterator, TypeVar
from typing_extensions import TypeGuard
from pkg_resources import iter_entry_points


from ckan.common import config, aslist
from ckan.types import SignalMapping

from . import interfaces
from .base import (
    Interface, Plugin,
    SingletonPlugin, PluginNotFoundException,
    implements,
)


__all__ = [
    'PluginImplementations', 'implements',
    'PluginNotFoundException', 'Plugin', 'SingletonPlugin',
    'load', 'load_all', 'unload', 'unload_all',
    'get_plugin', 'plugins_update',
    'use_plugin', 'plugin_loaded',
    'unload_non_system_plugins',
]

TInterface = TypeVar('TInterface', bound="Interface")

log = logging.getLogger(__name__)

# Entry point group.
PLUGINS_ENTRY_POINT_GROUP = 'ckan.plugins'

# Entry point group for system plugins (those that are part of core ckan and
# do not need to be explicitly enabled by the user)
SYSTEM_PLUGINS_ENTRY_POINT_GROUP = 'ckan.system_plugins'

# Entry point for test plugins.
TEST_PLUGINS_ENTRY_POINT_GROUP = 'ckan.test_plugins'

GROUPS = [
    PLUGINS_ENTRY_POINT_GROUP,
    SYSTEM_PLUGINS_ENTRY_POINT_GROUP,
    TEST_PLUGINS_ENTRY_POINT_GROUP,
]
# These lists are used to ensure that the correct extensions are enabled.
_PLUGINS: list[str] = []

# To aid retrieving extensions by name
_PLUGINS_SERVICE: dict[str, Plugin] = {}


def implemented_by(
        service: Plugin,
        interface: type[TInterface]
) -> TypeGuard[TInterface]:
    return interface.provided_by(service)


@contextmanager
def use_plugin(
    *plugins: str
) -> Iterator[Plugin | list[Plugin]]:
    '''Load plugin(s) for testing purposes

    e.g.
    ```
    import ckan.plugins as p
    with p.use_plugin('my_plugin') as my_plugin:
        # run tests with plugin loaded
    ```
    '''

    p = load(*plugins)
    try:
        yield p
    finally:
        unload(*plugins)


class PluginImplementations(Generic[TInterface]):
    def __init__(self, interface: type[TInterface]):
        self.interface = interface

    def extensions(self):
        return [
            p for p in _PLUGINS_SERVICE.values()
            if self.interface.implemented_by(type(p))
        ]

    def __iter__(self) -> Iterator[TInterface]:
        plugin_lookup = {pf.name: pf for pf in self.extensions()}
        plugins = config.get("ckan.plugins", [])
        if isinstance(plugins, str):
            # this happens when core declarations loaded and validated
            plugins = plugins.split()

        plugins_in_config = plugins + find_system_plugins()

        ordered_plugins = []
        for pc in plugins_in_config:
            if pc in plugin_lookup:
                ordered_plugins.append(plugin_lookup[pc])
                plugin_lookup.pop(pc)

        if plugin_lookup:
            # Any oustanding plugin not in the ini file (ie system ones),
            # add to the end of the iterator
            ordered_plugins.extend(plugin_lookup.values())

        if self.interface._reverse_iteration_order:
            ordered_plugins = list(reversed(ordered_plugins))

        return iter(ordered_plugins)


def get_plugin(plugin: str) -> Plugin | None:
    ''' Get an instance of a active plugin by name.  This is helpful for
    testing. '''
    if plugin in _PLUGINS_SERVICE:
        return _PLUGINS_SERVICE[plugin]
    return None


def plugins_update() -> None:
    ''' This is run when plugins have been loaded or unloaded and allows us
    to run any specific code to ensure that the new plugin setting are
    correctly setup '''
    import ckan.config.environment as environment
    environment.update_config()


def load_all() -> None:
    '''
    Load all plugins listed in the 'ckan.plugins' config directive.
    '''
    # Clear any loaded plugins
    unload_all()

<<<<<<< HEAD
    plugins = aslist(config.get('ckan.plugins')) + find_system_plugins()
=======
    plugins = config['ckan.plugins'] + find_system_plugins()
>>>>>>> 15f32e57

    load(*plugins)


def load(
        *plugins: str
) -> Plugin | list[Plugin]:
    '''
    Load named plugin(s).
    '''
    output = []

    observers = PluginImplementations(interfaces.IPluginObserver)
    for plugin in plugins:
        if plugin in _PLUGINS:
            raise Exception('Plugin `%s` already loaded' % plugin)

        service = _get_service(plugin)
        for observer_plugin in observers:
            observer_plugin.before_load(service)

        _PLUGINS_SERVICE[plugin] = service

        for observer_plugin in observers:
            observer_plugin.after_load(service)

        _PLUGINS.append(plugin)

        if implemented_by(service, interfaces.ISignal):
            _connect_signals(service.get_signal_subscriptions())
        output.append(service)

    if plugins:
        plugins_update()

    # Return extension instance if only one was loaded.  If more that one
    # has been requested then a list of instances is returned in the order
    # they were asked for.
    if len(output) == 1:
        return output[0]
    return output


def unload_all() -> None:
    '''
    Unload (deactivate) all loaded plugins in the reverse order that they
    were loaded.
    '''
    unload(*reversed(_PLUGINS))


def unload(*plugins: str) -> None:
    '''
    Unload named plugin(s).
    '''
    observers = PluginImplementations(interfaces.IPluginObserver)

    for plugin in plugins:
        if plugin in _PLUGINS:
            _PLUGINS.remove(plugin)
        else:
            raise Exception('Cannot unload plugin `%s`' % plugin)
        service = _get_service(plugin)

        if plugin in _PLUGINS_SERVICE:
            del _PLUGINS_SERVICE[plugin]

        for observer_plugin in observers:
            observer_plugin.before_unload(service)

        for observer_plugin in observers:
            observer_plugin.after_unload(service)

<<<<<<< HEAD
    if plugins:
        plugins_update()
=======
        if implemented_by(service, interfaces.ISignal):
            _disconnect_signals(service.get_signal_subscriptions())

    plugins_update()
>>>>>>> 15f32e57


def plugin_loaded(name: str) -> bool:
    '''
    See if a particular plugin is loaded.
    '''
    if name in _PLUGINS:
        return True
    return False


def find_system_plugins() -> list[str]:
    '''
    Return all plugins in the ckan.system_plugins entry point group.

    These are essential for operation and therefore cannot be
    enabled/disabled through the configuration file.
    '''

    eps = []
    for ep in iter_entry_points(group=SYSTEM_PLUGINS_ENTRY_POINT_GROUP):
        ep.load()
        eps.append(ep.name)
    return eps


def unload_non_system_plugins():
    """Unload all plugins except for system plugins.

    System plugins must remain available because they provide essential CKAN
    functionality.

    At the moment we have only one system plugin - synchronous_search - which
    automatically sends all datasets to Solr after modifications. Without it
    you have to indexed datasets manually after any `package_*` action.

    """
    system_plugins = find_system_plugins()
    plugins_to_unload = [
        p for p in reversed(_PLUGINS)
        if p not in system_plugins
    ]
    unload(*plugins_to_unload)


def _get_service(plugin_name: str) -> Plugin:
    """Return a plugin instance using its entry point name.

    Example:
    >>> plugin = _get_service("activity")
    >>> assert isinstance(plugin, ActivityPlugin)
    """
    for group in GROUPS:
        iterator = iter_entry_points(
            group=group,
            name=plugin_name
        )
        plugin = next(iterator, None)
        if plugin:
            return plugin.load()(name=plugin_name)
    raise PluginNotFoundException(plugin_name)


def _connect_signals(mapping: SignalMapping):
    for signal, listeners in mapping.items():
        for options in listeners:
            if not isinstance(options, dict):
                options = {'receiver': options}
            signal.connect(**options)


def _disconnect_signals(mapping: SignalMapping):
    for signal, listeners in mapping.items():
        for options in listeners:
            if isinstance(options, dict):
                options.pop('weak', None)
            else:
                options = {'receiver': options}
            signal.disconnect(**options)<|MERGE_RESOLUTION|>--- conflicted
+++ resolved
@@ -143,11 +143,7 @@
     # Clear any loaded plugins
     unload_all()
 
-<<<<<<< HEAD
     plugins = aslist(config.get('ckan.plugins')) + find_system_plugins()
-=======
-    plugins = config['ckan.plugins'] + find_system_plugins()
->>>>>>> 15f32e57
 
     load(*plugins)
 
@@ -221,16 +217,11 @@
         for observer_plugin in observers:
             observer_plugin.after_unload(service)
 
-<<<<<<< HEAD
+        if implemented_by(service, interfaces.ISignal):
+            _disconnect_signals(service.get_signal_subscriptions())
+            
     if plugins:
         plugins_update()
-=======
-        if implemented_by(service, interfaces.ISignal):
-            _disconnect_signals(service.get_signal_subscriptions())
-
-    plugins_update()
->>>>>>> 15f32e57
-
 
 def plugin_loaded(name: str) -> bool:
     '''
