# encoding: utf-8

u'''A collection of interfaces that CKAN plugins can implement to customize and
extend CKAN.

'''
__all__ = [
<<<<<<< HEAD
    'Interface',
    'IRoutes',
    'IMapper', 'ISession',
    'IMiddleware',
    'IAuthFunctions',
    'IDomainObjectModification', 'IGroupController',
    'IOrganizationController',
    'IPackageController', 'IPluginObserver',
    'IConfigurable', 'IConfigurer',
    'IActions', 'IResourceUrlChange', 'IDatasetForm',
    'IValidators',
    'IResourcePreview',
    'IResourceView',
    'IResourceController',
    'IGroupForm',
    'ITagController',
    'ITemplateHelpers',
    'IFacets',
    'IAuthenticator',
    'ITranslation',
    'IUploader',
    'IBlueprint',
=======
    u'Interface',
    u'IRoutes',
    u'IMapper',
    u'ISession',
    u'IMiddleware',
    u'IAuthFunctions',
    u'IDomainObjectModification',
    u'IGroupController',
    u'IOrganizationController',
    u'IPackageController',
    u'IPluginObserver',
    u'IConfigurable',
    u'IConfigurer',
    u'IActions',
    u'IResourceUrlChange',
    u'IDatasetForm',
    u'IValidators',
    u'IResourcePreview',
    u'IResourceView',
    u'IResourceController',
    u'IGroupForm',
    u'ITagController',
    u'ITemplateHelpers',
    u'IFacets',
    u'IAuthenticator',
    u'ITranslation',
    u'IUploader',
    u'IPermissionLabels',
>>>>>>> a5408647
]

from inspect import isclass
from pyutilib.component.core import Interface as _pca_Interface


class Interface(_pca_Interface):

    @classmethod
    def provided_by(cls, instance):
        return cls.implemented_by(instance.__class__)

    @classmethod
    def implemented_by(cls, other):
        if not isclass(other):
            raise TypeError(u'Class expected', other)
        try:
            return cls in other._implements
        except AttributeError:
            return False


class IMiddleware(Interface):
    u'''Hook into Pylons middleware stack
    '''
    def make_middleware(self, app, config):
        u'''Return an app configured with this middleware
        '''
        return app

    def make_error_log_middleware(self, app, config):
        u'''Return an app configured with this error log middleware
        '''
        return app


class IRoutes(Interface):
    u'''
    Plugin into the setup of the routes map creation.

    '''
    def before_map(self, map):
        u'''
        Called before the routes map is generated. ``before_map`` is before any
        other mappings are created so can override all other mappings.

        :param map: Routes map object
        :returns: Modified version of the map object
        '''
        return map

    def after_map(self, map):
        u'''
        Called after routes map is set up. ``after_map`` can be used to
        add fall-back handlers.

        :param map: Routes map object
        :returns: Modified version of the map object
        '''
        return map


class IMapper(Interface):
    u'''
    A subset of the SQLAlchemy mapper extension hooks.
    See http://docs.sqlalchemy.org/en/rel_0_9/orm/deprecated.html#sqlalchemy.orm.interfaces.MapperExtension

    Example::

        >>> class MyPlugin(SingletonPlugin):
        ...
        ...     implements(IMapper)
        ...
        ...     def after_update(self, mapper, connection, instance):
        ...         log(u'Updated: %r', instance)
    '''

    def before_insert(self, mapper, connection, instance):
        u'''
        Receive an object instance before that instance is INSERTed into
        its table.
        '''

    def before_update(self, mapper, connection, instance):
        u'''
        Receive an object instance before that instance is UPDATEed.
        '''

    def before_delete(self, mapper, connection, instance):
        u'''
        Receive an object instance before that instance is PURGEd.
        (whereas usually in ckan 'delete' means to change the state property to
        deleted, so use before_update for that case.)
        '''

    def after_insert(self, mapper, connection, instance):
        u'''
        Receive an object instance after that instance is INSERTed.
        '''

    def after_update(self, mapper, connection, instance):
        u'''
        Receive an object instance after that instance is UPDATEed.
        '''

    def after_delete(self, mapper, connection, instance):
        u'''
        Receive an object instance after that instance is PURGEd.
        (whereas usually in ckan 'delete' means to change the state property to
        deleted, so use before_update for that case.)
        '''


class ISession(Interface):
    u'''
    A subset of the SQLAlchemy session extension hooks.
    '''

    def after_begin(self, session, transaction, connection):
        u'''
        Execute after a transaction is begun on a connection
        '''

    def before_flush(self, session, flush_context, instances):
        u'''
        Execute before flush process has started.
        '''

    def after_flush(self, session, flush_context):
        u'''
        Execute after flush has completed, but before commit has been called.
        '''

    def before_commit(self, session):
        u'''
        Execute right before commit is called.
        '''

    def after_commit(self, session):
        u'''
        Execute after a commit has occured.
        '''

    def after_rollback(self, session):
        u'''
        Execute after a rollback has occured.
        '''


class IDomainObjectModification(Interface):
    u'''
    Receives notification of new, changed and deleted datasets.
    '''

    def notify(self, entity, operation):
        u'''
        Send a notification on entity modification.

        :param entity: instance of module.Package.
        :param operation: 'new', 'changed' or 'deleted'.
        '''
        pass

    def notify_after_commit(self, entity, operation):
        u'''
        Send a notification after entity modification.

        :param entity: instance of module.Package.
        :param operation: 'new', 'changed' or 'deleted'.
        '''
        pass


class IResourceUrlChange(Interface):
    u'''
    Receives notification of changed urls.
    '''

    def notify(self, resource):
        u'''
        Give user a notify is resource url has changed.

        :param resource, instance of model.Resource
        '''
        pass


class IResourceView(Interface):
    u'''Add custom view renderings for different resource types.

    '''
    def info(self):
        u'''
        Returns a dictionary with configuration options for the view.

        The available keys are:

        :param name: name of the view type. This should match the name of the
            actual plugin (eg ``image_view`` or ``recline_view``).
        :param title: title of the view type, will be displayed on the
            frontend. This should be translatable (ie wrapped on
            ``toolkit._('Title')``).
        :param default_title: default title that will be used if the view is
            created automatically (optional, defaults to 'View').
        :param default_description: default description that will be used if
            the view is created automatically (optional, defaults to '').
        :param icon: icon for the view type. Should be one of the
            `Font Awesome`_ types without the `icon-` prefix eg. `compass`
            (optional, defaults to 'picture').
        :param always_available: the view type should be always available when
            creating new views regardless of the format of the resource
            (optional, defaults to False).
        :param iframed: the view template should be iframed before rendering.
            You generally want this option to be True unless the view styles
            and JavaScript don't clash with the main site theme (optional,
            defaults to True).
        :param preview_enabled: the preview button should appear on the edit
            view form. Some view types have their previews integrated with the
            form (optional, defaults to False).
        :param full_page_edit: the edit form should take the full page width
            of the page (optional, defaults to False).
        :param schema: schema to validate extra configuration fields for the
            view (optional). Schemas are defined as a dictionary, with the
            keys being the field name and the values a list of validator
            functions that will get applied to the field. For instance::

                {
                    'offset': [ignore_empty, natural_number_validator],
                    'limit': [ignore_empty, natural_number_validator],
                }

        Example configuration object::

            {'name': 'image_view',
             'title': toolkit._('Image'),
             'schema': {
                'image_url': [ignore_empty, unicode]
             },
             'icon': 'picture',
             'always_available': True,
             'iframed': False,
             }

        :returns: a dictionary with the view type configuration
        :rtype: dict

        .. _Font Awesome: http://fortawesome.github.io/Font-Awesome/3.2.1/icons
        '''
        return {u'name': self.__class__.__name__}

    def can_view(self, data_dict):
        u'''
        Returns whether the plugin can render a particular resource.

        The ``data_dict`` contains the following keys:

        :param resource: dict of the resource fields
        :param package: dict of the full parent dataset

        :returns: True if the plugin can render a particular resource, False
            otherwise
        :rtype: bool
        '''

    def setup_template_variables(self, context, data_dict):
        u'''
        Adds variables to be passed to the template being rendered.

        This should return a new dict instead of updating the input
        ``data_dict``.

        The ``data_dict`` contains the following keys:

        :param resource_view: dict of the resource view being rendered
        :param resource: dict of the parent resource fields
        :param package: dict of the full parent dataset

        :returns: a dictionary with the extra variables to pass
        :rtype: dict
        '''

    def view_template(self, context, data_dict):
        u'''
        Returns a string representing the location of the template to be
        rendered when the view is displayed

        The path will be relative to the template directory you registered
        using the :py:func:`~ckan.plugins.toolkit.add_template_directory`
        on the :py:class:`~ckan.plugins.interfaces.IConfigurer.update_config`
        method, for instance ``views/my_view.html``.

        :param resource_view: dict of the resource view being rendered
        :param resource: dict of the parent resource fields
        :param package: dict of the full parent dataset

        :returns: the location of the view template.
        :rtype: string
        '''

    def form_template(self, context, data_dict):
        u'''
        Returns a string representing the location of the template to be
        rendered when the edit view form is displayed

        The path will be relative to the template directory you registered
        using the :py:func:`~ckan.plugins.toolkit.add_template_directory`
        on the :py:class:`~ckan.plugins.interfaces.IConfigurer.update_config`
        method, for instance ``views/my_view_form.html``.

        :param resource_view: dict of the resource view being rendered
        :param resource: dict of the parent resource fields
        :param package: dict of the full parent dataset

        :returns: the location of the edit view form template.
        :rtype: string
        '''


class IResourcePreview(Interface):
    u'''

    .. warning:: This interface is deprecated, and is only kept for backwards
        compatibility with the old resource preview code. Please
        use :py:class:`~ckan.plugins.interfaces.IResourceView` for writing
        custom view plugins.

    '''

    def can_preview(self, data_dict):
        u'''Return info on whether the plugin can preview the resource.

        This can be done in two ways:

        1. The old way is to just return ``True`` or ``False``.

        2. The new way is to return a dict with  three keys:

           * ``can_preview`` (``boolean``)
             ``True`` if the extension can preview the resource.

           * ``fixable`` (``string``)
             A string explaining how preview for the resource could be enabled,
             for example if the ``resource_proxy`` plugin was enabled.

           * ``quality`` (``int``)
             How good the preview is: ``1`` (poor), ``2`` (average) or
             ``3`` (good). When multiple preview extensions can preview the
             same resource, this is used to determine which extension will
             be used.

        :param data_dict: the resource to be previewed and the dataset that it
          belongs to.
        :type data_dict: dictionary

        Make sure to check the ``on_same_domain`` value of the resource or the
        url if your preview requires the resource to be on the same domain
        because of the same-origin policy.  To find out how to preview
        resources that are on a different domain, read :ref:`resource-proxy`.

        '''

    def setup_template_variables(self, context, data_dict):
        u'''
        Add variables to c just prior to the template being rendered.
        The ``data_dict`` contains the resource and the package.

        Change the url to a proxied domain if necessary.
        '''

    def preview_template(self, context, data_dict):
        u'''
        Returns a string representing the location of the template to be
        rendered for the read page.
        The ``data_dict`` contains the resource and the package.
        '''

class ITagController(Interface):
    u'''
    Hook into the Tag controller. These will usually be called just before
    committing or returning the respective object, i.e. all validation,
    synchronization and authorization setup are complete.

    '''
    def before_view(self, tag_dict):
        u'''
        Extensions will recieve this before the tag gets displayed. The
        dictionary passed will be the one that gets sent to the template.

        '''
        return tag_dict


class IGroupController(Interface):
    u'''
    Hook into the Group controller. These will
    usually be called just before committing or returning the
    respective object, i.e. all validation, synchronization
    and authorization setup are complete.
    '''

    def read(self, entity):
        pass

    def create(self, entity):
        pass

    def edit(self, entity):
        pass

    def authz_add_role(self, object_role):
        pass

    def authz_remove_role(self, object_role):
        pass

    def delete(self, entity):
        pass

    def before_view(self, pkg_dict):
        u'''
             Extensions will recieve this before the group gets
             displayed. The dictionary passed will be the one that gets
             sent to the template.
        '''
        return pkg_dict


class IOrganizationController(Interface):
    u'''
    Hook into the Organization controller. These will
    usually be called just before committing or returning the
    respective object, i.e. all validation, synchronization
    and authorization setup are complete.
    '''

    def read(self, entity):
        pass

    def create(self, entity):
        pass

    def edit(self, entity):
        pass

    def authz_add_role(self, object_role):
        pass

    def authz_remove_role(self, object_role):
        pass

    def delete(self, entity):
        pass

    def before_view(self, pkg_dict):
        u'''
             Extensions will recieve this before the organization gets
             displayed. The dictionary passed will be the one that gets
             sent to the template.
        '''
        return pkg_dict


class IPackageController(Interface):
    u'''
    Hook into the package controller.
    (see IGroupController)
    '''

    def read(self, entity):
        pass

    def create(self, entity):
        pass

    def edit(self, entity):
        pass

    def authz_add_role(self, object_role):
        pass

    def authz_remove_role(self, object_role):
        pass

    def delete(self, entity):
        pass

    def after_create(self, context, pkg_dict):
        u'''
            Extensions will receive the validated data dict after the package
            has been created (Note that the create method will return a package
            domain object, which may not include all fields). Also the newly
            created package id will be added to the dict.
        '''
        pass

    def after_update(self, context, pkg_dict):
        u'''
            Extensions will receive the validated data dict after the package
            has been updated (Note that the edit method will return a package
            domain object, which may not include all fields).
        '''
        pass

    def after_delete(self, context, pkg_dict):
        u'''
            Extensions will receive the data dict (tipically containing
            just the package id) after the package has been deleted.
        '''
        pass

    def after_show(self, context, pkg_dict):
        u'''
            Extensions will receive the validated data dict after the package
            is ready for display (Note that the read method will return a
            package domain object, which may not include all fields).
        '''
        pass

    def before_search(self, search_params):
        u'''
            Extensions will receive a dictionary with the query parameters,
            and should return a modified (or not) version of it.

            search_params will include an `extras` dictionary with all values
            from fields starting with `ext_`, so extensions can receive user
            input from specific fields.

        '''
        return search_params

    def after_search(self, search_results, search_params):
        u'''
            Extensions will receive the search results, as well as the search
            parameters, and should return a modified (or not) object with the
            same structure:

                {'count': '', 'results': '', 'facets': ''}

            Note that count and facets may need to be adjusted if the extension
            changed the results for some reason.

            search_params will include an `extras` dictionary with all values
            from fields starting with `ext_`, so extensions can receive user
            input from specific fields.

        '''

        return search_results

    def before_index(self, pkg_dict):
        u'''
             Extensions will receive what will be given to the solr for
             indexing. This is essentially a flattened dict (except for
             multli-valued fields such as tags) of all the terms sent to
             the indexer. The extension can modify this by returning an
             altered version.
        '''
        return pkg_dict

    def before_view(self, pkg_dict):
        u'''
             Extensions will recieve this before the dataset gets
             displayed. The dictionary passed will be the one that gets
             sent to the template.
        '''
        return pkg_dict


class IResourceController(Interface):
    u'''
    Hook into the resource controller.
    '''

    def before_create(self, context, resource):
        u'''
        Extensions will receive this before a resource is created.

        :param context: The context object of the current request, this
            includes for example access to the ``model`` and the ``user``.
        :type context: dictionary
        :param resource: An object representing the resource to be added
            to the dataset (the one that is about to be created).
        :type resource: dictionary
        '''
        pass

    def after_create(self, context, resource):
        u'''
        Extensions will receive this after a resource is created.

        :param context: The context object of the current request, this
            includes for example access to the ``model`` and the ``user``.
        :type context: dictionary
        :param resource: An object representing the latest resource added
            to the dataset (the one that was just created). A key in the
            resource dictionary worth mentioning is ``url_type`` which is
            set to ``upload`` when the resource file is uploaded instead
            of linked.
        :type resource: dictionary
        '''
        pass

    def before_update(self, context, current, resource):
        u'''
        Extensions will receive this before a resource is updated.

        :param context: The context object of the current request, this
            includes for example access to the ``model`` and the ``user``.
        :type context: dictionary
        :param current: The current resource which is about to be updated
        :type current: dictionary
        :param resource: An object representing the updated resource which
            will replace the ``current`` one.
        :type resource: dictionary
        '''
        pass

    def after_update(self, context, resource):
        u'''
        Extensions will receive this after a resource is updated.

        :param context: The context object of the current request, this
            includes for example access to the ``model`` and the ``user``.
        :type context: dictionary
        :param resource: An object representing the updated resource in
            the dataset (the one that was just updated). As with
            ``after_create``, a noteworthy key in the resource dictionary
            ``url_type`` which is set to ``upload`` when the resource file
            is uploaded instead of linked.
        :type resource: dictionary
        '''
        pass

    def before_delete(self, context, resource, resources):
        u'''
        Extensions will receive this before a previously created resource is
        deleted.

        :param context: The context object of the current request, this
            includes for example access to the ``model`` and the ``user``.
        :type context: dictionary
        :param resource: An object representing the resource that is about
            to be deleted. This is a dictionary with one key: ``id`` which
            holds the id ``string`` of the resource that should be deleted.
        :type resource: dictionary
        :param resources: The list of resources from which the resource will
            be deleted (including the resource to be deleted if it existed
            in the package).
        :type resources: list
        '''
        pass

    def after_delete(self, context, resources):
        u'''
        Extensions will receive this after a previously created resource is
        deleted.

        :param context: The context object of the current request, this
            includes for example access to the ``model`` and the ``user``.
        :type context: dictionary
        :param resources: A list of objects representing the remaining
            resources after a resource has been removed.
        :type resource: list
        '''
        pass

    def before_show(self, resource_dict):
        u'''
        Extensions will receive the validated data dict before the resource
        is ready for display.

        Be aware that this method is not only called for UI display, but also
        in other methods like when a resource is deleted because showing a
        package is used to get access to the resources in a package.
        '''
        return resource_dict


class IPluginObserver(Interface):
    u'''
    Plugin to the plugin loading mechanism
    '''

    def before_load(self, plugin):
        u'''
        Called before a plugin is loaded
        This method is passed the plugin class.
        '''

    def after_load(self, service):
        u'''
        Called after a plugin has been loaded.
        This method is passed the instantiated service object.
        '''

    def before_unload(self, plugin):
        u'''
        Called before a plugin is loaded
        This method is passed the plugin class.
        '''

    def after_unload(self, service):
        u'''
        Called after a plugin has been unloaded.
        This method is passed the instantiated service object.
        '''


class IConfigurable(Interface):
    u'''
    Initialization hook for plugins.

    See also :py:class:`IConfigurer`.
    '''
    def configure(self, config):
        u'''
        Called during CKAN's initialization.

        This function allows plugins to initialize themselves during
        CKAN's initialization. It is called after most of the
        environment (e.g. the database) is already set up.

        Note that this function is not only called during the
        initialization of the main CKAN process but also during the
        execution of paster commands and background jobs, since these
        run in separate processes and are therefore initialized
        independently.

        :param config: dict-like configuration object
        :type config: :py:class:`ckan.common.CKANConfig`
        '''


class IConfigurer(Interface):
    u'''
    Configure CKAN environment via the ``config`` object

    See also :py:class:`IConfigurable`.
    '''

    def update_config(self, config):
        u'''
        Called by load_environment at earliest point when config is
        available to plugins. The config should be updated in place.

        :param config: ``config`` object
        '''

    def update_config_schema(self, schema):
        u'''
        Return a schema with the runtime-editable config options

        CKAN will use the returned schema to decide which configuration options
        can be edited during runtime (using
        :py:func:`ckan.logic.action.update.config_option_update`) and to
        validate them before storing them.

        Defaults to
        :py:func:`ckan.logic.schema.default_update_configuration_schema`, which
        will be passed to all extensions implementing this method, which can
        add or remove runtime-editable config options to it.

        :param schema: a dictionary mapping runtime-editable configuration
          option keys to lists
          of validator and converter functions to be applied to those keys
        :type schema: dictionary

        :returns: a dictionary mapping runtime-editable configuration option
          keys to lists of
          validator and converter functions to be applied to those keys
        :rtype: dictionary
        '''
        return schema


class IActions(Interface):
    u'''
    Allow adding of actions to the logic layer.
    '''
    def get_actions(self):
        u'''
        Should return a dict, the keys being the name of the logic
        function and the values being the functions themselves.

        By decorating a function with the `ckan.logic.side_effect_free`
        decorator, the associated action will be made available by a GET
        request (as well as the usual POST request) through the action API.
        '''


class IValidators(Interface):
    u'''
    Add extra validators to be returned by
    :py:func:`ckan.plugins.toolkit.get_validator`.
    '''
    def get_validators(self):
        u'''Return the validator functions provided by this plugin.

        Return a dictionary mapping validator names (strings) to
        validator functions. For example::

            {'valid_shoe_size': shoe_size_validator,
             'valid_hair_color': hair_color_validator}

        These validator functions would then be available when a
        plugin calls :py:func:`ckan.plugins.toolkit.get_validator`.
        '''


class IAuthFunctions(Interface):
    u'''Override CKAN's authorization functions, or add new auth functions.'''

    def get_auth_functions(self):
        u'''Return the authorization functions provided by this plugin.

        Return a dictionary mapping authorization function names (strings) to
        functions. For example::

            {'user_create': my_custom_user_create_function,
             'group_create': my_custom_group_create}

        When a user tries to carry out an action via the CKAN API or web
        interface and CKAN or a CKAN plugin calls
        ``check_access('some_action')`` as a result, an authorization function
        named ``'some_action'`` will be searched for in the authorization
        functions registered by plugins and in CKAN's core authorization
        functions (found in ``ckan/logic/auth/``).

        For example when a user tries to create a package, a
        ``'package_create'`` authorization function is searched for.

        If an extension registers an authorization function with the same name
        as one of CKAN's default authorization functions (as with
        ``'user_create'`` and ``'group_create'`` above), the extension's
        function will override the default one.

        Each authorization function should take two parameters ``context`` and
        ``data_dict``, and should return a dictionary ``{'success': True}`` to
        authorize the action or ``{'success': False}`` to deny it, for
        example::

            def user_create(context, data_dict=None):
                if (some condition):
                    return {'success': True}
                else:
                    return {'success': False, 'msg': 'Not allowed to register'}

        The context object will contain a ``model`` that can be used to query
        the database, a ``user`` containing the name of the user doing the
        request (or their IP if it is an anonymous web request) and an
        ``auth_user_obj`` containing the actual model.User object (or None if
        it is an anonymous request).

        See ``ckan/logic/auth/`` for more examples.

        Note that by default, all auth functions provided by extensions are assumed
        to require a validated user or API key, otherwise a
        :py:class:`ckan.logic.NotAuthorized`: exception will be raised. This check
        will be performed *before* calling the actual auth function. If you want
        to allow anonymous access to one of your actions, its auth function must
        be decorated with the ``auth_allow_anonymous_access`` decorator, available
        on the plugins toolkit.

        For example::

            import ckan.plugins as p

            @p.toolkit.auth_allow_anonymous_access
            def my_search_action(context, data_dict):
                # Note that you can still return {'success': False} if for some
                # reason access is denied.

            def my_create_action(context, data_dict):
                # Unless there is a logged in user or a valid API key provided
                # NotAuthorized will be raised before reaching this function.

        '''


class ITemplateHelpers(Interface):
    u'''Add custom template helper functions.

    By implementing this plugin interface plugins can provide their own
    template helper functions, which custom templates can then access via the
    ``h`` variable.

    See ``ckanext/example_itemplatehelpers`` for an example plugin.

    '''
    def get_helpers(self):
        u'''Return a dict mapping names to helper functions.

        The keys of the dict should be the names with which the helper
        functions will be made available to templates, and the values should be
        the functions themselves. For example, a dict like:
        ``{'example_helper': example_helper}`` allows templates to access the
        ``example_helper`` function via ``h.example_helper()``.

        Function names should start with the name of the extension providing
        the function, to prevent name clashes between extensions.

        '''


class IDatasetForm(Interface):
    u'''Customize CKAN's dataset (package) schemas and forms.

    By implementing this interface plugins can customise CKAN's dataset schema,
    for example to add new custom fields to datasets.

    Multiple IDatasetForm plugins can be used at once, each plugin associating
    itself with different package types using the ``package_types()`` and
    ``is_fallback()`` methods below, and then providing different schemas and
    templates for different types of dataset.  When a package controller action
    is invoked, the ``type`` field of the package will determine which
    IDatasetForm plugin (if any) gets delegated to.

    When implementing IDatasetForm, you can inherit from
    ``ckan.plugins.toolkit.DefaultDatasetForm``, which provides default
    implementations for each of the methods defined in this interface.

    See ``ckanext/example_idatasetform`` for an example plugin.

    '''
    def package_types(self):
        u'''Return an iterable of package types that this plugin handles.

        If a request involving a package of one of the returned types is made,
        then this plugin instance will be delegated to.

        There cannot be two IDatasetForm plugins that return the same package
        type, if this happens then CKAN will raise an exception at startup.

        :rtype: iterable of strings

        '''

    def is_fallback(self):
        u'''Return ``True`` if this plugin is the fallback plugin.

        When no IDatasetForm plugin's ``package_types()`` match the ``type`` of
        the package being processed, the fallback plugin is delegated to
        instead.

        There cannot be more than one IDatasetForm plugin whose
        ``is_fallback()`` method returns ``True``, if this happens CKAN will
        raise an exception at startup.

        If no IDatasetForm plugin's ``is_fallback()`` method returns ``True``,
        CKAN will use ``DefaultDatasetForm`` as the fallback.

        :rtype: boolean

        '''

    def create_package_schema(self):
        u'''Return the schema for validating new dataset dicts.

        CKAN will use the returned schema to validate and convert data coming
        from users (via the dataset form or API) when creating new datasets,
        before entering that data into the database.

        If it inherits from ``ckan.plugins.toolkit.DefaultDatasetForm``, a
        plugin can call ``DefaultDatasetForm``'s ``create_package_schema()``
        method to get the default schema and then modify and return it.

        CKAN's ``convert_to_tags()`` or ``convert_to_extras()`` functions can
        be used to convert custom fields into dataset tags or extras for
        storing in the database.

        See ``ckanext/example_idatasetform`` for examples.

        :returns: a dictionary mapping dataset dict keys to lists of validator
          and converter functions to be applied to those keys
        :rtype: dictionary

        '''

    def update_package_schema(self):
        u'''Return the schema for validating updated dataset dicts.

        CKAN will use the returned schema to validate and convert data coming
        from users (via the dataset form or API) when updating datasets, before
        entering that data into the database.

        If it inherits from ``ckan.plugins.toolkit.DefaultDatasetForm``, a
        plugin can call ``DefaultDatasetForm``'s ``update_package_schema()``
        method to get the default schema and then modify and return it.

        CKAN's ``convert_to_tags()`` or ``convert_to_extras()`` functions can
        be used to convert custom fields into dataset tags or extras for
        storing in the database.

        See ``ckanext/example_idatasetform`` for examples.

        :returns: a dictionary mapping dataset dict keys to lists of validator
          and converter functions to be applied to those keys
        :rtype: dictionary

        '''

    def show_package_schema(self):
        u'''
        Return a schema to validate datasets before they're shown to the user.

        CKAN will use the returned schema to validate and convert data coming
        from the database before it is returned to the user via the API or
        passed to a template for rendering.

        If it inherits from ``ckan.plugins.toolkit.DefaultDatasetForm``, a
        plugin can call ``DefaultDatasetForm``'s ``show_package_schema()``
        method to get the default schema and then modify and return it.

        If you have used ``convert_to_tags()`` or ``convert_to_extras()`` in
        your ``create_package_schema()`` and ``update_package_schema()`` then
        you should use ``convert_from_tags()`` or ``convert_from_extras()`` in
        your ``show_package_schema()`` to convert the tags or extras in the
        database back into your custom dataset fields.

        See ``ckanext/example_idatasetform`` for examples.

        :returns: a dictionary mapping dataset dict keys to lists of validator
          and converter functions to be applied to those keys
        :rtype: dictionary

        '''

    def setup_template_variables(self, context, data_dict):
        u'''Add variables to the template context for use in templates.

        This function is called before a dataset template is rendered. If you
        have custom dataset templates that require some additional variables,
        you can add them to the template context ``ckan.plugins.toolkit.c``
        here and they will be available in your templates. See
        ``ckanext/example_idatasetform`` for an example.

        '''

    def new_template(self):
        u'''Return the path to the template for the new dataset page.

        The path should be relative to the plugin's templates dir, e.g.
        ``'package/new.html'``.

        :rtype: string

        '''

    def read_template(self):
        u'''Return the path to the template for the dataset read page.

        The path should be relative to the plugin's templates dir, e.g.
        ``'package/read.html'``.

        If the user requests the dataset in a format other than HTML, then
        CKAN will try to render a template file with the same path as returned
        by this function, but a different filename extension,
        e.g. ``'package/read.rdf'``.  If your extension (or another one)
        does not provide this version of the template file, the user
        will get a 404 error.

        :rtype: string

        '''

    def edit_template(self):
        u'''Return the path to the template for the dataset edit page.

        The path should be relative to the plugin's templates dir, e.g.
        ``'package/edit.html'``.

        :rtype: string

        '''

    def search_template(self):
        u'''Return the path to the template for use in the dataset search page.

        This template is used to render each dataset that is listed in the
        search results on the dataset search page.

        The path should be relative to the plugin's templates dir, e.g.
        ``'package/search.html'``.

        :rtype: string

        '''

    def history_template(self):
        u'''Return the path to the template for the dataset history page.

        The path should be relative to the plugin's templates dir, e.g.
        ``'package/history.html'``.

        :rtype: string

        '''

    def resource_template(self):
        u'''Return the path to the template for the resource read page.

        The path should be relative to the plugin's templates dir, e.g.
        ``'package/resource_read.html'``.

        :rtype: string

        '''

    def package_form(self):
        u'''Return the path to the template for the dataset form.

        The path should be relative to the plugin's templates dir, e.g.
        ``'package/form.html'``.

        :rtype: string

        '''

    def resource_form(self):
        u'''Return the path to the template for the resource form.

        The path should be relative to the plugin's templates dir, e.g.
        ``'package/snippets/resource_form.html'``

        :rtype: string
        '''

    def validate(self, context, data_dict, schema, action):
        u'''Customize validation of datasets.

        When this method is implemented it is used to perform all validation
        for these datasets. The default implementation calls and returns the
        result from ``ckan.plugins.toolkit.navl_validate``.

        This is an adavanced interface. Most changes to validation should be
        accomplished by customizing the schemas returned from
        ``show_package_schema()``, ``create_package_schema()``
        and ``update_package_schama()``. If you need to have a different
        schema depending on the user or value of any field stored in the
        dataset, or if you wish to use a different method for validation, then
        this method may be used.

        :param context: extra information about the request
        :type context: dictionary
        :param data_dict: the dataset to be validated
        :type data_dict: dictionary
        :param schema: a schema, typically from ``show_package_schema()``,
          ``create_package_schema()`` or ``update_package_schama()``
        :type schema: dictionary
        :param action: ``'package_show'``, ``'package_create'`` or
          ``'package_update'``
        :type action: string
        :returns: (data_dict, errors) where data_dict is the possibly-modified
          dataset and errors is a dictionary with keys matching data_dict
          and lists-of-string-error-messages as values
        :rtype: (dictionary, dictionary)
        '''


class IGroupForm(Interface):
    u'''
    Allows customisation of the group controller as a plugin.

    The behaviour of the plugin is determined by 5 method hooks:

     - group_form(self)
     - form_to_db_schema(self)
     - db_to_form_schema(self)
     - check_data_dict(self, data_dict)
     - setup_template_variables(self, context, data_dict)

    Furthermore, there can be many implementations of this plugin registered
    at once.  With each instance associating itself with 0 or more group
    type strings.  When a group controller action is invoked, the group
    type determines which of the registered plugins to delegate to.  Each
    implementation must implement two methods which are used to determine the
    group-type -> plugin mapping:

     - is_fallback(self)
     - group_types(self)
     - group_controller(self)

    Implementations might want to consider mixing in
    ckan.lib.plugins.DefaultGroupForm which provides
    default behaviours for the 5 method hooks.

    '''

    ##### These methods control when the plugin is delegated to          #####

    def is_fallback(self):
        u'''
        Returns true if this provides the fallback behaviour, when no other
        plugin instance matches a group's type.

        There must be exactly one fallback controller defined, any attempt to
        register more than one will throw an exception at startup.  If there's
        no fallback registered at startup the
        ckan.lib.plugins.DefaultGroupForm used as the fallback.
        '''

    def group_types(self):
        u'''
        Returns an iterable of group type strings.

        If a request involving a group of one of those types is made, then
        this plugin instance will be delegated to.

        There must only be one plugin registered to each group type.  Any
        attempts to register more than one plugin instance to a given group
        type will raise an exception at startup.
        '''

    def group_controller(self):
        u'''
        Returns the name of the group controller.

        The group controller is the controller, that is used to handle requests
        of the group type(s) of this plugin.

        If this method is not provided, the default group controller is used
        (`group`).
        '''

    ##### End of control methods

    ##### Hooks for customising the GroupController's behaviour          #####
    ##### TODO: flesh out the docstrings a little more.                  #####
    def new_template(self):
        u'''
        Returns a string representing the location of the template to be
        rendered for the 'new' page. Uses the default_group_type configuration
        option to determine which plugin to use the template from.
        '''

    def index_template(self):
        u'''
        Returns a string representing the location of the template to be
        rendered for the index page. Uses the default_group_type configuration
        option to determine which plugin to use the template from.
        '''

    def read_template(self):
        u'''
        Returns a string representing the location of the template to be
        rendered for the read page
        '''

    def history_template(self):
        u'''
        Returns a string representing the location of the template to be
        rendered for the history page
        '''

    def edit_template(self):
        u'''
        Returns a string representing the location of the template to be
        rendered for the edit page
        '''

    def group_form(self):
        u'''
        Returns a string representing the location of the template to be
        rendered.  e.g. ``group/new_group_form.html``.
        '''

    def form_to_db_schema(self):
        u'''
        Returns the schema for mapping group data from a form to a format
        suitable for the database.
        '''

    def db_to_form_schema(self):
        u'''
        Returns the schema for mapping group data from the database into a
        format suitable for the form (optional)
        '''

    def check_data_dict(self, data_dict):
        u'''
        Check if the return data is correct.

        raise a DataError if not.
        '''

    def setup_template_variables(self, context, data_dict):
        u'''
        Add variables to c just prior to the template being rendered.
        '''

    def validate(self, context, data_dict, schema, action):
        u'''Customize validation of groups.

        When this method is implemented it is used to perform all validation
        for these groups. The default implementation calls and returns the
        result from ``ckan.plugins.toolkit.navl_validate``.

        This is an adavanced interface. Most changes to validation should be
        accomplished by customizing the schemas returned from
        ``form_to_db_schema()`` and ``db_to_form_schema()``
        If you need to have a different
        schema depending on the user or value of any field stored in the
        group, or if you wish to use a different method for validation, then
        this method may be used.

        :param context: extra information about the request
        :type context: dictionary
        :param data_dict: the group to be validated
        :type data_dict: dictionary
        :param schema: a schema, typically from ``form_to_db_schema()``,
          or ``db_to_form_schama()``
        :type schema: dictionary
        :param action: ``'group_show'``, ``'group_create'``,
          ``'group_update'``, ``'organization_show'``,
          ``'organization_create'`` or ``'organization_update'``
        :type action: string
        :returns: (data_dict, errors) where data_dict is the possibly-modified
          group and errors is a dictionary with keys matching data_dict
          and lists-of-string-error-messages as values
        :rtype: (dictionary, dictionary)
        '''

    ##### End of hooks                                                   #####

class IFacets(Interface):
    u'''Customize the search facets shown on search pages.

    By implementing this interface plugins can customize the search facets that
    are displayed for filtering search results on the dataset search page,
    organization pages and group pages.

    The ``facets_dict`` passed to each of the functions below is an
    ``OrderedDict`` in which the keys are CKAN's internal names for the facets
    and the values are the titles that will be shown for the facets in the web
    interface. The order of the keys in the dict determine the order that
    facets appear in on the page.  For example::

        {'groups': _('Groups'),
         'tags': _('Tags'),
         'res_format': _('Formats'),
         'license': _('License')}

    To preserve ordering, make sure to add new facets to the existing dict
    rather than updating it, ie do this::

        facets_dict['groups'] = p.toolkit._('Publisher')
        facets_dict['secondary_publisher'] = p.toolkit._('Secondary Publisher')

    rather than this::

        facets_dict.update({
           'groups': p.toolkit._('Publisher'),
           'secondary_publisher': p.toolkit._('Secondary Publisher'),
        })

    Dataset searches can be faceted on any field in the dataset schema that it
    makes sense to facet on. This means any dataset field that is in CKAN's
    Solr search index, basically any field that you see returned by
    :py:func:`~ckan.logic.action.get.package_show`.

    If there are multiple ``IFacets`` plugins active at once, each plugin will
    be called (in the order that they're listed in the CKAN config file) and
    they will each be able to modify the facets dict in turn.

    '''
    def dataset_facets(self, facets_dict, package_type):
        u'''Modify and return the ``facets_dict`` for the dataset search page.

        The ``package_type`` is the type of package that these facets apply to.
        Plugins can provide different search facets for different types of
        package. See :py:class:`~ckan.plugins.interfaces.IDatasetForm`.

        :param facets_dict: the search facets as currently specified
        :type facets_dict: OrderedDict

        :param package_type: the package type that these facets apply to
        :type package_type: string

        :returns: the updated ``facets_dict``
        :rtype: OrderedDict

        '''
        return facets_dict

    def group_facets(self, facets_dict, group_type, package_type):
        u'''Modify and return the ``facets_dict`` for a group's page.

        The ``package_type`` is the type of package that these facets apply to.
        Plugins can provide different search facets for different types of
        package. See :py:class:`~ckan.plugins.interfaces.IDatasetForm`.

        The ``group_type`` is the type of group that these facets apply to.
        Plugins can provide different search facets for different types of
        group. See :py:class:`~ckan.plugins.interfaces.IGroupForm`.

        :param facets_dict: the search facets as currently specified
        :type facets_dict: OrderedDict

        :param group_type: the group type that these facets apply to
        :type group_type: string

        :param package_type: the package type that these facets apply to
        :type package_type: string

        :returns: the updated ``facets_dict``
        :rtype: OrderedDict

        '''
        return facets_dict

    def organization_facets(self, facets_dict, organization_type, package_type):
        u'''Modify and return the ``facets_dict`` for an organization's page.

        The ``package_type`` is the type of package that these facets apply to.
        Plugins can provide different search facets for different types of
        package. See :py:class:`~ckan.plugins.interfaces.IDatasetForm`.

        The ``organization_type`` is the type of organization that these facets
        apply to.  Plugins can provide different search facets for different
        types of organization. See
        :py:class:`~ckan.plugins.interfaces.IGroupForm`.

        :param facets_dict: the search facets as currently specified
        :type facets_dict: OrderedDict

        :param organization_type: the organization type that these facets apply
                                  to
        :type organization_type: string

        :param package_type: the package type that these facets apply to
        :type package_type: string

        :returns: the updated ``facets_dict``
        :rtype: OrderedDict

        '''
        return facets_dict


class IAuthenticator(Interface):
    u'''EXPERIMENTAL

    Allows custom authentication methods to be integrated into CKAN.
    Currently it is experimental and the interface may change.'''

    def identify(self):
        u'''called to identify the user.

        If the user is identified then it should set
        c.user: The id of the user
        c.userobj: The actual user object (this may be removed as a
        requirement in a later release so that access to the model is not
        required)
        '''

    def login(self):
        u'''called at login.'''

    def logout(self):
        u'''called at logout.'''

    def abort(self, status_code, detail, headers, comment):
        u'''called on abort.  This allows aborts due to authorization issues
        to be overriden'''
        return (status_code, detail, headers, comment)


class ITranslation(Interface):
    def i18n_directory(self):
        u'''Change the directory of the .mo translation files'''

    def i18n_locales(self):
        u'''Change the list of locales that this plugin handles '''

    def i18n_domain(self):
        u'''Change the gettext domain handled by this plugin'''


class IUploader(Interface):
    u'''
    Extensions implementing this interface can provide custom uploaders to
    upload resources and group images.
    '''

    def get_uploader(self, upload_to, old_filename):
        u'''Return an uploader object to upload general files that must
        implement the following methods:

        ``__init__(upload_to, old_filename=None)``

        Set up the uploader.

        :param upload_to: name of the subdirectory within the storage
            directory to upload the file
        :type upload_to: string

        :param old_filename: name of an existing image asset, so the extension
            can replace it if necessary
        :type old_filename: string

        ``update_data_dict(data_dict, url_field, file_field, clear_field)``

        Allow the data_dict to be manipulated before it reaches any
        validators.

        :param data_dict: data_dict to be updated
        :type data_dict: dictionary

        :param url_field: name of the field where the upload is going to be
        :type url_field: string

        :param file_field: name of the key where the FieldStorage is kept (i.e
            the field where the file data actually is).
        :type file_field: string

        :param clear_field: name of a boolean field which requests the upload
            to be deleted.
        :type clear_field: string

        ``upload(max_size)``

        Perform the actual upload.

        :param max_size: upload size can be limited by this value in MBs.
        :type max_size: int

        '''

    def get_resource_uploader(self):
        u'''Return an uploader object used to upload resource files that must
        implement the following methods:

        ``__init__(resource)``

        Set up the resource uploader.

        :param resource: resource dict
        :type resource: dictionary

        ``upload(id, max_size)``

        Perform the actual upload.

        :param id: resource id, can be used to create filepath
        :type id: string

        :param max_size: upload size can be limited by this value in MBs.
        :type max_size: int

        ``get_path(id)``

        Required by the ``resource_download`` action to determine the path to
        the file.

        :param id: resource id
        :type id: string

        '''


<<<<<<< HEAD
class IBlueprint(Interface):

    u'''Register an extension as a Flask Blueprint.'''

    def get_blueprint(self):
        u'''Return a Flask Blueprint object to be registered by the app.'''
=======
class IPermissionLabels(Interface):
    u'''
    Extensions implementing this interface can override the permission
    labels applied to datasets to precisely control which datasets are
    visible to each user.

    Implementations might want to consider mixing in
    ``ckan.lib.plugins.DefaultPermissionLabels`` which provides
    default behaviours for these methods.

    See ``ckanext/example_ipermissionlabels`` for an example plugin.
    '''

    def get_dataset_labels(self, dataset_obj):
        u'''
        Return a list of unicode strings to be stored in the search index
        as the permission lables for a dataset dict.

        :param dataset_obj: dataset details
        :type dataset_obj: Package model object

        :returns: permission labels
        :rtype: list of unicode strings
        '''

    def get_user_dataset_labels(self, user_obj):
        u'''
        Return the permission labels that give a user permission to view
        a dataset. If any of the labels returned from this method match
        any of the labels returned from :py:meth:`.get_dataset_labels`
        then this user is permitted to view that dataset.

        :param user_obj: user details
        :type user_obj: User model object or None

        :returns: permission labels
        :rtype: list of unicode strings
        '''
>>>>>>> a5408647
<|MERGE_RESOLUTION|>--- conflicted
+++ resolved
@@ -5,30 +5,6 @@
 
 '''
 __all__ = [
-<<<<<<< HEAD
-    'Interface',
-    'IRoutes',
-    'IMapper', 'ISession',
-    'IMiddleware',
-    'IAuthFunctions',
-    'IDomainObjectModification', 'IGroupController',
-    'IOrganizationController',
-    'IPackageController', 'IPluginObserver',
-    'IConfigurable', 'IConfigurer',
-    'IActions', 'IResourceUrlChange', 'IDatasetForm',
-    'IValidators',
-    'IResourcePreview',
-    'IResourceView',
-    'IResourceController',
-    'IGroupForm',
-    'ITagController',
-    'ITemplateHelpers',
-    'IFacets',
-    'IAuthenticator',
-    'ITranslation',
-    'IUploader',
-    'IBlueprint',
-=======
     u'Interface',
     u'IRoutes',
     u'IMapper',
@@ -56,8 +32,8 @@
     u'IAuthenticator',
     u'ITranslation',
     u'IUploader',
+    u'IBlueprint',
     u'IPermissionLabels',
->>>>>>> a5408647
 ]
 
 from inspect import isclass
@@ -1618,14 +1594,14 @@
         '''
 
 
-<<<<<<< HEAD
 class IBlueprint(Interface):
 
     u'''Register an extension as a Flask Blueprint.'''
 
     def get_blueprint(self):
         u'''Return a Flask Blueprint object to be registered by the app.'''
-=======
+
+
 class IPermissionLabels(Interface):
     u'''
     Extensions implementing this interface can override the permission
@@ -1663,5 +1639,4 @@
 
         :returns: permission labels
         :rtype: list of unicode strings
-        '''
->>>>>>> a5408647
+        '''