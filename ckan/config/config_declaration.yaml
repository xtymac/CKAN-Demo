--- conflicted
+++ resolved
@@ -262,18 +262,10 @@
       - key: SESSION_COOKIE_NAME
         default: ckan
         description: |
-<<<<<<< HEAD
-          This is the secret token that the beaker library uses to hash the
-          cookie sent to the client. If not provided, the value of ``SECRET_KEY`` will be used.
-      - key: beaker.session.auto
-        type: bool
-        default: False
-=======
           The name of the session cookie. Can be changed in case you already have a cookie with the same name.
 
       - key: SESSION_KEY_PREFIX
         default: "session:"
->>>>>>> 6ceb55fb
         description: |
           A prefix that is added before all session keys. This makes it
           possible to use the same backend storage server for different apps.
