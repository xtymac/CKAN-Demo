# encoding: utf-8
from __future__ import annotations

from typing import Any, Iterable, Optional, TYPE_CHECKING

import datetime
import re
from hashlib import sha1, md5
import six

import passlib.utils
from passlib.hash import pbkdf2_sha512
from sqlalchemy.sql.expression import or_
from sqlalchemy.orm import synonym
from sqlalchemy import types, Column, Table, func
from sqlalchemy.dialects.postgresql import JSONB
from sqlalchemy.ext.mutable import MutableDict
from flask_login import AnonymousUserMixin
<<<<<<< HEAD
=======
from typing_extensions import Self
>>>>>>> df50c365

from ckan.common import config
from ckan.model import meta
from ckan.model import core
from ckan.model import types as _types
from ckan.model import domain_object
from ckan.common import config, asint, session
from ckan.types import Query

if TYPE_CHECKING:
    from ckan.model import Group, ApiToken


def last_active_check():
    last_active = asint(config.get('ckan.user.last_active_interval', 600))
    calc_time = datetime.datetime.utcnow() - datetime.timedelta(seconds=last_active)

    return calc_time


def set_api_key() -> Optional[str]:
    if config.get_value('ckan.auth.create_default_api_keys'):
        return _types.make_uuid()
    return None


user_table = Table('user', meta.metadata,
        Column('id', types.UnicodeText, primary_key=True,
               default=_types.make_uuid),
        Column('name', types.UnicodeText, nullable=False, unique=True),
        Column('password', types.UnicodeText),
        Column('fullname', types.UnicodeText),
        Column('email', types.UnicodeText),
        Column('apikey', types.UnicodeText, default=set_api_key),
        Column('created', types.DateTime, default=datetime.datetime.now),
        Column('reset_key', types.UnicodeText),
        Column('about', types.UnicodeText),
        Column('last_active', types.TIMESTAMP),
        Column('activity_streams_email_notifications', types.Boolean,
            default=False),
        Column('sysadmin', types.Boolean, default=False),
        Column('state', types.UnicodeText, default=core.State.ACTIVE),
        Column('image_url', types.UnicodeText),
        Column('plugin_extras', MutableDict.as_mutable(JSONB))
        )


class User(core.StatefulObjectMixin,
           domain_object.DomainObject):
    id: str
    name: str
    # password: str
    fullname: Optional[str]
    email: str
    apikey: Optional[str]
    created: datetime.datetime
    reset_key: str
    about: str
    activity_streams_email_notifications: bool
    sysadmin: bool
    state: str
    image_url: str
    plugin_extras: dict[str, Any]

    api_tokens: list['ApiToken']

    VALID_NAME = re.compile(r"^[a-zA-Z0-9_\-]{3,255}$")
    DOUBLE_SLASH = re.compile(r':\/([^/])')

    @classmethod
<<<<<<< HEAD
    def by_email(cls: Type[TUser], email: Optional[str]) -> Optional["User"]:
=======
    def by_email(cls, email: str) -> Optional[Self]:
>>>>>>> df50c365
        return meta.Session.query(cls).filter_by(email=email).first()

    @classmethod
    def get(cls, user_reference: Optional[str]) -> Optional[Self]:
        query = meta.Session.query(cls).autoflush(False)
        query = query.filter(or_(cls.name == user_reference,
                                 cls.id == user_reference))
        return query.first()

    @classmethod
    def all(cls) -> list[Self]:
        '''Return all users in this CKAN instance.

        :rtype: list of ckan.model.user.User objects

        '''
        q = meta.Session.query(cls)
        return q.all()

    @property
    def display_name(self) -> str:
        if self.fullname is not None and len(self.fullname.strip()) > 0:
            return self.fullname
        return self.name

    @property
    def email_hash(self) -> str:
        e = b''
        if self.email:
            e = self.email.strip().lower().encode('utf8')
        return md5(e).hexdigest()

    def get_reference_preferred_for_uri(self) -> str:
        '''Returns a reference (e.g. name, id) for this user
        suitable for the user\'s URI.
        When there is a choice, the most preferable one will be
        given, based on readability.
        The result is not escaped (will get done in url_for/redirect_to).
        '''
        if self.name:
            ref = self.name
        else:
            ref = self.id
        return ref

    def _set_password(self, password: str):
        '''Hash using pbkdf2

        Use passlib to hash the password using pkbdf2, upgrading
        passlib will also upgrade the number of rounds and salt of the
        hash as the user logs in automatically. Changing hashing
        algorithm will require this code to be changed (perhaps using
        passlib's CryptContext)
        '''
        hashed_password: Any = pbkdf2_sha512.encrypt(password)

        if not isinstance(hashed_password, str):
            hashed_password = six.ensure_text(hashed_password)
        self._password = hashed_password

    def _get_password(self) -> str:
        return self._password

    def _verify_and_upgrade_from_sha1(self, password: str) -> bool:
        # if isinstance(password, str):
        #     password_8bit = password.encode('ascii', 'ignore')
        # else:
        #     password_8bit = password

        hashed_pass = sha1(six.ensure_binary(password + self.password[:40]))
        current_hash = passlib.utils.to_native_str(self.password[40:])

        if passlib.utils.consteq(hashed_pass.hexdigest(), current_hash):
            #we've passed the old sha1 check, upgrade our password
            self._set_password(password)
            self.save()
            return True
        else:
            return False

    def _verify_and_upgrade_pbkdf2(self, password: str) -> bool:
        if pbkdf2_sha512.verify(password, self.password):
            self._set_password(password)
            self.save()
            return True
        else:
            return False

    def validate_password(self, password: str) -> bool:
        '''
        Check the password against existing credentials.

        :param password: the password that was provided by the user to
            try and authenticate. This is the clear text version that we will
            need to match against the hashed one in the database.
        :type password: unicode object.
        :return: Whether the password is valid.
        :rtype: bool
        '''
        if not password or not self.password:
            return False

        if not pbkdf2_sha512.identify(self.password):
            return self._verify_and_upgrade_from_sha1(password)
        else:
            current_hash: Any = pbkdf2_sha512.from_string(self.password)
            if (current_hash.rounds < pbkdf2_sha512.default_rounds or
                len(current_hash.salt) < pbkdf2_sha512.default_salt_size):

                return self._verify_and_upgrade_pbkdf2(password)
            else:
                return bool(pbkdf2_sha512.verify(password, self.password))

    password = property(_get_password, _set_password)

    @classmethod
    def check_name_valid(cls, name: str) -> bool:
        if not name \
            or not len(name.strip()) \
            or not cls.VALID_NAME.match(name):
            return False
        return True

    @classmethod
    def check_name_available(cls, name: str) -> bool:
        return cls.by_name(name) == None

    def as_dict(self) -> dict[str, Any]:
        _dict = domain_object.DomainObject.as_dict(self)
        del _dict['password']
        return _dict

    def number_created_packages(self, include_private_and_draft: bool=False) -> int:
        # have to import here to avoid circular imports
        import ckan.model as model

        # Get count efficiently without spawning the SQLAlchemy subquery
        # wrapper. Reset the VDM-forced order_by on timestamp.
        q = meta.Session.query(
            model.Package
        ).filter_by(
            creator_user_id=self.id
        )

        if include_private_and_draft:
            q = q.filter(model.Package.state != 'deleted')
        else:
            q = q.filter_by(state='active', private=False)

        result: int = meta.Session.execute(
            q.statement.with_only_columns(
                [func.count()]
            ).order_by(
                None
            )
        ).scalar()
        return result

    def activate(self) -> None:
        ''' Activate the user '''
        self.state = core.State.ACTIVE

    def set_pending(self) -> None:
        ''' Set the user as pending '''
        self.state = core.State.PENDING

    def is_deleted(self) -> bool:
        return self.state == core.State.DELETED

    def is_pending(self) -> bool:
        return self.state == core.State.PENDING

    def is_in_group(self, group_id: str) -> bool:
        return group_id in self.get_group_ids()

    def is_in_groups(self, group_ids: Iterable[str]) -> bool:
        ''' Given a list of group ids, returns True if this user is in
        any of those groups '''
        guser = set(self.get_group_ids())
        gids = set(group_ids)

        return len(guser.intersection(gids)) > 0

    def get_group_ids(self, group_type: Optional[str]=None, capacity: Optional[str]=None) -> list[str]:
        ''' Returns a list of group ids that the current user belongs to '''
        return [g.id for g in
                self.get_groups(group_type=group_type, capacity=capacity)]

    def get_groups(self, group_type: Optional[str]=None, capacity: Optional[str]=None) -> list['Group']:
        import ckan.model as model

        q: Query[model.Group] = meta.Session.query(model.Group)\
            .join(model.Member, model.Member.group_id == model.Group.id and \
                       model.Member.table_name == 'user').\
               join(model.User, model.User.id == model.Member.table_id).\
               filter(model.Member.state == 'active').\
               filter(model.Member.table_id == self.id)
        if capacity:
            q = q.filter(model.Member.capacity == capacity)
            return q.all()

        if '_groups' not in self.__dict__:
            self._groups = q.all()

        groups = self._groups
        if group_type:
            groups = [g for g in groups if g.type == group_type]
        return groups

    @classmethod
    def search(cls, querystr: str,
               sqlalchemy_query: Optional[Any] = None,
               user_name: Optional[str] = None) -> Query[Self]:
        '''Search name, fullname, email. '''
        if sqlalchemy_query is None:
            query = meta.Session.query(cls)
        else:
            query = sqlalchemy_query
        qstr = '%' + querystr + '%'
        filters: list[Any] = [
            # type_ignore_reason: incomplete SQLAlchemy types
            cls.name.ilike(qstr),  # type: ignore
            cls.fullname.ilike(qstr),  # type: ignore
        ]
        # sysadmins can search on user emails
        import ckan.authz as authz
        if user_name and authz.is_sysadmin(user_name):
            # type_ignore_reason: incomplete SQLAlchemy types
            filters.append(cls.email.ilike(qstr))  # type: ignore

        query = query.filter(or_(*filters))
        return query

    @classmethod
    def user_ids_for_name_or_id(cls, user_list: Iterable[str]=()) -> list[str]:
        '''
        This function returns a list of ids from an input that can be a list of
        names or ids
        '''
        query: Any = meta.Session.query(cls.id)
        # type_ignore_reason: incomplete SQLAlchemy types
        query = query.filter(or_(cls.name.in_(user_list),  # type: ignore
                                 cls.id.in_(user_list)))  # type: ignore
        return [user.id for user in query.all()]

    def get_id(self) -> str:
        '''Needed by flask-login'''
<<<<<<< HEAD
        return str(self.id)
=======
        return self.id
>>>>>>> df50c365

    @property
    def is_authenticated(self) -> bool:
        '''Needed by flask-login'''
        return True

    @property
    def is_anonymous(self):
        '''Needed by flask-login'''
        return False

<<<<<<< HEAD
=======
    @property
    def is_active(self):
        '''Needed by flask-login'''
        return super().is_active()

>>>>>>> df50c365
    def set_user_last_active(self) -> None:
        if self.last_active:
            session["last_active"] = self.last_active

            if session["last_active"] < last_active_check():
                self.last_active = datetime.datetime.utcnow()
                meta.Session.commit()
        else:
            self.last_active = datetime.datetime.utcnow()
            meta.Session.commit()


class AnonymousUser(AnonymousUserMixin):
    '''Extends the default AnonymousUserMixin to have an attribute
    `name`/`email`, so, when retrieving the current_user.name/email on an
    anonymous user, won't break our app with `AttributeError`.
    '''
    name: str = ""
    email: str = ""


meta.mapper(
    User, user_table,
    properties={'password': synonym('_password', map_column=True)}
    )<|MERGE_RESOLUTION|>--- conflicted
+++ resolved
@@ -16,10 +16,7 @@
 from sqlalchemy.dialects.postgresql import JSONB
 from sqlalchemy.ext.mutable import MutableDict
 from flask_login import AnonymousUserMixin
-<<<<<<< HEAD
-=======
 from typing_extensions import Self
->>>>>>> df50c365
 
 from ckan.common import config
 from ckan.model import meta
@@ -90,11 +87,7 @@
     DOUBLE_SLASH = re.compile(r':\/([^/])')
 
     @classmethod
-<<<<<<< HEAD
-    def by_email(cls: Type[TUser], email: Optional[str]) -> Optional["User"]:
-=======
     def by_email(cls, email: str) -> Optional[Self]:
->>>>>>> df50c365
         return meta.Session.query(cls).filter_by(email=email).first()
 
     @classmethod
@@ -342,11 +335,7 @@
 
     def get_id(self) -> str:
         '''Needed by flask-login'''
-<<<<<<< HEAD
-        return str(self.id)
-=======
         return self.id
->>>>>>> df50c365
 
     @property
     def is_authenticated(self) -> bool:
@@ -358,14 +347,11 @@
         '''Needed by flask-login'''
         return False
 
-<<<<<<< HEAD
-=======
     @property
     def is_active(self):
         '''Needed by flask-login'''
         return super().is_active()
 
->>>>>>> df50c365
     def set_user_last_active(self) -> None:
         if self.last_active:
             session["last_active"] = self.last_active
