# encoding: utf-8

import datetime
import re
from hashlib import sha1, md5
import six

import passlib.utils
from passlib.hash import pbkdf2_sha512
from sqlalchemy.sql.expression import or_
from sqlalchemy.orm import synonym
from sqlalchemy import types, Column, Table, func
from sqlalchemy.dialects.postgresql import JSONB
from sqlalchemy.ext.mutable import MutableDict

from ckan.common import config
from ckan.model import meta
from ckan.model import core
from ckan.model import types as _types
from ckan.model import domain_object
<<<<<<< HEAD
from ckan.common import config, asbool, asint, session


def last_active_check():
    last_active = asint(config.get('ckan.user.last_active_interval', 600))
    calc_time = datetime.datetime.utcnow() - datetime.timedelta(seconds=last_active)

    return calc_time
=======
>>>>>>> 10aa7c6f


def set_api_key():
    if config.get_value('ckan.auth.create_default_api_keys'):
        return _types.make_uuid()
    return None


user_table = Table('user', meta.metadata,
        Column('id', types.UnicodeText, primary_key=True,
               default=_types.make_uuid),
        Column('name', types.UnicodeText, nullable=False, unique=True),
        Column('password', types.UnicodeText),
        Column('fullname', types.UnicodeText),
        Column('email', types.UnicodeText),
        Column('apikey', types.UnicodeText, default=set_api_key),
        Column('created', types.DateTime, default=datetime.datetime.now),
        Column('reset_key', types.UnicodeText),
        Column('about', types.UnicodeText),
        Column('last_active', types.TIMESTAMP),
        Column('activity_streams_email_notifications', types.Boolean,
            default=False),
        Column('sysadmin', types.Boolean, default=False),
        Column('state', types.UnicodeText, default=core.State.ACTIVE),
        Column('image_url', types.UnicodeText),
        Column('plugin_extras', MutableDict.as_mutable(JSONB))
        )


class User(core.StatefulObjectMixin,
           domain_object.DomainObject):

    VALID_NAME = re.compile(r"^[a-zA-Z0-9_\-]{3,255}$")
    DOUBLE_SLASH = re.compile(':\/([^/])')

    @classmethod
    def by_email(cls, email):
        return meta.Session.query(cls).filter_by(email=email).all()

    @classmethod
    def get(cls, user_reference):
        query = meta.Session.query(cls).autoflush(False)
        query = query.filter(or_(cls.name == user_reference,
                                 cls.id == user_reference))
        return query.first()

    @classmethod
    def all(cls):
        '''Return all users in this CKAN instance.

        :rtype: list of ckan.model.user.User objects

        '''
        q = meta.Session.query(cls)
        return q.all()

    @property
    def display_name(self):
        if self.fullname is not None and len(self.fullname.strip()) > 0:
            return self.fullname
        return self.name

    @property
    def email_hash(self):
        e = ''
        if self.email:
            e = self.email.strip().lower().encode('utf8')
        return md5(six.ensure_binary(e)).hexdigest()

    def get_reference_preferred_for_uri(self):
        '''Returns a reference (e.g. name, id) for this user
        suitable for the user\'s URI.
        When there is a choice, the most preferable one will be
        given, based on readability.
        The result is not escaped (will get done in url_for/redirect_to).
        '''
        if self.name:
            ref = self.name
        else:
            ref = self.id
        return ref

    def _set_password(self, password):
        '''Hash using pbkdf2

        Use passlib to hash the password using pkbdf2, upgrading
        passlib will also upgrade the number of rounds and salt of the
        hash as the user logs in automatically. Changing hashing
        algorithm will require this code to be changed (perhaps using
        passlib's CryptContext)
        '''
        hashed_password = pbkdf2_sha512.encrypt(password)

        if not isinstance(hashed_password, str):
            hashed_password = six.ensure_text(hashed_password)
        self._password = hashed_password

    def _get_password(self):
        return self._password

    def _verify_and_upgrade_from_sha1(self, password):
        # if isinstance(password, str):
        #     password_8bit = password.encode('ascii', 'ignore')
        # else:
        #     password_8bit = password

        hashed_pass = sha1(six.ensure_binary(password + self.password[:40]))
        current_hash = passlib.utils.to_native_str(self.password[40:])

        if passlib.utils.consteq(hashed_pass.hexdigest(), current_hash):
            #we've passed the old sha1 check, upgrade our password
            self._set_password(password)
            self.save()
            return True
        else:
            return False

    def _verify_and_upgrade_pbkdf2(self, password):
        if pbkdf2_sha512.verify(password, self.password):
            self._set_password(password)
            self.save()
            return True
        else:
            return False

    def validate_password(self, password):
        '''
        Check the password against existing credentials.

        :param password: the password that was provided by the user to
            try and authenticate. This is the clear text version that we will
            need to match against the hashed one in the database.
        :type password: unicode object.
        :return: Whether the password is valid.
        :rtype: bool
        '''
        if not password or not self.password:
            return False

        if not pbkdf2_sha512.identify(self.password):
            return self._verify_and_upgrade_from_sha1(password)
        else:
            current_hash = pbkdf2_sha512.from_string(self.password)
            if (current_hash.rounds < pbkdf2_sha512.default_rounds or
                len(current_hash.salt) < pbkdf2_sha512.default_salt_size):

                return self._verify_and_upgrade_pbkdf2(password)
            else:
                return pbkdf2_sha512.verify(password, self.password)

    password = property(_get_password, _set_password)

    @classmethod
    def check_name_valid(cls, name):
        if not name \
            or not len(name.strip()) \
            or not cls.VALID_NAME.match(name):
            return False
        return True

    @classmethod
    def check_name_available(cls, name):
        return cls.by_name(name) == None

    def as_dict(self):
        _dict = domain_object.DomainObject.as_dict(self)
        del _dict['password']
        return _dict

    def number_created_packages(self, include_private_and_draft=False):
        # have to import here to avoid circular imports
        import ckan.model as model

        # Get count efficiently without spawning the SQLAlchemy subquery
        # wrapper. Reset the VDM-forced order_by on timestamp.
        q = meta.Session.query(
            model.Package
        ).filter_by(
            creator_user_id=self.id
        )

        if include_private_and_draft:
            q = q.filter(model.Package.state != 'deleted')
        else:
            q = q.filter_by(state='active', private=False)

        return meta.Session.execute(
            q.statement.with_only_columns(
                [func.count()]
            ).order_by(
                None
            )
        ).scalar()

    def activate(self):
        ''' Activate the user '''
        self.state = core.State.ACTIVE

    def set_pending(self):
        ''' Set the user as pending '''
        self.state = core.State.PENDING

    def is_deleted(self):
        return self.state == core.State.DELETED

    def is_pending(self):
        return self.state == core.State.PENDING

    def is_in_group(self, group_id):
        return group_id in self.get_group_ids()

    def is_in_groups(self, group_ids):
        ''' Given a list of group ids, returns True if this user is in
        any of those groups '''
        guser = set(self.get_group_ids())
        gids = set(group_ids)

        return len(guser.intersection(gids)) > 0

    def get_group_ids(self, group_type=None, capacity=None):
        ''' Returns a list of group ids that the current user belongs to '''
        return [g.id for g in
                self.get_groups(group_type=group_type, capacity=capacity)]

    def get_groups(self, group_type=None, capacity=None):
        import ckan.model as model

        q = meta.Session.query(model.Group)\
            .join(model.Member, model.Member.group_id == model.Group.id and \
                       model.Member.table_name == 'user').\
               join(model.User, model.User.id == model.Member.table_id).\
               filter(model.Member.state == 'active').\
               filter(model.Member.table_id == self.id)
        if capacity:
            q = q.filter(model.Member.capacity == capacity)
            return q.all()

        if '_groups' not in self.__dict__:
            self._groups = q.all()

        groups = self._groups
        if group_type:
            groups = [g for g in groups if g.type == group_type]
        return groups

    @classmethod
    def search(cls, querystr, sqlalchemy_query=None, user_name=None):
        '''Search name, fullname, email. '''
        if sqlalchemy_query is None:
            query = meta.Session.query(cls)
        else:
            query = sqlalchemy_query
        qstr = '%' + querystr + '%'
        filters = [
            cls.name.ilike(qstr),
            cls.fullname.ilike(qstr),
        ]
        # sysadmins can search on user emails
        import ckan.authz as authz
        if user_name and authz.is_sysadmin(user_name):
            filters.append(cls.email.ilike(qstr))

        query = query.filter(or_(*filters))
        return query

    @classmethod
    def user_ids_for_name_or_id(cls, user_list=[]):
        '''
        This function returns a list of ids from an input that can be a list of
        names or ids
        '''
        query = meta.Session.query(cls.id)
        query = query.filter(or_(cls.name.in_(user_list),
                                 cls.id.in_(user_list)))
        return [user.id for user in query.all()]

    def set_user_last_active(self):
        if self.last_active:
            session["last_active"] = self.last_active

            if session["last_active"] < last_active_check():
                self.last_active = datetime.datetime.utcnow()
                meta.Session.commit()
        else:
            self.last_active = datetime.datetime.utcnow()
            meta.Session.commit()

meta.mapper(User, user_table,
    properties={'password': synonym('_password', map_column=True)},
    order_by=user_table.c.name)<|MERGE_RESOLUTION|>--- conflicted
+++ resolved
@@ -18,7 +18,6 @@
 from ckan.model import core
 from ckan.model import types as _types
 from ckan.model import domain_object
-<<<<<<< HEAD
 from ckan.common import config, asbool, asint, session
 
 
@@ -27,8 +26,6 @@
     calc_time = datetime.datetime.utcnow() - datetime.timedelta(seconds=last_active)
 
     return calc_time
-=======
->>>>>>> 10aa7c6f
 
 
 def set_api_key():
