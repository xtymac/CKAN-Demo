# encoding: utf-8

import vdm.sqlalchemy
from sqlalchemy import orm, types, Column, Table, ForeignKey

import meta
import core
import package as _package
import types as _types
import domain_object

# i18n only works when this is run as part of pylons,
# which isn't the case for paster commands.
try:
    from ckan.common import _
    _()
except:
    def _(txt):
        return txt

__all__ = ['PackageRelationship', 'package_relationship_table',
           ]

package_relationship_table = Table('package_relationship', meta.metadata,
     Column('id', types.UnicodeText, primary_key=True, default=_types.make_uuid),
     Column('subject_package_id', types.UnicodeText, ForeignKey('package.id')),
     Column('object_package_id', types.UnicodeText, ForeignKey('package.id')),
     Column('type', types.UnicodeText),
     Column('comment', types.UnicodeText),
     Column('state', types.UnicodeText, default=core.State.ACTIVE),
     )

<<<<<<< HEAD
vdm.sqlalchemy.make_table_stateful(package_relationship_table)

class PackageRelationship(vdm.sqlalchemy.StatefulObjectMixin,
=======

package_relationship_revision_table = core.make_revisioned_table(package_relationship_table)

class PackageRelationship(vdm.sqlalchemy.RevisionedObjectMixin,
                          core.StatefulObjectMixin,
>>>>>>> 4db0ab59
                          domain_object.DomainObject):
    '''The rule with PackageRelationships is that they are stored in the model
    always as the "forward" relationship - i.e. "child_of" but never
    as "parent_of". However, the model functions provide the relationships
    from both packages in the relationship and the type is swapped from
    forward to reverse accordingly, for meaningful display to the user.'''

    # List of (type, corresponding_reverse_type)
    # e.g. (A "depends_on" B, B has a "dependency_of" A)
    # don't forget to add specs to Solr's schema.xml
    types = [(u'depends_on', u'dependency_of'),
             (u'derives_from', u'has_derivation'),
             (u'links_to', u'linked_from'),
             (u'child_of', u'parent_of'),
             ]

    types_printable = \
            [(_(u'depends on %s'), _(u'is a dependency of %s')),
             (_(u'derives from %s'), _(u'has derivation %s')),
             (_(u'links to %s'), _(u'is linked from %s')),
             (_(u'is a child of %s'), _(u'is a parent of %s')),
             ]

    inferred_types_printable = \
            {'sibling':_('has sibling %s')}

    def __str__(self):
        return '<%sPackageRelationship %s %s %s>' % ("*" if self.active != core.State.ACTIVE else "",
                                                     self.subject.name, self.type, self.object.name)

    def __repr__(self):
        return str(self)

    def as_dict(self, package=None, ref_package_by='id'):
        """Returns full relationship info as a dict from the point of view
        of the given package if specified.
        e.g. {'subject':u'annakarenina',
              'type':u'depends_on',
              'object':u'warandpeace',
              'comment':u'Since 1843'}"""
        subject_pkg = self.subject
        object_pkg = self.object
        relationship_type = self.type
        if package and package == object_pkg:
            subject_pkg = self.object
            object_pkg = self.subject
            relationship_type = self.forward_to_reverse_type(self.type)
        subject_ref = getattr(subject_pkg, ref_package_by)
        object_ref = getattr(object_pkg, ref_package_by)
        return {'subject':subject_ref,
                'type':relationship_type,
                'object':object_ref,
                'comment':self.comment}

    def as_tuple(self, package):
        '''Returns basic relationship info as a tuple from the point of view
        of the given package with the object package object.
        e.g. rel.as_tuple(warandpeace) gives (u'depends_on', annakarenina)
        meaning warandpeace depends_on annakarenina.'''
        assert isinstance(package, _package.Package), package
        if self.subject == package:
            type_str = self.type
            other_package = self.object
        elif self.object == package:
            type_str = self.forward_to_reverse_type(self.type)
            other_package = self.subject
        else:
            # FIXME do we want a more specific error
            raise Exception('Package %s is not in this relationship: %s' % \
                             (package, self))
        return (type_str, other_package)

    @classmethod
    def by_subject(cls, package):
        return meta.Session.query(cls).filter(cls.subject_package_id==package.id)

    @classmethod
    def by_object(cls, package):
        return meta.Session.query(cls).filter(cls.object_package_id==package.id)

    @classmethod
    def get_forward_types(cls):
        if not hasattr(cls, 'fwd_types'):
            cls.fwd_types = [fwd for fwd, rev in cls.types]
        return cls.fwd_types

    @classmethod
    def get_reverse_types(cls):
        if not hasattr(cls, 'rev_types'):
            cls.rev_types = [rev for fwd, rev in cls.types]
        return cls.rev_types

    @classmethod
    def get_all_types(cls):
        if not hasattr(cls, 'all_types'):
            cls.all_types = []
            for fwd, rev in cls.types:
                cls.all_types.append(fwd)
                cls.all_types.append(rev)
        return cls.all_types

    @classmethod
    def reverse_to_forward_type(cls, reverse_type):
        for fwd, rev in cls.types:
            if rev == reverse_type:
                return fwd

    @classmethod
    def forward_to_reverse_type(cls, forward_type):
        for fwd, rev in cls.types:
            if fwd == forward_type:
                return rev

    @classmethod
    def reverse_type(cls, forward_or_reverse_type):
        for fwd, rev in cls.types:
            if fwd == forward_or_reverse_type:
                return rev
            if rev == forward_or_reverse_type:
                return fwd

    @classmethod
    def make_type_printable(cls, type_):
        for i, types in enumerate(cls.types):
            for j in range(2):
                if type_ == types[j]:
                    return cls.types_printable[i][j]
        raise TypeError(type_)

meta.mapper(PackageRelationship, package_relationship_table, properties={
    'subject':orm.relation(_package.Package, primaryjoin=\
           package_relationship_table.c.subject_package_id==_package.Package.id,
           backref='relationships_as_subject'),
    'object':orm.relation(_package.Package, primaryjoin=package_relationship_table.c.object_package_id==_package.Package.id,
           backref='relationships_as_object'),
    })<|MERGE_RESOLUTION|>--- conflicted
+++ resolved
@@ -30,17 +30,8 @@
      Column('state', types.UnicodeText, default=core.State.ACTIVE),
      )
 
-<<<<<<< HEAD
-vdm.sqlalchemy.make_table_stateful(package_relationship_table)
 
-class PackageRelationship(vdm.sqlalchemy.StatefulObjectMixin,
-=======
-
-package_relationship_revision_table = core.make_revisioned_table(package_relationship_table)
-
-class PackageRelationship(vdm.sqlalchemy.RevisionedObjectMixin,
-                          core.StatefulObjectMixin,
->>>>>>> 4db0ab59
+class PackageRelationship(core.StatefulObjectMixin,
                           domain_object.DomainObject):
     '''The rule with PackageRelationships is that they are stored in the model
     always as the "forward" relationship - i.e. "child_of" but never
