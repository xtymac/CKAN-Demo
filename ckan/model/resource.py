# encoding: utf-8

import datetime

from six import text_type
from sqlalchemy.util import OrderedDict
from sqlalchemy.ext.orderinglist import ordering_list
from sqlalchemy import orm
from ckan.common import config
import vdm.sqlalchemy
from sqlalchemy import types, func, Column, Table, ForeignKey, and_

import meta
import core
import package as _package
import types as _types
import extension
import activity
import domain_object
import ckan.lib.dictization
from .package import Package
import ckan.model

__all__ = ['Resource', 'resource_table']

CORE_RESOURCE_COLUMNS = ['url', 'format', 'description', 'hash', 'name',
                         'resource_type', 'mimetype', 'mimetype_inner',
                         'size', 'created', 'last_modified', 'cache_url',
                         'cache_last_updated', 'url_type']

##formally package_resource
resource_table = Table(
    'resource', meta.metadata,
    Column('id', types.UnicodeText, primary_key=True,
           default=_types.make_uuid),
    Column('package_id', types.UnicodeText,
           ForeignKey('package.id')),
    Column('url', types.UnicodeText, nullable=False),
    Column('format', types.UnicodeText),
    Column('description', types.UnicodeText),
    Column('hash', types.UnicodeText),
    Column('position', types.Integer),

    Column('name', types.UnicodeText),
    Column('resource_type', types.UnicodeText),
    Column('mimetype', types.UnicodeText),
    Column('mimetype_inner', types.UnicodeText),
    Column('size', types.BigInteger),
    Column('created', types.DateTime, default=datetime.datetime.utcnow),
    Column('last_modified', types.DateTime),
    Column('cache_url', types.UnicodeText),
    Column('cache_last_updated', types.DateTime),
    Column('url_type', types.UnicodeText),
    Column('extras', _types.JsonDictType),
    Column('state', types.UnicodeText, default=core.State.ACTIVE),
)

<<<<<<< HEAD
vdm.sqlalchemy.make_table_stateful(resource_table)


class Resource(vdm.sqlalchemy.StatefulObjectMixin,
=======

resource_revision_table = core.make_revisioned_table(resource_table)


class Resource(vdm.sqlalchemy.RevisionedObjectMixin,
               core.StatefulObjectMixin,
>>>>>>> 4db0ab59
               domain_object.DomainObject):
    extra_columns = None

    def __init__(self, url=u'', format=u'', description=u'', hash=u'',
                 extras=None, package_id=None, **kwargs):
        self.id = _types.make_uuid()
        self.url = url
        self.format = format
        self.description = description
        self.hash = hash
        self.package_id = package_id
        # The base columns historically defaulted to empty strings
        # not None (Null). This is why they are seperate here.
        base_columns = ['url', 'format', 'description', 'hash']
        for key in set(CORE_RESOURCE_COLUMNS) - set(base_columns):
            setattr(self, key, kwargs.pop(key, None))
        self.extras = extras or {}
        extra_columns = self.get_extra_columns()
        for field in extra_columns:
            value = kwargs.pop(field, None)
            if value is not None:
                setattr(self, field, value)
        if kwargs:
            raise TypeError('unexpected keywords %s' % kwargs)

    def as_dict(self, core_columns_only=False):
        _dict = OrderedDict()
        cols = self.get_columns()
        if not core_columns_only:
            cols = ['id'] + cols + ['position']
        for col in cols:
            value = getattr(self, col)
            if isinstance(value, datetime.datetime):
                value = value.isoformat()
            _dict[col] = value
        for k, v in self.extras.items() if self.extras else []:
            _dict[k] = v
        if self.package_id and not core_columns_only:
            _dict["package_id"] = self.package_id
        return _dict

    def get_package_id(self):
        '''Returns the package id for a resource. '''
        return self.package_id

    @classmethod
    def get(cls, reference):
        '''Returns a resource object referenced by its name or id.'''
        if not reference:
            return None

        resource = meta.Session.query(cls).get(reference)
        if resource is None:
            resource = cls.by_name(reference)
        return resource

    @classmethod
    def get_columns(cls, extra_columns=True):
        '''Returns the core editable columns of the resource.'''
        if extra_columns:
            return CORE_RESOURCE_COLUMNS + cls.get_extra_columns()
        else:
            return CORE_RESOURCE_COLUMNS

    @classmethod
    def get_extra_columns(cls):
        if cls.extra_columns is None:
            cls.extra_columns = config.get(
                'ckan.extra_resource_fields', '').split()
            for field in cls.extra_columns:
                setattr(cls, field, DictProxy(field, 'extras'))
        return cls.extra_columns

    @classmethod
    def get_all_without_views(cls, formats=[]):
        '''Returns all resources that have no resource views

        :param formats: if given, returns only resources that have no resource
            views and are in any of the received formats
        :type formats: list

        :rtype: list of ckan.model.Resource objects
        '''
        query = meta.Session.query(cls).outerjoin(ckan.model.ResourceView) \
                    .filter(ckan.model.ResourceView.id == None)

        if formats:
            lowercase_formats = [f.lower() for f in formats]
            query = query.filter(func.lower(cls.format).in_(lowercase_formats))

        return query.all()

    def related_packages(self):
        return [self.package]


## Mappers

meta.mapper(Resource, resource_table, properties={
    'package': orm.relation(
        Package,
        # all resources including deleted
        # formally package_resources_all
        backref=orm.backref('resources_all',
                            collection_class=ordering_list('position'),
                            cascade='all, delete',
                            order_by=resource_table.c.position,
                            ),
    )
},
extension=[extension.PluginMapperExtension()],
)


def resource_identifier(obj):
    return obj.id


class DictProxy(object):

    def __init__(self, target_key, target_dict, data_type=text_type):
        self.target_key = target_key
        self.target_dict = target_dict
        self.data_type = data_type

    def __get__(self, obj, type):

        if not obj:
            return self

        proxied_dict = getattr(obj, self.target_dict)
        if proxied_dict:
            return proxied_dict.get(self.target_key)

    def __set__(self, obj, value):

        proxied_dict = getattr(obj, self.target_dict)
        if proxied_dict is None:
            proxied_dict = {}
            setattr(obj, self.target_dict, proxied_dict)

        proxied_dict[self.target_key] = self.data_type(value)

    def __delete__(self, obj):

        proxied_dict = getattr(obj, self.target_dict)
        proxied_dict.pop(self.target_key)<|MERGE_RESOLUTION|>--- conflicted
+++ resolved
@@ -55,19 +55,8 @@
     Column('state', types.UnicodeText, default=core.State.ACTIVE),
 )
 
-<<<<<<< HEAD
-vdm.sqlalchemy.make_table_stateful(resource_table)
-
-
-class Resource(vdm.sqlalchemy.StatefulObjectMixin,
-=======
-
-resource_revision_table = core.make_revisioned_table(resource_table)
-
-
-class Resource(vdm.sqlalchemy.RevisionedObjectMixin,
-               core.StatefulObjectMixin,
->>>>>>> 4db0ab59
+
+class Resource(core.StatefulObjectMixin,
                domain_object.DomainObject):
     extra_columns = None
 
