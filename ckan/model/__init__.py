# encoding: utf-8

import warnings
import logging
import re
from datetime import datetime
from time import sleep
from os.path import splitext

from six import text_type
from sqlalchemy import MetaData, __version__ as sqav, Table
from sqlalchemy.util import OrderedDict
from sqlalchemy.exc import ProgrammingError

from alembic.command import (
    upgrade as alembic_upgrade,
    downgrade as alembic_downgrade,
    current as alembic_current
)
from alembic.config import Config as AlembicConfig

import meta
from meta import (
    Session,
    engine_is_sqlite,
    engine_is_pg,
)
from core import (
    System,
    State,
)
from package import (
    Package,
    PACKAGE_NAME_MIN_LENGTH,
    PACKAGE_NAME_MAX_LENGTH,
    PACKAGE_VERSION_MAX_LENGTH,
    package_table,
)
from tag import (
    Tag,
    PackageTag,
    MAX_TAG_LENGTH,
    MIN_TAG_LENGTH,
    tag_table,
    package_tag_table,
)
from user import (
    User,
    user_table,
)
from group import (
    Member,
    Group,
    group_table,
    member_table,
)
from group_extra import (
    GroupExtra,
    group_extra_table,
<<<<<<< HEAD
=======
    group_extra_revision_table,
>>>>>>> f95316fb
)
from package_extra import (
    PackageExtra,
    package_extra_table,
)
from resource import (
    Resource,
    DictProxy,
    resource_table,
)
from resource_view import (
    ResourceView,
    resource_view_table,
)
from tracking import (
    tracking_summary_table,
    TrackingSummary,
    tracking_raw_table
)
from rating import (
    Rating,
    MIN_RATING,
    MAX_RATING,
)
from package_relationship import (
    PackageRelationship,
    PackageRelationshipRevision,
    package_relationship_table,
)
from task_status import (
    TaskStatus,
    task_status_table,
)
from vocabulary import (
    Vocabulary,
    VOCABULARY_NAME_MAX_LENGTH,
    VOCABULARY_NAME_MIN_LENGTH,
)
from activity import (
    Activity,
    ActivityDetail,
    activity_table,
    activity_detail_table,
)
from term_translation import (
    term_translation_table,
)
from follower import (
    UserFollowingUser,
    UserFollowingDataset,
    UserFollowingGroup,
)
from system_info import (
    system_info_table,
    SystemInfo,
    get_system_info,
    set_system_info,
    delete_system_info,
)
from domain_object import (
    DomainObjectOperation,
    DomainObject,
)
from dashboard import (
    Dashboard,
)

import ckan.migration


log = logging.getLogger(__name__)

DB_CONNECT_RETRIES = 10


def init_model(engine):
    '''Call me before using any of the tables or classes in the model'''
    meta.Session.remove()
    meta.Session.configure(bind=engine)
    meta.create_local_session.configure(bind=engine)
    meta.engine = engine
    meta.metadata.bind = engine
    # sqlalchemy migrate version table
    import sqlalchemy.exc
    for i in reversed(range(DB_CONNECT_RETRIES)):
        try:
            Table('alembic_version', meta.metadata, autoload=True)
            break
        except sqlalchemy.exc.NoSuchTableError:
            break
        except sqlalchemy.exc.OperationalError as e:
            if 'database system is starting up' in repr(e.orig) and i:
                sleep(DB_CONNECT_RETRIES - i)
                continue
            raise


<<<<<<< HEAD
class Repository():
    migrate_repository = ckan.migration.__path__[0]
=======
class Repository(vdm.sqlalchemy.Repository):
    _repo_path, _dot_repo_name = splitext(ckan.migration.__name__)
    migrate_repository = _repo_path + ':' + _dot_repo_name[1:]
>>>>>>> f95316fb

    # note: tables_created value is not sustained between instantiations
    #       so only useful for tests. The alternative is to use
    #       are_tables_created().
    tables_created_and_initialised = False

    def __init__(self, metadata, session):
        self.metadata = metadata
        self.session = session
        self.commit = session.commit

    def commit_and_remove(self):
        self.session.commit()
        self.session.remove()

    def init_db(self):
        '''Ensures tables, const data and some default config is created.
        This method MUST be run before using CKAN for the first time.
        Before this method is run, you can either have a clean db or tables
        that may have been setup with either upgrade_db or a previous run of
        init_db.
        '''
        warnings.filterwarnings('ignore', 'SAWarning')
        self.session.rollback()
        self.session.remove()
        # sqlite database needs to be recreated each time as the
        # memory database is lost.
        if self.metadata.bind.name == 'sqlite':
            # this creates the tables, which isn't required inbetween tests
            # that have simply called rebuild_db.
            self.create_db()
        else:
            if not self.tables_created_and_initialised:
                self.upgrade_db()
                self.tables_created_and_initialised = True
        log.info('Database initialised')

    def clean_db(self):
        self.commit_and_remove()
        meta.metadata = MetaData(self.metadata.bind)
        with warnings.catch_warnings():
            warnings.filterwarnings('ignore', '.*(reflection|tsvector).*')
            meta.metadata.reflect()

        meta.metadata.drop_all()
        self.tables_created_and_initialised = False
        log.info('Database tables dropped')

    def create_db(self):
        '''Ensures tables, const data and some default config is created.
        i.e. the same as init_db APART from when running tests, when init_db
        has shortcuts.
        '''
        self.metadata.create_all(bind=self.metadata.bind)
        log.info('Database tables created')

    def rebuild_db(self):
        '''Clean and init the db'''
        if self.tables_created_and_initialised:
            # just delete data, leaving tables - this is faster
            self.delete_all()
        else:
            # delete tables and data
            self.clean_db()
        self.session.remove()
        self.init_db()
        self.session.flush()
        log.info('Database rebuilt')

    def delete_all(self):
        '''Delete all data from all tables.'''
        self.session.remove()
        ## use raw connection for performance
        connection = self.session.connection()
        if sqav.startswith("0.4"):
            tables = self.metadata.table_iterator()
        else:
            tables = reversed(self.metadata.sorted_tables)
        for table in tables:
            if table.name == 'alembic_version':
                continue
            connection.execute('delete from "%s"' % table.name)
        self.session.commit()
        log.info('Database table data deleted')

    def reset_alembic_output(self):
        self._alembic_output = []

    def add_alembic_output(self, *args):
        self._alembic_output.append(args)

    def take_alembic_output(self, with_reset=True):
        output = self._alembic_output
        self._alembic_config = []
        return output

    def setup_migration_version_control(self):
        self.reset_alembic_output()
        alembic_config = AlembicConfig()
        alembic_config.set_main_option(
            "script_location", self.migrate_repository
        )
        alembic_config.set_main_option(
            "sqlalchemy.url", str(self.metadata.bind.url)
        )
        try:
            sqlalchemy_migrate_version = self.metadata.bind.execute(
                u'select version from migrate_version'
            ).scalar()
        except ProgrammingError:
            sqlalchemy_migrate_version = 0

        # this value is used for graceful upgrade from
        # sqlalchemy-migrate to alembic
        alembic_config.set_main_option(
            "sqlalchemy_migrate_version", str(sqlalchemy_migrate_version)
        )
        # This is an interceptor for alembic output. Otherwise,
        # everything will be printed to stdout
        alembic_config.print_stdout = self.add_alembic_output

        self.alembic_config = alembic_config

    def current_version(self):
        try:
            alembic_current(self.alembic_config)
            return self.take_alembic_output()[0][0]
        except (TypeError, IndexError):
            # alembic is not initialized yet
            return 'base'

    def downgrade_db(self, version='base'):
        self.setup_migration_version_control()
        alembic_downgrade(self.alembic_config, version)
        log.info(u'CKAN database version set to: %s', version)

    def upgrade_db(self, version='head'):
        '''Upgrade db using sqlalchemy migrations.

        @param version: version to upgrade to (if None upgrade to latest)
        '''
        _assert_engine_msg = (
            u'Database migration - only Postgresql engine supported (not %s).'
        ) % meta.engine.name
        assert meta.engine.name in (
            u'postgres', u'postgresql'
        ), _assert_engine_msg
        self.setup_migration_version_control()
<<<<<<< HEAD
        version_before = mig.db_version(self.metadata.bind, self.migrate_repository)
        mig.upgrade(self.metadata.bind, self.migrate_repository, version=version)
        version_after = mig.db_version(self.metadata.bind, self.migrate_repository)
=======
        version_before = self.current_version()
        alembic_upgrade(self.alembic_config, version)
        version_after = self.current_version()

>>>>>>> f95316fb
        if version_after != version_before:
            log.info(
                u'CKAN database version upgraded: %s -> %s',
                version_before,
                version_after
            )
        else:
            log.info(u'CKAN database version remains as: %s', version_after)

    def are_tables_created(self):
        meta.metadata = MetaData(self.metadata.bind)
        with warnings.catch_warnings():
            warnings.filterwarnings('ignore', '.*(reflection|geometry).*')
            meta.metadata.reflect()
        return bool(meta.metadata.tables)

<<<<<<< HEAD
=======
    def purge_revision(self, revision, leave_record=False):
        '''Purge all changes associated with a revision.

        @param leave_record: if True leave revision in existence but
        change message to "PURGED: {date-time-of-purge}". If false
        delete revision object as well.

        Summary of the Algorithm
        ------------------------

        1. list all RevisionObjects affected by this revision
        2. check continuity objects and cascade on everything else ?
        3. crudely get all object revisions associated with this
        4. then check whether this is the only revision and delete
           the continuity object

        5. ALTERNATIVELY delete all associated object revisions then
           do a select on continutity to check which have zero
           associated revisions (should only be these ...) '''

        to_purge = []
        SQLAlchemySession.setattr(self.session, 'revisioning_disabled', True)
        self.session.autoflush = False
        for o in self.versioned_objects:
            revobj = o.__revision_class__
            items = self.session.query(revobj). \
                    filter_by(revision=revision).all()
            for item in items:
                continuity = item.continuity

                if continuity.revision == revision:  # must change continuity
                    trevobjs = self.session.query(revobj).join('revision'). \
                            filter(revobj.continuity == continuity). \
                            order_by(Revision.timestamp.desc()).all()
                    if len(trevobjs) == 0:
                        raise Exception('Should have at least one revision.')
                    if len(trevobjs) == 1:
                        to_purge.append(continuity)
                    else:
                        self.revert(continuity, trevobjs[1])
                        for num, obj in enumerate(trevobjs):
                            if num == 0:
                                continue

                            obj.expired_timestamp = datetime(9999, 12, 31)
                            self.session.add(obj)
                            break
                # now delete revision object
                self.session.delete(item)
            for cont in to_purge:
                self.session.delete(cont)
        if leave_record:
            revision.message = u'PURGED: %s' % datetime.now()
        else:
            self.session.delete(revision)
        self.commit_and_remove()


repo = Repository(meta.metadata, meta.Session,
                  versioned_objects=[Package, PackageTag, Resource,
                                     Member,
                                     Group, SystemInfo]
        )


# Fix up Revision with project-specific attributes
def _get_packages(self):
    changes = repo.list_changes(self)
    pkgs = set()
    for revision_list in changes.values():
        for revision in revision_list:
            obj = revision.continuity
            if hasattr(obj, 'related_packages'):
                pkgs.update(obj.related_packages())

    return list(pkgs)


def _get_groups(self):
    changes = repo.list_changes(self)
    groups = set()
    for group_rev in changes.pop(Group):
        groups.add(group_rev.continuity)
    for non_group_rev_list in changes.values():
        for non_group_rev in non_group_rev_list:
            if hasattr(non_group_rev.continuity, 'group'):
                groups.add(non_group_rev.continuity.group)
    return list(groups)


# could set this up directly on the mapper?
def _get_revision_user(self):
    username = text_type(self.author)
    user = meta.Session.query(User).filter_by(name=username).first()
    return user

Revision.packages = property(_get_packages)
Revision.groups = property(_get_groups)
Revision.user = property(_get_revision_user)


def revision_as_dict(revision, include_packages=True, include_groups=True,
                     ref_package_by='name'):
    revision_dict = OrderedDict((
        ('id', revision.id),
        ('timestamp', revision.timestamp.isoformat()),
        ('message', revision.message),
        ('author', revision.author),
        ('approved_timestamp',
         revision.approved_timestamp.isoformat() \
         if revision.approved_timestamp else None),
        ))
    if include_packages:
        revision_dict['packages'] = [getattr(pkg, ref_package_by) \
                                     for pkg in revision.packages
                                     if (pkg and not pkg.private)]
    if include_groups:
        revision_dict['groups'] = [getattr(grp, ref_package_by) \
                                     for grp in revision.groups if grp]
>>>>>>> f95316fb

repo = Repository(meta.metadata, meta.Session)


def is_id(id_string):
    '''Tells the client if the string looks like a revision id or not'''
    reg_ex = '^[0-9a-f]{8}-[0-9a-f]{4}-[0-9a-f]{4}-[0-9a-f]{4}-[0-9a-f]{12}$'
    return bool(re.match(reg_ex, id_string))<|MERGE_RESOLUTION|>--- conflicted
+++ resolved
@@ -57,14 +57,12 @@
 from group_extra import (
     GroupExtra,
     group_extra_table,
-<<<<<<< HEAD
-=======
     group_extra_revision_table,
->>>>>>> f95316fb
 )
 from package_extra import (
     PackageExtra,
     package_extra_table,
+    extra_revision_table,
 )
 from resource import (
     Resource,
@@ -158,14 +156,9 @@
             raise
 
 
-<<<<<<< HEAD
 class Repository():
-    migrate_repository = ckan.migration.__path__[0]
-=======
-class Repository(vdm.sqlalchemy.Repository):
     _repo_path, _dot_repo_name = splitext(ckan.migration.__name__)
     migrate_repository = _repo_path + ':' + _dot_repo_name[1:]
->>>>>>> f95316fb
 
     # note: tables_created value is not sustained between instantiations
     #       so only useful for tests. The alternative is to use
@@ -314,16 +307,10 @@
             u'postgres', u'postgresql'
         ), _assert_engine_msg
         self.setup_migration_version_control()
-<<<<<<< HEAD
-        version_before = mig.db_version(self.metadata.bind, self.migrate_repository)
-        mig.upgrade(self.metadata.bind, self.migrate_repository, version=version)
-        version_after = mig.db_version(self.metadata.bind, self.migrate_repository)
-=======
         version_before = self.current_version()
         alembic_upgrade(self.alembic_config, version)
         version_after = self.current_version()
 
->>>>>>> f95316fb
         if version_after != version_before:
             log.info(
                 u'CKAN database version upgraded: %s -> %s',
@@ -340,128 +327,6 @@
             meta.metadata.reflect()
         return bool(meta.metadata.tables)
 
-<<<<<<< HEAD
-=======
-    def purge_revision(self, revision, leave_record=False):
-        '''Purge all changes associated with a revision.
-
-        @param leave_record: if True leave revision in existence but
-        change message to "PURGED: {date-time-of-purge}". If false
-        delete revision object as well.
-
-        Summary of the Algorithm
-        ------------------------
-
-        1. list all RevisionObjects affected by this revision
-        2. check continuity objects and cascade on everything else ?
-        3. crudely get all object revisions associated with this
-        4. then check whether this is the only revision and delete
-           the continuity object
-
-        5. ALTERNATIVELY delete all associated object revisions then
-           do a select on continutity to check which have zero
-           associated revisions (should only be these ...) '''
-
-        to_purge = []
-        SQLAlchemySession.setattr(self.session, 'revisioning_disabled', True)
-        self.session.autoflush = False
-        for o in self.versioned_objects:
-            revobj = o.__revision_class__
-            items = self.session.query(revobj). \
-                    filter_by(revision=revision).all()
-            for item in items:
-                continuity = item.continuity
-
-                if continuity.revision == revision:  # must change continuity
-                    trevobjs = self.session.query(revobj).join('revision'). \
-                            filter(revobj.continuity == continuity). \
-                            order_by(Revision.timestamp.desc()).all()
-                    if len(trevobjs) == 0:
-                        raise Exception('Should have at least one revision.')
-                    if len(trevobjs) == 1:
-                        to_purge.append(continuity)
-                    else:
-                        self.revert(continuity, trevobjs[1])
-                        for num, obj in enumerate(trevobjs):
-                            if num == 0:
-                                continue
-
-                            obj.expired_timestamp = datetime(9999, 12, 31)
-                            self.session.add(obj)
-                            break
-                # now delete revision object
-                self.session.delete(item)
-            for cont in to_purge:
-                self.session.delete(cont)
-        if leave_record:
-            revision.message = u'PURGED: %s' % datetime.now()
-        else:
-            self.session.delete(revision)
-        self.commit_and_remove()
-
-
-repo = Repository(meta.metadata, meta.Session,
-                  versioned_objects=[Package, PackageTag, Resource,
-                                     Member,
-                                     Group, SystemInfo]
-        )
-
-
-# Fix up Revision with project-specific attributes
-def _get_packages(self):
-    changes = repo.list_changes(self)
-    pkgs = set()
-    for revision_list in changes.values():
-        for revision in revision_list:
-            obj = revision.continuity
-            if hasattr(obj, 'related_packages'):
-                pkgs.update(obj.related_packages())
-
-    return list(pkgs)
-
-
-def _get_groups(self):
-    changes = repo.list_changes(self)
-    groups = set()
-    for group_rev in changes.pop(Group):
-        groups.add(group_rev.continuity)
-    for non_group_rev_list in changes.values():
-        for non_group_rev in non_group_rev_list:
-            if hasattr(non_group_rev.continuity, 'group'):
-                groups.add(non_group_rev.continuity.group)
-    return list(groups)
-
-
-# could set this up directly on the mapper?
-def _get_revision_user(self):
-    username = text_type(self.author)
-    user = meta.Session.query(User).filter_by(name=username).first()
-    return user
-
-Revision.packages = property(_get_packages)
-Revision.groups = property(_get_groups)
-Revision.user = property(_get_revision_user)
-
-
-def revision_as_dict(revision, include_packages=True, include_groups=True,
-                     ref_package_by='name'):
-    revision_dict = OrderedDict((
-        ('id', revision.id),
-        ('timestamp', revision.timestamp.isoformat()),
-        ('message', revision.message),
-        ('author', revision.author),
-        ('approved_timestamp',
-         revision.approved_timestamp.isoformat() \
-         if revision.approved_timestamp else None),
-        ))
-    if include_packages:
-        revision_dict['packages'] = [getattr(pkg, ref_package_by) \
-                                     for pkg in revision.packages
-                                     if (pkg and not pkg.private)]
-    if include_groups:
-        revision_dict['groups'] = [getattr(grp, ref_package_by) \
-                                     for grp in revision.groups if grp]
->>>>>>> f95316fb
 
 repo = Repository(meta.metadata, meta.Session)
 
