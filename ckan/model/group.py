--- conflicted
+++ resolved
@@ -120,10 +120,6 @@
 
 
 mapper(PackageGroup, package_group_table,
-<<<<<<< HEAD
-#       extension=[extension.PluginMapperExtension()],
-)
-=======
     extension=[vdm.sqlalchemy.Revisioner(package_group_revision_table),],
 )
 
@@ -138,5 +134,4 @@
 #        'package_group')
 vdm.sqlalchemy.add_stateful_versioned_m2m_on_version(GroupRevision, 'groups')
 vdm.sqlalchemy.add_stateful_versioned_m2m(Group, PackageGroup, 'groups', 'group',
-        'package_group')
->>>>>>> 1ca51c31
+        'package_group')