--- conflicted
+++ resolved
@@ -632,13 +632,13 @@
     return role
 
 
-<<<<<<< HEAD
 def datasets_with_no_organization_cannot_be_private(key, data, errors,
         context):
     if data[key] is True and data.get(('owner_org',)) is None:
         errors[key].append(
                 _("Datasets with no organization can't be private."))
-=======
+
+
 def list_of_strings(key, data, errors, context):
     value = data.get(key)
     if not isinstance(value, list):
@@ -646,4 +646,3 @@
     for x in value:
         if not isinstance(x, basestring):
             raise Invalid('%s: %s' % (_('Not a string'), x))
->>>>>>> e99500be
