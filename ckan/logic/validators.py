--- conflicted
+++ resolved
@@ -5,12 +5,9 @@
 from ckan.authz import Authorizer
 from ckan.logic import check_access, NotAuthorized
 from ckan.lib.helpers import date_str_to_datetime
-<<<<<<< HEAD
 from ckan.model import (MAX_TAG_LENGTH, MIN_TAG_LENGTH,
-                        PACKAGE_NAME_MIN_LENGTH, PACKAGE_NAME_MAX_LENGTH)
-=======
-from ckan.model import MAX_TAG_LENGTH, MAX_PACKAGE_NAME_LENGTH, MAX_PACKAGE_VERSION_LENGTH
->>>>>>> c740e7a3
+                        MIN_PACKAGE_NAME_LENGTH, MAX_PACKAGE_NAME_LENGTH,
+                        MAX_PACKAGE_VERSION_LENGTH)
 
 def package_id_not_changed(value, context):
 
@@ -121,24 +118,22 @@
     if result:
         errors[key].append(_('That URL is already in use.'))
 
-<<<<<<< HEAD
     value = data[key]
-    if len(value) < PACKAGE_NAME_MIN_LENGTH:
-        raise Invalid(
-            _('Name "%s" length is less than minimum %s') % (value, PACKAGE_NAME_MIN_LENGTH)
-        )
-    if len(value) > PACKAGE_NAME_MAX_LENGTH:
-        raise Invalid(
-            _('Name "%s" length is more than maximum %s') % (value, PACKAGE_NAME_MIN_LENGTH)
-        )
-=======
+    if len(value) < MIN_PACKAGE_NAME_LENGTH:
+        raise Invalid(
+            _('Name "%s" length is less than minimum %s') % (value, MIN_PACKAGE_NAME_LENGTH)
+        )
+    if len(value) > MAX_PACKAGE_NAME_LENGTH:
+        raise Invalid(
+            _('Name "%s" length is more than maximum %s') % (value, MAX_PACKAGE_NAME_LENGTH)
+        )
+
 def package_version_validator(value, context):
 
     if len(value) > MAX_PACKAGE_VERSION_LENGTH:
         raise Invalid(_('Version must be a maximum of %i characters long') % \
                       MAX_PACKAGE_VERSION_LENGTH)
     return value
->>>>>>> c740e7a3
 
 def duplicate_extras_key(key, data, errors, context):
 
