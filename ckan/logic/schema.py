--- conflicted
+++ resolved
@@ -588,18 +588,10 @@
 
 
 def default_update_resource_view_schema():
-<<<<<<< HEAD
-    schema = default_create_resource_view_schema()
-    schema.update({'id': [not_missing, not_empty, unicode]})
-    schema.update({'resource_id': [ignore_missing, resource_id_exists ]})
-    schema.update({'view_type': [ignore]}) #can not change after create
-    return schema
-=======
     schema = default_resource_view_schema()
     schema.update({
         'id': [not_missing, not_empty, unicode],
         'resource_id': [ignore_missing, resource_id_exists],
         'view_type': [ignore]  # can not change after create
     })
-    return schema
->>>>>>> 5737dcd5
+    return schema