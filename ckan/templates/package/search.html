--- conflicted
+++ resolved
@@ -32,11 +32,7 @@
           (_('Last Modified'), 'metadata_modified desc'),
           (_('Popular'), 'views_recent desc') if g.tracking_enabled else (false, false) ]
         %}
-<<<<<<< HEAD
-        {% snippet 'snippets/search_form.html', form_id='dataset-search-form', type=dataset_type, query=q, sorting=sorting, sorting_selected=sort_by_selected, count=page.item_count, placeholder=_('Search ' + dataset_type + 's') + '...', facets=facets, show_empty=request.args, error=query_error, fields=fields %}
-=======
-        {% snippet 'snippets/search_form.html', form_id='dataset-search-form', type=dataset_type, query=q, sorting=sorting, sorting_selected=sort_by_selected, count=page.item_count, placeholder=h.humanize_entity_type('package', dataset_type, 'search placeholder') or _('Search datasets...'), facets=facets, show_empty=request.params, error=query_error, fields=fields %}
->>>>>>> ace6850d
+        {% snippet 'snippets/search_form.html', form_id='dataset-search-form', type=dataset_type, query=q, sorting=sorting, sorting_selected=sort_by_selected, count=page.item_count, placeholder=h.humanize_entity_type('package', dataset_type, 'search placeholder') or _('Search datasets...'), facets=facets, show_empty=request.args, error=query_error, fields=fields %}
       {% endblock %}
       {% block package_search_results_list %}
         {{ h.snippet('snippets/package_list.html', packages=page.items) }}
