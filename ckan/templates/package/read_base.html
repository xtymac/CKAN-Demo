{% extends "package/base.html" %}

{% block subtitle %}{{ pkg.title or pkg.name }} - {{ super() }}{% endblock %}

{% block links -%}
  {{ super() }}
  <link rel="alternate" type="application/rdf+xml" href="{{ h.url_for(controller='package', action='read', id=pkg.id, format='rdf', qualified=True) }}"/>
{% endblock -%}

{% block head_extras -%}
  {{ super() }}
  {% set description = h.markdown_extract(pkg.notes, extract_length=200)|forceescape %}
  <meta property="og:title" content="{{ h.dataset_display_name(pkg) }} - {{ g.site_title }}">
  <meta property="og:description" content="{{ description|forceescape }}">
{% endblock -%}

{% block content_action %}
  {% if h.check_access('package_update', {'id':pkg.id }) %}
    {% link_for _('Manage'), controller='package', action='edit', id=pkg.name, class_='btn', icon='wrench' %}
  {% endif %}
{% endblock %}

{% block content_primary_nav %}
  {{ h.build_nav_icon('dataset_read', _('Dataset'), id=pkg.name) }}
  {{ h.build_nav_icon('dataset_groups', _('Groups'), id=pkg.name) }}
  {{ h.build_nav_icon('dataset_activity', _('Activity Stream'), id=pkg.name) }}
  {{ h.build_nav_icon('related_list', _('Related'), id=pkg.name) }}
{% endblock %}

{% block primary_content_inner %}
    {% block package_revision_info %}
      {% if c.pkg_revision_id %}
        <div class="module info alert alert-info">
          <p class="module-content">
            {% set timestamp = h.render_datetime(c.pkg_revision_timestamp, with_hours=True) %}
            {% set url = h.url(controller='package', action='read', id=pkg.name) %}

            {% if c.pkg_revision_not_latest %}
              {% trans timestamp=timestamp, url=url %}This is an old revision of this dataset, as edited at {{ timestamp }}. It may differ significantly from the <a href="{{ url }}">current revision</a>.{% endtrans %}
            {% else %}
              {% trans timestamp=timestamp %}This is the current revision of this dataset, as edited at {{ timestamp }}.{% endtrans %}
            {% endif %}
          </p>
        </div>
      {% endif %}
    {% endblock %}
{% endblock %}

{% block secondary_content %}

  {% block secondary_help_content %}{% endblock %}

  {% block package_info %}
    {% snippet 'package/snippets/info.html', pkg=pkg %}
  {% endblock %}

  {% block package_organization %}
    {% if pkg.organization %}
      {% snippet "snippets/organization.html", organization=pkg.organization, has_context_title=true %}
    {% endif %}
  {% endblock %}

<<<<<<< HEAD
  {% block package_groups %}
    {% if pkg.groups %}
      <div class="module module-narrow">
        {% block package_groups_title %}
          <h2 class="module-heading"><i class="icon-folder-open"></i> {{ _('Groups') }}</h2>
        {% endblock %}
        {% block package_groups_nav %}
          <ul class="nav nav-simple">
            {% block package_groups_nav_inner %}
              {% for group in pkg.groups %}
                <li class="nav-item">
                  <a href="{{ h.url_for(controller='group', action='read', id=group.name) }}">
                    {{ group.title or group.name }}
                  </a>
                </li>
              {% endfor %}
            {% endblock %}
          </ul>
        {% endblock %}
      </div>
    {% endif %}
  {% endblock %}

=======
>>>>>>> af4b6a49
  {% block package_social %}
    {% snippet "snippets/social.html" %}
  {% endblock %}

  {% block package_license %}
    {% snippet "snippets/license.html", pkg_dict=pkg %}
  {% endblock %}

{% endblock %}<|MERGE_RESOLUTION|>--- conflicted
+++ resolved
@@ -60,32 +60,6 @@
     {% endif %}
   {% endblock %}
 
-<<<<<<< HEAD
-  {% block package_groups %}
-    {% if pkg.groups %}
-      <div class="module module-narrow">
-        {% block package_groups_title %}
-          <h2 class="module-heading"><i class="icon-folder-open"></i> {{ _('Groups') }}</h2>
-        {% endblock %}
-        {% block package_groups_nav %}
-          <ul class="nav nav-simple">
-            {% block package_groups_nav_inner %}
-              {% for group in pkg.groups %}
-                <li class="nav-item">
-                  <a href="{{ h.url_for(controller='group', action='read', id=group.name) }}">
-                    {{ group.title or group.name }}
-                  </a>
-                </li>
-              {% endfor %}
-            {% endblock %}
-          </ul>
-        {% endblock %}
-      </div>
-    {% endif %}
-  {% endblock %}
-
-=======
->>>>>>> af4b6a49
   {% block package_social %}
     {% snippet "snippets/social.html" %}
   {% endblock %}
