{% import 'macros/form.html' as form %}

{% block form %}
  <form id="user-edit-form" class="dataset-form" method="post" action="{{ action }}" enctype="multipart/form-data">
<<<<<<< HEAD
    {% block form_errors %}{{ form.errors(error_summary) }}{% endblock %}
=======
    {{ form.csrf_protection() }} 
    {{ form.errors(error_summary) }}
>>>>>>> f2eb20eb

    {% block core_fields %}
      <fieldset>
        <legend>{{ _('Change details') }}</legend>
        {{ form.input('name', label=_('Username'), id='field-username', value=data.name, error=errors.name, classes=['control-medium'], attrs={'readonly': '', 'class': 'form-control'}) }}

        {{ form.input('fullname', label=_('Full name'), id='field-fullname', value=data.fullname, error=errors.fullname, placeholder=_('eg. Joe Bloggs'), classes=['control-medium']) }}

        {{ form.input('email', label=_('Email'), id='field-email', type='email', value=data.email, error=errors.email, placeholder=_('eg. joe@example.com'), classes=['control-medium'], is_required=true) }}

        {{ form.markdown('about', label=_('About'), id='field-about', value=data.about, error=errors.about, placeholder=_('A little information about yourself')) }}

        {% set is_upload = data.image_url and not data.image_url.startswith('http') %}
        {% set is_url = data.image_url and data.image_url.startswith('http') %}

        {{ form.image_upload(data, errors, is_upload_enabled=h.uploads_enabled(), is_url=is_url, is_upload=is_upload, upload_label=_('Profile picture'), url_label=_('Profile picture URL') ) }}
      </fieldset>
    {% endblock %}

    {% block extra_fields %}
    {% if g.userobj.sysadmin and data.state == 'deleted' %}
      {% call form.checkbox('activate_user', label=_('Reactivate User'), id='activate_user', value=True, checked=false) %}
      {% set helper_text = _('This account is deactivated, if you want to reactivate it, please click on checkbox.') %}
      {{ form.info(helper_text, classes='info-help-tight') }}
      {% endcall %}
    {% endif %}
    {% endblock %}

    {% if is_sysadmin and current_user.name != data.name %}
    {% block sysadmin_password %}
      <fieldset>
      <legend>{{ _('Change ' + data.name|capitalize + "'s" + ' password') }}</legend>
      {{ form.input('password1', type='password', label=_('Password'), id='field-password', value=data.password1, error=errors.password1, classes=['control-medium'], attrs={'autocomplete': 'off', 'class': 'form-control'} ) }}
      {{ form.input('password2', type='password', label=_('Confirm Password'), id='field-password-confirm', value=data.password2, error=errors.password2, classes=['control-medium'], attrs={'autocomplete': 'off', 'class': 'form-control'}) }}
      </fieldset>
    {% endblock %}

    {% block sysadmin_old_password %}
      <fieldset>
        <legend>{{ _('Sysadmin password') }}</legend>
        {{ form.input('old_password',
                      type='password',
                      label=_('Sysadmin Password'),
                      id='field-password-old',
                      value=data.oldpassword,
                      error=errors.oldpassword,
                      classes=['control-medium'],
                      attrs={'autocomplete': 'off', 'class': 'form-control'}
                      ) }}

      </fieldset>
    {% endblock %}

    {% else %}
    {% block change_password %}
      <fieldset>
        <legend>{{ _('Change password') }}</legend>
        {{ form.input('old_password',
                      type='password',
                      label=_('Old Password'),
                      id='field-password-old',
                      value=data.oldpassword,
                      error=errors.oldpassword,
                      classes=['control-medium'],
                      attrs={'autocomplete': 'off', 'class': 'form-control'}
                      ) }}

        {{ form.input('password1', type='password', label=_('Password'), id='field-password', value=data.password1, error=errors.password1, classes=['control-medium'], attrs={'autocomplete': 'off', 'class': 'form-control'} ) }}

        {{ form.input('password2', type='password', label=_('Confirm Password'), id='field-password-confirm', value=data.password2, error=errors.password2, classes=['control-medium'], attrs={'autocomplete': 'off', 'class': 'form-control'}) }}
      </fieldset>
    {% endblock %}
    {% endif %}

    <div class="form-actions">
      {% block form_actions %}
      {% set is_deleted = data.state == 'deleted' %}
      {% if not is_deleted %}
        {% block delete_button %}
          {% if h.check_access('user_delete', {'id': data.id})  %}
            <a class="btn btn-danger pull-left" href="{% url_for 'user_delete', id=data.id %}" data-module="confirm-action" data-module-content="{{ _('Are you sure you want to delete this User?') }}">{% block delete_button_text %}{{ _('Delete') }}{% endblock %}</a>
          {% endif %}
        {% endblock %}
        {% endif %}
        {{ form.required_message() }}
        <button class="btn btn-primary" type="submit" name="save">{{ _('Reactivate Profile') if is_deleted else _('Update Profile') }}</button>
      {% endblock %}
    </div>
  </form>
{% endblock %}<|MERGE_RESOLUTION|>--- conflicted
+++ resolved
@@ -2,12 +2,8 @@
 
 {% block form %}
   <form id="user-edit-form" class="dataset-form" method="post" action="{{ action }}" enctype="multipart/form-data">
-<<<<<<< HEAD
-    {% block form_errors %}{{ form.errors(error_summary) }}{% endblock %}
-=======
-    {{ form.csrf_protection() }} 
+    {{ form.csrf_protection() }}
     {{ form.errors(error_summary) }}
->>>>>>> f2eb20eb
 
     {% block core_fields %}
       <fieldset>
