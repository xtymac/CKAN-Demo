<html
  xmlns="http://www.w3.org/1999/xhtml"
  xmlns:i18n="http://genshi.edgewall.org/i18n"
  xmlns:py="http://genshi.edgewall.org/"
  xmlns:xi="http://www.w3.org/2001/XInclude"
  py:strip=""
  >

  <div py:def="markdown_editor(fieldname,value,id,placeholder)" class="markdown-editor">
    <ul class="button-row">
      <li><button class="btn js-markdown-edit depressed">Edit</button></li>
      <li><button class="btn js-markdown-preview">Preview</button></li>
    </ul>
    <div>
      <textarea class="markdown-input" name="${fieldname}" id="${id}" placeholder="${placeholder}">${value}</textarea>
    </div>
    <div class="markdown-preview" style="display: none;"></div>
    <span class="hints">You can use <a href="http://daringfireball.net/projects/markdown/syntax" target="_blank">Markdown formatting</a> here.</span>
  </div>

  <!--! Herein can be found generic helper methods for a whole bunch of common
        templating issues -->

  <!--! plural(n, s, p): takes a number, a singular form and a plural form,
        returning the appropriate form on the basis of the number specified -->
  <py:def function="plural(num, s, p)" py:choose="num">
    <py:when test="1">${s}</py:when>
    <py:otherwise>${p}</py:otherwise>
  </py:def>

  <!--! nonempty(val, default): takes a variable string, and returns it or a
        fallback 'default' string if it's blank -->
  <py:def function="nonempty(val, default)" py:choose="val">
    <py:when test="str(val).strip()">${val}</py:when>
    <py:otherwise>${default}</py:otherwise>
  </py:def>

  <!--! List of tags: pass in a collection of tags and this renders the standard
        tag listing -->
  <ul py:def="tag_list(tags)" class="tags clearfix">
    <py:for each="tag in tags">
    <li py:if="not tag.get('vocabulary_id')">
      ${h.link_to(tag['display_name'], h.url_for(controller='tag', action='read', id=tag['name']))}
    </li>
    </py:for>
  </ul>

  <!--! List of users: pass in a collection of users and this renders the standard
          user listing -->
    <ul py:def="user_list(users)" class="users">
      <li py:for="user in users">
        ${h.linked_user(user)}
      </li>
    </ul>

  <!--! List of datasets: pass in a collection of tags and this renders the
        standard dataset listing -->
  <py:def function="package_list(packages)">
	  ${package_list_from_dict(h.convert_to_dict('package', packages))}
  </py:def>

  <py:def function="package_list_from_dict(packages)">
	${h.snippet('snippets/package_list.html', packages=packages)}
  </py:def>

  <!--! List of dataset groups: pass in a collection of dataset groups
        and this renders the standard group listing -->
  <table class="table table-bordered table-striped table-condensed groups" py:def="group_list(groups)">
    <tr><th>Title</th><th>Number of datasets</th><th>Description</th></tr>
    <py:for each="group in groups">
    <tr>
      <td><a href="${h.url_for(controller='group', action='read', id=group.name)}">${group.display_name}</a></td>
      <td>${len(group.packages)}</td>
      <td>${h.truncate(group.description, length=80, whole_word=True)}</td>
    </tr>
    </py:for>
  </table>

  <!--! List of dataset groups: pass in a collection of dataset groups
        and this renders the standard group listing. Same as the above, but using dictionaries -->
  <table class="table table-bordered table-striped table-condensed groups" py:def="group_list_from_dict(groups)">
    <tr><th>Title</th><th>Number of datasets</th><th>Description</th></tr>
    <py:for each="group in groups">
    <tr>
      <td><a href="${h.url_for( '%s_read' % str(group['type'])  , action='read', id=group['name'])}">${group['display_name']}</a></td>
      <td>${group['packages']}</td>
      <td>${h.truncate(group['description'], length=80, whole_word=True)}</td>
    </tr>
    </py:for>
  </table>

  <!--! List of authorization groups: pass in a collection of authorization groups and
        this renders the standard group listing -->
  <table class="table table-bordered table-striped table-condensed authorization_groups" py:def="authorization_group_list(authorization_groups)">
      <tr><th>Title</th><th>Number of members</th></tr>
      <py:for each="authorization_group in authorization_groups">
      <tr>
        <td><a href="${h.url_for(controller='authorization_group', action='read', id=authorization_group.name or authorization_group.id)}">
            ${authorization_group.name or authorization_group.id}</a>
        </td>
        <td>${len(authorization_group.users)}</td>
      </tr>
      </py:for>
    </table>

  <!--! Dataset openness icons -->
  <img py:def="package_license_icon(package)"
    src="${h.url_for('/images/icons/door_%s.png' % 'open' if package.isopen() else 'grey')}"
    title="License: ${package.license.title if hasattr(package.license, 'title') else '?'}"
    alt="${'OPEN' if package.isopen() else 'CLOSED'}" />

  <py:def function="package_resources_icon(package)" py:choose="">
    <a py:when="package.resources"
       href="${h.url_for(controller='package', action='read', id=package.name, anchor='resources')}">
      <img src="${h.icon_url('arrow_down')}" title="View dataset resources" alt="DOWNLOAD" />
    </a>

    <img py:otherwise="" src="${h.icon_url('arrow_down_grey')}" title="No downloadable resources." alt="" />
  </py:def>

  <py:def function="resource_summary(pkg, res)">
      <a href="${h.url_for(controller='package', action='resource_read', id=pkg.id, resource_id=res.id)}">
         ${h.resource_display_name(res)}
      </a>
  </py:def>


<<<<<<< HEAD
  <py:def function="related_summary(related, allow_delete)">
    <li class="span3">
      <div class="thumbnail">
        <button py:if="allow_delete and c.user and (c.userobj.id == related.owner_id or h.check_access('package_update',{'id':c.pkg.id}))" class="close" onclick="related_delete('${related.id}');">×</button>
        <a href="${h.url_for('related_read', id=related.id)}" class="image">
=======
  <py:def function="related_summary(related)">
  <li id="related-item-${related.id}" class="span3">
      <div class="thumbnail">
        <button py:if="c.user and (c.userobj.id == related.owner_id or h.check_access('package_update',{'id':c.pkg.id}))" class="close" data-action="delete" data-related-id="${related.id}">×</button>
        <a href="${related.url}" class="image">
>>>>>>> 9d460be4
          <img src="${related.image_url}" width="210" py:if="related.image_url" />
          <img src="/images/photo-placeholder.png" width="210" py:if="not related.image_url" />
        </a>
        <span style="display:none;">${related.view_count}</span>
        <div class="caption">
          <h5 class="heading" title="${related.title}">${h.markdown_extract(related.title, extract_length=30)}</h5>
          <div class="description" data-truncate="55" py:if="related.description">${h.markdown_extract(related.description, extract_length=1000)}</div>
          <i class="empty" py:if="not related.description">No description for this item</i>
          <p class="read-more"><a href="${h.url_for('related_read', id=related.id)}">View this related item</a></p>
        </div>
      </div>
    </li>
  </py:def>


  <!--! Used by group listing -->
  <py:def function="package_summary(pkg)">
      <a href="${h.url_for(controller='package', action='read', id=pkg.name)}">
         ${pkg.name} - ${pkg.title}
      </a>
  </py:def>

  <div py:def="package_rating(pkg)" class="rating-group">
    <py:choose test="">
      <div py:when="c.num_ratings" class="inline-rating">
        <ul class="stars default${'%i' % (c.current_rating or 0)}star">
          <li class="${name}" py:for="number,name in enumerate(['one', 'two', 'three', 'four', 'five'])"></li>
        </ul>
        ${'%0.1f (%i rating%s)' % (c.current_rating, c.num_ratings, ('s' if c.num_ratings != 1 else ''))}
      </div>
      <py:otherwise>no ratings yet</py:otherwise>
    </py:choose>

    &ndash;
    rate it now

    <div class="inline-rating">
    <ul class="stars default0star">
      <py:for each="number,name in zip(range(1,6), ['one', 'two', 'three', 'four', 'five'])">
      <li class="${name}">
      <a href="${h.url_for(controller='package',action='rate',id=c.pkg.name,rating=number)}" title="${number} Star">${number}</a>
      </li>
      </py:for>
    </ul>
    </div>
  </div><!--! /rating-group -->

  <table class="table table-bordered table-striped table-condensed" py:def="authz_form_table(id, roles, users, user_role_dict)">
    <tr>
      <th> User </th>
      <py:for each="role in roles">
      <th> ${role} </th>
      </py:for>
    </tr>
    <py:for each="user in users">
      <tr>
        <td>
          ${h.linked_user(user)}
        </td>
        <py:for each="role in roles">
          <td>
            <input type="hidden" name="${ h.literal( '%s$%s' % (user,role)) }" value="submitted"/>
            <py:choose>
              <py:when test="user_role_dict[(user,role)]">
                <input type="checkbox"
                   name="${ h.literal( '%s$%s' % (user,role)) }"
                   checked='checked'/>
              </py:when>
              <py:otherwise>
                <input type="checkbox"
                       name="${ h.literal( '%s$%s' % (user,role)) }"
                       />
              </py:otherwise>
            </py:choose>
          </td>
        </py:for>
      </tr>
    </py:for>
  </table>

<!--! Copy and paste of above table. Only difference when created was the h.linked_user for the  -->
<!--! table rows. How to combine the two? -->
  <table class="table table-bordered table-striped table-condensed" py:def="authz_form_group_table(id, roles, users, user_role_dict)">
    <tr>
      <th>User Group</th>
      <py:for each="role in roles">
      <th> ${role} </th>
      </py:for>
    </tr>
    <py:for each="user in users">
      <tr>
        <td>
          ${h.linked_authorization_group(user)}
        </td>
        <py:for each="role in roles">
          <td>
            <input type="hidden" name="${ h.literal( '%s$%s' % (user,role)) }" value="submitted"/>
            <py:choose>
              <py:when test="user_role_dict[(user,role)]">
                <input type="checkbox"
                   name="${ h.literal( '%s$%s' % (user,role)) }"
                   checked='checked'/>
              </py:when>
              <py:otherwise>
                <input type="checkbox"
                       name="${ h.literal( '%s$%s' % (user,role)) }"
                       />
              </py:otherwise>
            </py:choose>
          </td>
        </py:for>
      </tr>
    </py:for>
  </table>



  <table class="table table-bordered table-striped table-condensed" py:def="authz_add_table(roles)">
    <tr>
      <th>User</th>
      <py:for each="role in roles">
       <th> ${role} </th>
     </py:for>
    </tr>
    <tr>
      <td>
        <input type="textbox" name="new_user_name" class="autocomplete-user" />
      </td>
      <py:for each="role in roles">
        <td>
          <input type="hidden" name="${ h.literal( '%s' % role) }" value="submitted"/>
          <input type="checkbox" name="${ h.literal( '%s' % role) }"/>
        </td>
      </py:for>
    </tr>
  </table>

  <!--! again, copy-and-paste of above, this time to attach different autocompletion -->
  <table class="table table-bordered table-striped table-condensed" py:def="authz_add_group_table(roles)">
    <tr>
      <th>User Group</th>
      <py:for each="role in roles">
       <th> ${role} </th>
     </py:for>
    </tr>
    <tr>
      <td>
        <input type="textbox" name="new_user_name" class="autocomplete-authzgroup" />
      </td>
      <py:for each="role in roles">
        <td>
          <input type="hidden" name="${ h.literal( '%s' % role) }" value="submitted"/>
          <input type="checkbox" name="${ h.literal( '%s' % role) }"/>
        </td>
      </py:for>
    </tr>
  </table>


  <py:def function="revision_list(revisions, allow_compare=False)">
	${revision_list_from_dict(h.convert_to_dict('revisions', revisions), allow_compare=allow_compare)}
  </py:def>

  <py:def function="revision_list_from_dict(revisions, allow_compare=False)">
    ${h.snippet('snippets/revision_list.html', revisions=revisions, allow_compare=allow_compare)}
  </py:def>


  <!--! jsConditionalForIe(ieVersion, tagContent, matchOperator): takes a
        IE version number, a tag or other HTML code that will be wrapped inside
        a IE conditional comment, and the comparison operator (lt, lte, etc..
        see http://msdn.microsoft.com/en-us/library/ms537512%28v=vs.85%29.aspx)
        returning Genshi stream ready to be shown in a template.

        NOTE:
        Internet Explorer Conditional Import are confused as Genshi comments
        and python variables and method calls are not executed if inside them.
        This function helps to output tags with Python code inside conditional
        comments, eg ${h.url_for_static()} -->
  <?python
    from genshi import HTML
    def jsConditionalForIe(ieVersion, tagContent, matchOperator = 'lt'):
      html = HTML('<!--[if ' + matchOperator +  ' IE ' + str(ieVersion) + ''']>
                     ''' + tagContent + '''
                   <![endif]-->''')
      return html
  ?>
</html><|MERGE_RESOLUTION|>--- conflicted
+++ resolved
@@ -125,19 +125,11 @@
   </py:def>
 
 
-<<<<<<< HEAD
   <py:def function="related_summary(related, allow_delete)">
-    <li class="span3">
-      <div class="thumbnail">
-        <button py:if="allow_delete and c.user and (c.userobj.id == related.owner_id or h.check_access('package_update',{'id':c.pkg.id}))" class="close" onclick="related_delete('${related.id}');">×</button>
-        <a href="${h.url_for('related_read', id=related.id)}" class="image">
-=======
-  <py:def function="related_summary(related)">
   <li id="related-item-${related.id}" class="span3">
       <div class="thumbnail">
-        <button py:if="c.user and (c.userobj.id == related.owner_id or h.check_access('package_update',{'id':c.pkg.id}))" class="close" data-action="delete" data-related-id="${related.id}">×</button>
-        <a href="${related.url}" class="image">
->>>>>>> 9d460be4
+        <button py:if="allow_delete and c.user and (c.userobj.id == related.owner_id or h.check_access('package_update',{'id':c.pkg.id}))" class="close" data-action="delete" data-related-id="${related.id}">×</button>
+        <a href="${h.url_for('related_read', id=related.id)}" class="image">
           <img src="${related.image_url}" width="210" py:if="related.image_url" />
           <img src="/images/photo-placeholder.png" width="210" py:if="not related.image_url" />
         </a>
