<html
  xmlns="http://www.w3.org/1999/xhtml"
  xmlns:i18n="http://genshi.edgewall.org/i18n"
  xmlns:py="http://genshi.edgewall.org/"
  xmlns:xi="http://www.w3.org/2001/XInclude"
  py:strip=""
  >

  <div py:def="markdown_editor(fieldname,value,id,placeholder)" class="markdown-editor">
    <ul class="button-row">
      <li><button class="btn js-markdown-edit depressed">Edit</button></li>
      <li><button class="btn js-markdown-preview">Preview</button></li>
    </ul>
    <div>
      <textarea class="markdown-input" name="${fieldname}" id="${id}" placeholder="${placeholder}">${value}</textarea>
    </div>
    <div class="markdown-preview" style="display: none;"></div>
    <span class="hints">You can use <a href="http://daringfireball.net/projects/markdown/syntax" target="_blank">Markdown formatting</a> here.</span>
  </div>

  <!--! Herein can be found generic helper methods for a whole bunch of common
        templating issues -->

  <!--! plural(n, s, p): takes a number, a singular form and a plural form,
        returning the appropriate form on the basis of the number specified -->
  <py:def function="plural(num, s, p)" py:choose="num">
    <py:when test="1">${s}</py:when>
    <py:otherwise>${p}</py:otherwise>
  </py:def>

  <!--! nonempty(val, default): takes a variable string, and returns it or a
        fallback 'default' string if it's blank -->
  <py:def function="nonempty(val, default)" py:choose="val">
    <py:when test="str(val).strip()">${val}</py:when>
    <py:otherwise>${default}</py:otherwise>
  </py:def>

  <!--! List of tags: pass in a collection of tags and this renders the standard
        tag listing -->
  <ul py:def="tag_list(tags)" class="tags clearfix">
    <py:for each="tag in tags">
    <li py:if="not tag.get('vocabulary_id')">
      ${h.link_to(tag['name'], h.url_for(controller='tag', action='read', id=tag['name']))}
    </li>
    </py:for>
  </ul>

  <!--! List of tags: pass in a list of tag name and this renders the standard
        tag listing -->
  <ul py:def="tag_list_from_name(tags)" class="tags clearfix">
    <li py:for="tag in tags">
      ${h.link_to(tag, h.url_for(controller='tag', action='read', id=tag))}
    </li>
  </ul>

  <!--! List of users: pass in a collection of users and this renders the standard
          user listing -->
    <ul py:def="user_list(users)" class="users">
      <li py:for="user in users">
        ${h.linked_user(user)}
      </li>
    </ul>

  <!--! List of datasets: pass in a collection of tags and this renders the
        standard dataset listing -->
<<<<<<< HEAD
  <ul py:def="package_list(packages)" class="datasets">
    <li py:for="package in packages"
        class="${'fullyopen' if (package.isopen() and package.resources) else None}">
      <div class="header">
        <span class="title">
          ${h.link_to(package.title or package.name, h.url_for(controller='package', action='read', id=package.name))}
        </span>

        <div class="search_meta">
          <py:if test="package.resources">
            <ul class="dataset_formats">
              <py:for each="resource in package.resources">
                <py:if test="resource.format and not resource.format == ''">
                  <li><a href="${resource.url}"
                    title="${resource.description}">${resource.format}</a></li>
                </py:if>
              </py:for>
            </ul>
          </py:if>
          <ul class="openness">
			${h.tracking_count_package(package.get('id'))}
            <py:if test="package.isopen()">
              <li>
                <a href="http://opendefinition.org/okd/" title="This dataset satisfies the Open Definition.">
                    <img src="http://assets.okfn.org/images/ok_buttons/od_80x15_blue.png" alt="[Open Data]" />
                </a>
              </li>
            </py:if>
            <py:if test="not package.isopen()">
              <li>
                <span class="closed">
                  ${h.icon('lock')} Not Openly Licensed
                </span>
              </li>
            </py:if>
          </ul>
        </div>
      </div>
      <div class="extract">
        ${h.markdown_extract(package.notes)}
      </div>
          <!--ul py:if="package.tags" class="tags">
            <li py:for="tag in package.tags">${tag.name}</li>
          </ul-->
    </li>
  </ul>

  <ul py:def="package_list_from_dict(packages)" class="datasets">
    <li py:for="package in packages"
        class="${'fullyopen' if (package.isopen and package.get('resources')) else None}">
        <div class="header">
      <span class="title">
        ${h.link_to(package.get('title') or package.get('name'), h.url_for(controller='package', action='read', id=package.get('name')))}
      </span>

      <div class="search_meta">
        <py:if test="package.resources">
          <ul class="dataset_formats">
            <py:for each="resource in package.resources">
              <py:if test="resource.get('format')">
                <li><a class="resource-url-analytics" href="${resource.get('url')}"
                  title="${resource.get('description')}">${resource.get('format')}</a></li>
              </py:if>
            </py:for>
          </ul>
        </py:if>
        <ul class="openness">
			${h.tracking_count_package(package.get('id'))}
          <py:if test="package.isopen">
            <li>
              <a href="http://opendefinition.org/okd/" title="This dataset satisfies the Open Definition.">
                  <img src="http://assets.okfn.org/images/ok_buttons/od_80x15_blue.png" alt="[Open Data]" />
              </a>
            </li>
          </py:if>
          <py:if test="not package.isopen">
            <li>
              <span class="closed">
                ${h.icon('lock')} Not Openly Licensed
              </span>
            </li>
          </py:if>
        </ul>
      </div>
		</div>
		<div class="extract">
			${h.markdown_extract(package.notes)}
		</div>
        <!--ul py:if="package.tags" class="tags">
          <li py:for="tag in package.tags">${tag.name}</li>
        </ul-->
    </li>
  </ul>
=======
  <py:def function="package_list(packages)">
	  ${package_list_from_dict(h.convert_to_dict('package', packages))}
  </py:def>

  <py:def function="package_list_from_dict(packages)">
	${h.snippet('snippets/package_list.html', packages=packages)}
  </py:def>
>>>>>>> 77bcba21

  <!--! List of dataset groups: pass in a collection of dataset groups
        and this renders the standard group listing -->
  <table class="table table-bordered table-striped table-condensed groups" py:def="group_list(groups)">
    <tr><th>Title</th><th>Number of datasets</th><th>Description</th></tr>
    <py:for each="group in groups">
    <tr>
      <td><a href="${h.url_for(controller='group', action='read', id=group.name)}">${group.display_name}</a></td>
      <td>${len(group.packages)}</td>
      <td>${h.truncate(group.description, length=80, whole_word=True)}</td>
    </tr>
    </py:for>
  </table>

  <!--! List of dataset groups: pass in a collection of dataset groups
        and this renders the standard group listing. Same as the above, but using dictionaries -->
  <table class="table table-bordered table-striped table-condensed groups" py:def="group_list_from_dict(groups)">
    <tr><th>Title</th><th>Number of datasets</th><th>Description</th></tr>
    <py:for each="group in groups">
    <tr>
      <td><a href="${h.url_for( '%s_read' % str(group['type'])  , action='read', id=group['name'])}">${group['display_name']}</a></td>
      <td>${group['packages']}</td>
      <td>${h.truncate(group['description'], length=80, whole_word=True)}</td>
    </tr>
    </py:for>
  </table>

  <!--! List of authorization groups: pass in a collection of authorization groups and
        this renders the standard group listing -->
  <table class="table table-bordered table-striped table-condensed authorization_groups" py:def="authorization_group_list(authorization_groups)">
      <tr><th>Title</th><th>Number of members</th></tr>
      <py:for each="authorization_group in authorization_groups">
      <tr>
        <td><a href="${h.url_for(controller='authorization_group', action='read', id=authorization_group.name or authorization_group.id)}">
            ${authorization_group.name or authorization_group.id}</a>
        </td>
        <td>${len(authorization_group.users)}</td>
      </tr>
      </py:for>
    </table>

  <!--! Dataset openness icons -->
  <img py:def="package_license_icon(package)"
    src="${h.url_for('/images/icons/door_%s.png' % 'open' if package.isopen() else 'grey')}"
    title="License: ${package.license.title if hasattr(package.license, 'title') else '?'}"
    alt="${'OPEN' if package.isopen() else 'CLOSED'}" />

  <py:def function="package_resources_icon(package)" py:choose="">
    <a py:when="package.resources"
       href="${h.url_for(controller='package', action='read', id=package.name, anchor='resources')}">
      <img src="${h.icon_url('arrow_down')}" title="View dataset resources" alt="DOWNLOAD" />
    </a>

    <img py:otherwise="" src="${h.icon_url('arrow_down_grey')}" title="No downloadable resources." alt="" />
  </py:def>

  <py:def function="resource_summary(pkg, res)">
      <a href="${h.url_for(controller='package', action='resource_read', id=pkg.id, resource_id=res.id)}">
         ${h.resource_display_name(res)}
      </a>
  </py:def>

  <!--! Used by group listing -->
  <py:def function="package_summary(pkg)">
      <a href="${h.url_for(controller='package', action='read', id=pkg.name)}">
         ${pkg.name} - ${pkg.title}
      </a>
  </py:def>

  <div py:def="package_rating(pkg)" class="rating-group">
    <py:choose test="">
      <div py:when="c.num_ratings" class="inline-rating">
        <ul class="stars default${'%i' % (c.current_rating or 0)}star">
          <li class="${name}" py:for="number,name in enumerate(['one', 'two', 'three', 'four', 'five'])"></li>
        </ul>
        ${'%0.1f (%i rating%s)' % (c.current_rating, c.num_ratings, ('s' if c.num_ratings != 1 else ''))}
      </div>
      <py:otherwise>no ratings yet</py:otherwise>
    </py:choose>

    &ndash;
    rate it now

    <div class="inline-rating">
    <ul class="stars default0star">
      <py:for each="number,name in zip(range(1,6), ['one', 'two', 'three', 'four', 'five'])">
      <li class="${name}">
      <a href="${h.url_for(controller='package',action='rate',id=c.pkg.name,rating=number)}" title="${number} Star">${number}</a>
      </li>
      </py:for>
    </ul>
    </div>
  </div><!--! /rating-group -->

  <table class="table table-bordered table-striped table-condensed" py:def="authz_form_table(id, roles, users, user_role_dict)">
    <tr>
      <th> User </th>
      <py:for each="role in roles">
      <th> ${role} </th>
      </py:for>
    </tr>
    <py:for each="user in users">
      <tr>
        <td>
          ${h.linked_user(user)}
        </td>
        <py:for each="role in roles">
          <td>
            <input type="hidden" name="${ h.literal( '%s$%s' % (user,role)) }" value="submitted"/>
            <py:choose>
              <py:when test="user_role_dict[(user,role)]">
                <input type="checkbox"
                   name="${ h.literal( '%s$%s' % (user,role)) }"
                   checked='checked'/>
              </py:when>
              <py:otherwise>
                <input type="checkbox"
                       name="${ h.literal( '%s$%s' % (user,role)) }"
                       />
              </py:otherwise>
            </py:choose>
          </td>
        </py:for>
      </tr>
    </py:for>
  </table>

<!--! Copy and paste of above table. Only difference when created was the h.linked_user for the  -->
<!--! table rows. How to combine the two? -->
  <table class="table table-bordered table-striped table-condensed" py:def="authz_form_group_table(id, roles, users, user_role_dict)">
    <tr>
      <th>User Group</th>
      <py:for each="role in roles">
      <th> ${role} </th>
      </py:for>
    </tr>
    <py:for each="user in users">
      <tr>
        <td>
          ${h.linked_authorization_group(user)}
        </td>
        <py:for each="role in roles">
          <td>
            <input type="hidden" name="${ h.literal( '%s$%s' % (user,role)) }" value="submitted"/>
            <py:choose>
              <py:when test="user_role_dict[(user,role)]">
                <input type="checkbox"
                   name="${ h.literal( '%s$%s' % (user,role)) }"
                   checked='checked'/>
              </py:when>
              <py:otherwise>
                <input type="checkbox"
                       name="${ h.literal( '%s$%s' % (user,role)) }"
                       />
              </py:otherwise>
            </py:choose>
          </td>
        </py:for>
      </tr>
    </py:for>
  </table>



  <table class="table table-bordered table-striped table-condensed" py:def="authz_add_table(roles)">
    <tr>
      <th>User</th>
      <py:for each="role in roles">
       <th> ${role} </th>
     </py:for>
    </tr>
    <tr>
      <td>
        <input type="textbox" name="new_user_name" class="autocomplete-user" />
      </td>
      <py:for each="role in roles">
        <td>
          <input type="hidden" name="${ h.literal( '%s' % role) }" value="submitted"/>
          <input type="checkbox" name="${ h.literal( '%s' % role) }"/>
        </td>
      </py:for>
    </tr>
  </table>

  <!--! again, copy-and-paste of above, this time to attach different autocompletion -->
  <table class="table table-bordered table-striped table-condensed" py:def="authz_add_group_table(roles)">
    <tr>
      <th>User Group</th>
      <py:for each="role in roles">
       <th> ${role} </th>
     </py:for>
    </tr>
    <tr>
      <td>
        <input type="textbox" name="new_user_name" class="autocomplete-authzgroup" />
      </td>
      <py:for each="role in roles">
        <td>
          <input type="hidden" name="${ h.literal( '%s' % role) }" value="submitted"/>
          <input type="checkbox" name="${ h.literal( '%s' % role) }"/>
        </td>
      </py:for>
    </tr>
  </table>


  <py:def function="revision_list(revisions, allow_compare=False)">
	${revision_list_from_dict(h.convert_to_dict('revisions', revisions), allow_compare=allow_compare)}
  </py:def>

  <py:def function="revision_list_from_dict(revisions, allow_compare=False)">
    ${h.snippet('snippets/revision_list.html', revisions=revisions, allow_compare=allow_compare)}
  </py:def>


  <!--! jsConditionalForIe(ieVersion, tagContent, matchOperator): takes a
        IE version number, a tag or other HTML code that will be wrapped inside
        a IE conditional comment, and the comparison operator (lt, lte, etc..
        see http://msdn.microsoft.com/en-us/library/ms537512%28v=vs.85%29.aspx)
        returning Genshi stream ready to be shown in a template.

        NOTE:
        Internet Explorer Conditional Import are confused as Genshi comments
        and python variables and method calls are not executed if inside them.
        This function helps to output tags with Python code inside conditional
        comments, eg ${h.url_for_static()} -->
  <?python
    from genshi import HTML
    def jsConditionalForIe(ieVersion, tagContent, matchOperator = 'lt'):
      html = HTML('<!--[if ' + matchOperator +  ' IE ' + str(ieVersion) + ''']>
                     ''' + tagContent + '''
                   <![endif]-->''')
      return html
  ?>
</html><|MERGE_RESOLUTION|>--- conflicted
+++ resolved
@@ -63,101 +63,6 @@
 
   <!--! List of datasets: pass in a collection of tags and this renders the
         standard dataset listing -->
-<<<<<<< HEAD
-  <ul py:def="package_list(packages)" class="datasets">
-    <li py:for="package in packages"
-        class="${'fullyopen' if (package.isopen() and package.resources) else None}">
-      <div class="header">
-        <span class="title">
-          ${h.link_to(package.title or package.name, h.url_for(controller='package', action='read', id=package.name))}
-        </span>
-
-        <div class="search_meta">
-          <py:if test="package.resources">
-            <ul class="dataset_formats">
-              <py:for each="resource in package.resources">
-                <py:if test="resource.format and not resource.format == ''">
-                  <li><a href="${resource.url}"
-                    title="${resource.description}">${resource.format}</a></li>
-                </py:if>
-              </py:for>
-            </ul>
-          </py:if>
-          <ul class="openness">
-			${h.tracking_count_package(package.get('id'))}
-            <py:if test="package.isopen()">
-              <li>
-                <a href="http://opendefinition.org/okd/" title="This dataset satisfies the Open Definition.">
-                    <img src="http://assets.okfn.org/images/ok_buttons/od_80x15_blue.png" alt="[Open Data]" />
-                </a>
-              </li>
-            </py:if>
-            <py:if test="not package.isopen()">
-              <li>
-                <span class="closed">
-                  ${h.icon('lock')} Not Openly Licensed
-                </span>
-              </li>
-            </py:if>
-          </ul>
-        </div>
-      </div>
-      <div class="extract">
-        ${h.markdown_extract(package.notes)}
-      </div>
-          <!--ul py:if="package.tags" class="tags">
-            <li py:for="tag in package.tags">${tag.name}</li>
-          </ul-->
-    </li>
-  </ul>
-
-  <ul py:def="package_list_from_dict(packages)" class="datasets">
-    <li py:for="package in packages"
-        class="${'fullyopen' if (package.isopen and package.get('resources')) else None}">
-        <div class="header">
-      <span class="title">
-        ${h.link_to(package.get('title') or package.get('name'), h.url_for(controller='package', action='read', id=package.get('name')))}
-      </span>
-
-      <div class="search_meta">
-        <py:if test="package.resources">
-          <ul class="dataset_formats">
-            <py:for each="resource in package.resources">
-              <py:if test="resource.get('format')">
-                <li><a class="resource-url-analytics" href="${resource.get('url')}"
-                  title="${resource.get('description')}">${resource.get('format')}</a></li>
-              </py:if>
-            </py:for>
-          </ul>
-        </py:if>
-        <ul class="openness">
-			${h.tracking_count_package(package.get('id'))}
-          <py:if test="package.isopen">
-            <li>
-              <a href="http://opendefinition.org/okd/" title="This dataset satisfies the Open Definition.">
-                  <img src="http://assets.okfn.org/images/ok_buttons/od_80x15_blue.png" alt="[Open Data]" />
-              </a>
-            </li>
-          </py:if>
-          <py:if test="not package.isopen">
-            <li>
-              <span class="closed">
-                ${h.icon('lock')} Not Openly Licensed
-              </span>
-            </li>
-          </py:if>
-        </ul>
-      </div>
-		</div>
-		<div class="extract">
-			${h.markdown_extract(package.notes)}
-		</div>
-        <!--ul py:if="package.tags" class="tags">
-          <li py:for="tag in package.tags">${tag.name}</li>
-        </ul-->
-    </li>
-  </ul>
-=======
   <py:def function="package_list(packages)">
 	  ${package_list_from_dict(h.convert_to_dict('package', packages))}
   </py:def>
@@ -165,7 +70,6 @@
   <py:def function="package_list_from_dict(packages)">
 	${h.snippet('snippets/package_list.html', packages=packages)}
   </py:def>
->>>>>>> 77bcba21
 
   <!--! List of dataset groups: pass in a collection of dataset groups
         and this renders the standard group listing -->
