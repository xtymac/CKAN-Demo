<html
  xmlns="http://www.w3.org/1999/xhtml"
  xmlns:py="http://genshi.edgewall.org/"
  xmlns:xi="http://www.w3.org/2001/XInclude"
  py:strip=""
  >

<<<<<<< HEAD
<py:def function="facet_div(name, title, limit=5)">
    <div py:if="c.facets[name]['items'][:limit]" class="facet-box">
        <h2>${h.facet_title(title)}</h2>
        <ul class="facet-options">
            <li py:for="facet_item in c.facets[name]['items'][:limit]"
                py:if="not (name, facet_item.name) in c.fields">
                <a href="${c.drill_down_url(**{name: facet_item.name})}">
                    ${facet_item.display_name}
                </a>
                (${facet_item['count']})
=======
<py:def function="facet_sidebar(code, limit=5, label=lambda n: n, title=h.facet_title, if_empty=None, count_label=lambda c: ' (%d)'%c)">
    <div py:if="if_empty is not None or len(h.facet_items(c, code, limit=limit))" class="facet-box">
        <h2>${title(code)}</h2>
        <ul class="facet-options">
            <li py:for="name, count in h.facet_items(c, code, limit=limit)"
                py:if="not (code, name) in c.fields">
                  <a href="${c.drill_down_url(**{code: name})}">
                  <span py:if="'format' in code.lower()">${h.icon(h.format_icon(name))}</span>
                    ${label(name)}</a>${count_label(count)}
>>>>>>> 897f0128
            </li>
        </ul>
        <p py:if="not len(h.facet_items(c, code, limit=limit))">${if_empty}</p>
    </div>
</py:def>

<!-- Creates a possibly empty list of <li> elements containing links to further search results

     This is different from the above function in that it requires the caller to wrap
     up the resulting <li> elements in whatever dom element they need.  But it does allow for
     filters to displayed in a hierarchy.

     If if_empty is not None and there are no facets to filter on, then a single <li> element
     is generated, with the text specified by if_empty
-->
<py:def function="facet_list_items(code, limit=5, label=lambda n: n, if_empty=None)">
        <li py:if="if_empty and len(h.facet_items(c, code, limit=limit)) == 0">${if_empty}</li>
        <li py:for="name, count in h.facet_items(c, code, limit=limit)"
            py:if="not (code, name) in c.fields">
            <a href="${c.drill_down_url(**{code: name})}">${label(name)}</a> (${count})
        </li>
</py:def>

<py:def function="field_list()">
    <div class="filter-list" py:if="c.fields">
        <div class="filter-entry" py:for="(field, value) in c.fields">
            <span class="name">${h.facet_title(field)}</span>
            <span class="value">${value}</span>
            <a href="${c.remove_field(field, value)}">
                ${h.icon('unfilter')}
            </a>
        </div>  
    </div>
</py:def>

</html><|MERGE_RESOLUTION|>--- conflicted
+++ resolved
@@ -5,18 +5,21 @@
   py:strip=""
   >
 
-<<<<<<< HEAD
 <py:def function="facet_div(name, title, limit=5)">
-    <div py:if="c.facets[name]['items'][:limit]" class="facet-box">
+    <div py:if="c.new_facets[name]['items'][:limit]" class="facet-box">
         <h2>${h.facet_title(title)}</h2>
         <ul class="facet-options">
-            <li py:for="facet_item in c.facets[name]['items'][:limit]"
+            <li py:for="facet_item in c.new_facets[name]['items'][:limit]"
                 py:if="not (name, facet_item.name) in c.fields">
                 <a href="${c.drill_down_url(**{name: facet_item.name})}">
                     ${facet_item.display_name}
                 </a>
                 (${facet_item['count']})
-=======
+            </li>
+        </ul>
+    </div>
+</py:def>
+
 <py:def function="facet_sidebar(code, limit=5, label=lambda n: n, title=h.facet_title, if_empty=None, count_label=lambda c: ' (%d)'%c)">
     <div py:if="if_empty is not None or len(h.facet_items(c, code, limit=limit))" class="facet-box">
         <h2>${title(code)}</h2>
@@ -26,7 +29,6 @@
                   <a href="${c.drill_down_url(**{code: name})}">
                   <span py:if="'format' in code.lower()">${h.icon(h.format_icon(name))}</span>
                     ${label(name)}</a>${count_label(count)}
->>>>>>> 897f0128
             </li>
         </ul>
         <p py:if="not len(h.facet_items(c, code, limit=limit))">${if_empty}</p>
@@ -35,7 +37,7 @@
 
 <!-- Creates a possibly empty list of <li> elements containing links to further search results
 
-     This is different from the above function in that it requires the caller to wrap
+     This is different from facet_sidebar() (above) in that it requires the caller to wrap
      up the resulting <li> elements in whatever dom element they need.  But it does allow for
      filters to displayed in a hierarchy.
 
