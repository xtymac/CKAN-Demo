{% extends "page.html" %}

{% block subtitle %}{{ _("Confirm Delete") }}{% endblock %}

{% block maintag %}<div class="row" role="main">{% endblock %}

{% block main_content %}
  <section class="module col-md-6 col-md-offset-3">
    <div class="module-content">
      {% block form %}
        <p>{{ _('Are you sure you want to delete member - {name}?').format(name=user_dict.name) }}</p>
        <p class="form-actions">
<<<<<<< HEAD
          <form action="{% url_for group_type+'.member_delete', id=group_id %}" method="post">
            <input type="hidden" name="csrf_token" value="{{ csrf_token() }}"/> 
=======
          <form action="{{ h.url_for(group_type + '.member_delete', id=group_id, user=user_id) }}" method="post">
>>>>>>> df50c365
            <input type="hidden" name="user" value="{{ user_id }}" />
            <button class="btn btn-danger" type="submit" name="cancel" >{{ _('Cancel') }}</button>
            <button class="btn btn-primary" type="submit" name="delete" >{{ _('Confirm Delete') }}</button>
          </form>
        </p>
      {% endblock %}
    </div>
  </section>
{% endblock %}<|MERGE_RESOLUTION|>--- conflicted
+++ resolved
@@ -10,12 +10,8 @@
       {% block form %}
         <p>{{ _('Are you sure you want to delete member - {name}?').format(name=user_dict.name) }}</p>
         <p class="form-actions">
-<<<<<<< HEAD
-          <form action="{% url_for group_type+'.member_delete', id=group_id %}" method="post">
+          <form action="{{ h.url_for(group_type + '.member_delete', id=group_id, user=user_id) }}" method="post">
             <input type="hidden" name="csrf_token" value="{{ csrf_token() }}"/> 
-=======
-          <form action="{{ h.url_for(group_type + '.member_delete', id=group_id, user=user_id) }}" method="post">
->>>>>>> df50c365
             <input type="hidden" name="user" value="{{ user_id }}" />
             <button class="btn btn-danger" type="submit" name="cancel" >{{ _('Cancel') }}</button>
             <button class="btn btn-primary" type="submit" name="delete" >{{ _('Confirm Delete') }}</button>
