--- conflicted
+++ resolved
@@ -141,7 +141,6 @@
     return app
 
 
-<<<<<<< HEAD
 try:
     from nose.tools import assert_in, assert_not_in
 except ImportError:
@@ -151,7 +150,8 @@
 
     def assert_not_in(a, b, msg=None):
         assert a not in b, msg or '%r was in %r' % (a, b)
-=======
+
+
 def change_config(key, value):
     '''Decorator to temporarily changes Pylons' config to a new value
 
@@ -185,5 +185,4 @@
 
             return return_value
         return nose.tools.make_decorator(func)(wrapper)
-    return decorator
->>>>>>> de550a72
+    return decorator