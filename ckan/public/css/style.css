@import url('/css/forms.css');
@import url('/css/pretty_buttons.css');

.header.outer {
  background-color: #e2e2e2;
  background-image: -webkit-gradient(linear, left top, left bottom, from(#e2e2e2), to(#cccccc)); 
  background-image: -webkit-linear-gradient(top, #e2e2e2, #cccccc); 
  background-image:    -moz-linear-gradient(top, #e2e2e2, #cccccc); 
  background-image:     -ms-linear-gradient(top, #e2e2e2, #cccccc); 
  background-image:      -o-linear-gradient(top, #e2e2e2, #cccccc); 
  background-image:         linear-gradient(top, #e2e2e2, #cccccc);
            filter: progid:DXImageTransform.Microsoft.gradient(startColorStr='#e2e2e2', EndColorStr='#cccccc'); 

  margin-bottom: 20px;
     -moz-box-shadow: 0px 2px 15px #dddddd; 
  -webkit-box-shadow: 0px 2px 15px #dddddd; 
          box-shadow: 0px 2px 15px #dddddd; 
  border-bottom: 1px solid #ccc;
}

header {
  padding: 5px 0px 2px 0px;
}

header #logo {
  float: left;
}

header #site-name {
  font-size: 1.4em;
  font-family: Ubuntu, sans-serif;
  padding: 5px;
  padding-left: 82px;
  padding-bottom: 2px;
  /*font-weight: bold;*/
  color: #333;
  text-shadow: 1px 1px 3px #ccc;
}

header #site-name a {
  color: #000;
}

header .menu form {
  display: inline;
}

header .menu input {
  width: 200px;
  margin-top: -1px;
}

header .menu a {
  display: inline-block;
  padding-top: 5px;
  font-size: 1.1em;
  text-decoration: none;
  font-weight: bold;
  margin-left: 1.5em;
  text-shadow: 1px 1px 3px #ccc;
}

header .menu #menusearch {
  float: right;
}

header .menu #mainmenu {
  display: inline;
}

header .account {
  float: right;
}

header .account img {
  margin-bottom: -3px;
}


header .search {
  margin: 1px;
  margin-left: 1em;
  border: 1px solid #ccc;
  font-size: 1.1em;
  padding: 0.4em;
  font-weight: bold;

     -moz-border-radius: 5px; 
  -webkit-border-radius: 5px; 
          border-radius: 5px; 
  -moz-background-clip: padding; -webkit-background-clip: padding-box; background-clip: padding-box; 
}

.footer.outer {
  border-top: 2px solid #ccc;
  background-color: #dbdbdb;
  background-image: -webkit-gradient(linear, left top, left bottom, from(#dbdbdb), to(#ffffff)); 
  background-image: -webkit-linear-gradient(top, #dbdbdb, #ffffff); 
  background-image:    -moz-linear-gradient(top, #dbdbdb, #ffffff); 
  background-image:     -ms-linear-gradient(top, #dbdbdb, #ffffff); 
  background-image:      -o-linear-gradient(top, #dbdbdb, #ffffff); 
  background-image:         linear-gradient(top, #dbdbdb, #ffffff);
            fromilter: progid:DXImageTransform.Microsoft.gradient(startColorStr='#dbdbdb', EndColorStr='#ffffff'); 
}

html, body {
  height: 100%;
}

#wrap {
    min-height: 100%;
    height: auto !important;
    height: 100%;
    margin: 0 auto -230px;
}

footer, #push {
    height: 205px;
}

footer {
  margin-top: 5px;
  padding-top: 1em;
}

footer a {
  text-decoration: none;
}

footer #footer-okf-logo {
  margin-bottom: -4px;
}

footer .xoxo h3 {
  font-size: 1.2em;
}

h1, h2, h3, h4, h5 {
  font-family: 'Ubuntu', Georgia; 
}

a, a:visited {
  color: #bb2222;
  text-decoration: none;
}

a:hover {
  color: #183661;
}

fieldset {
  border: 0px;
  border-bottom: 1px solid #e0e0e0;
}


/* ====== */
/* Tables */
/* ====== */
table th {
  border: 1px solid #e0e0e0;
  background-color: #e2e2e2;
  background-image: -webkit-gradient(linear, left top, left bottom, from(#f0f0f0), to(#e2e2e2)); 
  background-image: -webkit-linear-gradient(top, #f0f0f0, #e2e2e2); 
  background-image:    -moz-linear-gradient(top, #f0f0f0, #e2e2e2); 
  background-image:     -ms-linear-gradient(top, #f0f0f0, #e2e2e2); 
  background-image:      -o-linear-gradient(top, #f0f0f0, #e2e2e2); 
  background-image:         linear-gradient(top, #f0f0f0, #e2e2e2);
            filter: progid:DXImageTransform.Microsoft.gradient(startColorStr='#f0f0f0', EndColorStr='#e2e2e2');
}
table caption {
  caption-side: bottom; 
  color: #888;
  font-size: 0.9em;
  background-color: white;
}
tbody tr:nth-child(even) td, tbody tr.even td {
  background-color: #FCF6CF;
}
tbody tr:nth-child(odd) td, tbody tr.odd td {
  background-color: #FEFEF2;
}
tbody tr.table-empty td {
  background: #f8f8f8;
  border: 1px solid #eee;
  font-style: italic;
  color: #333;
  font-size: 90%;
}



/* ==================== */
/* Common page elements */
/* ==================== */
#content {
  border-right: 1px solid #e0e0e0;
}
.page_heading {
  margin-top: 0.9em;
  margin-bottom: 0.7em;
  font-size: 2.2em;
  font-weight: normal;
}


/* =============== */
/* MinorNavigation */
/* =============== */
#minornavigation {
  margin-bottom: 1em;
  border: 1px solid #e0e0e0;
  background-color: #e2e2e2;
  background-image: -webkit-gradient(linear, left top, left bottom, from(#f0f0f0), to(#e2e2e2)); 
  background-image: -webkit-linear-gradient(top, #f0f0f0, #e2e2e2); 
  background-image:    -moz-linear-gradient(top, #f0f0f0, #e2e2e2); 
  background-image:     -ms-linear-gradient(top, #f0f0f0, #e2e2e2); 
  background-image:      -o-linear-gradient(top, #f0f0f0, #e2e2e2); 
  background-image:         linear-gradient(top, #f0f0f0, #e2e2e2);
            filter: progid:DXImageTransform.Microsoft.gradient(startColorStr='#f0f0f0', EndColorStr='#e2e2e2');

     -moz-border-radius: 5px; 
  -webkit-border-radius: 5px; 
          border-radius: 5px; 
  -moz-background-clip: padding; -webkit-background-clip: padding-box; background-clip: padding-box; 
}
#minornavigation ul {
  list-style: none; 
  padding: 4px;
  margin: 0;
}
#minornavigation li {
  display: inline-block;
  margin-right: 3px;
  border: 2px solid transparent;
  padding: 5px 11px 5px 9px
}
#minornavigation li.action {
  float: right;
}
#minornavigation li.current-tab {
  background: #000;
  background-color: #fff;
  border: 1px solid #777;
  border-bottom: 0px solid #ccc;
  border-right: 0px solid #ccc;
     -moz-border-radius: 5px; 
  -webkit-border-radius: 5px; 
          border-radius: 5px; 
}
#minornavigation li a {
  text-decoration: none;
  font-weight: bold;
}
#minornavigation li a img {
  margin-bottom: -4px;
  padding-right: 5px;
}
#minornavigation li.current-tab a,
#minornavigation li.current-tab a:hover,
#minornavigation li.current-tab a:visited {
  color: #222;
}


/* ======= */
/* Sidebar */
/* ======= */
#sidebar {
  margin-right: -10px;
  padding-left: 9px;
  overflow: hidden;
}
#sidebar h2, 
#sidebar h3 {
  font-size: 1.3em;
}
#sidebar .widget-list {
  list-style: none;
  padding-left: 0px;
}
#sidebar .widget-list li.widget-container {
  padding-bottom: 1em;
  border-bottom: 1px solid #e0e0e0;
  margin-bottom: 1em;
}
#sidebar .widget-list li.widget-container.boxed {
  border-bottom: 0;
  background-color: #FFF7C0;
  padding: 15px;
  padding-top: 10px;
     -moz-border-radius: 15px; 
  -webkit-border-radius: 15px; 
          border-radius: 15px; 
}




/* ============== */
/* = Pagination = */
/* ============== */
.pager {
	width: 100%;
	text-align: center;
	margin: 0 0 1.2em 0;
	clear: both;
}
.pager span, .pager a {
	text-decoration: none;
	margin: 0em;
	border: none;
	padding: 0.3em 0.1em;
}
.pager a:hover, .pager a:active {
	color: #fff;
	background-color: #c22;
}
.pager span.pager_dotdot {
	color: #aaa;
}
.pager span.pager_curpage {
	font-weight: bold;
	border: 1px solid #ddd;
}



/* ====== */
/* Facets */
/* ====== */
.facet-box h2 {
    color: #000;
    font-size: 1.2em;
}
.facet-box .facet-options {
    margin-top: 0.5em;
}
.facet-box .facet-options li {
    padding-top: 0.2em;
    color: #000; 
}



/* ======================= */
/* = Generic Form Footer = */
/* ======================= */
div.form-submit {
  background: #eee;
  padding: 20px;
  margin-bottom: 8px;
  border: 1px solid #ccc;
  border-left: none;
  border-right: none;
}
div.form-submit p.hints {
  width: 50%;
  float: right;
  margin: 0;
}
div.clear {
  clear: both;
}



/* ============= */
/* = Home Page = */
/* ============= */
body.index.home #minornavigation {
  display: none;
}
body.index.home #sidebar {
  display: none;
}
body.index.home .front-page .action-box h1 {
  padding-top: 0.6em;
  padding-bottom: 0.5em;
  font-size: 2.1em;
}
body.index.home .front-page .action-box {
  border-radius: 20px;
  background:  #FFF7C0;
}
body.index.home .front-page .action-box-inner {
  margin: 20px;
  margin-bottom: 5px;
  min-height: 15em;
}
body.index.home .front-page .action-box-inner.collaborate {
  background:url(/img/collaborate.png) no-repeat right top;
}
body.index.home .front-page .action-box-inner.share {
  background:url(/img/share.png) no-repeat right top;
}
body.index.home .front-page .action-box-inner.find {
  background:url(/img/find.png) no-repeat right top;
}
body.index.home .front-page .action-box-inner a {
  font-weight: bold;
}
body.index.home .front-page .action-box-inner input {
  font-family: 'Ubuntu';
  border-radius: 10px;
  background-color: #fff;
  font-size: 1.3em;
  width: 90%;
  border: 1px solid #999;
  color: #666;
  padding: 0.5em;
  display: inline-block;
  margin-right: 5px;
  margin-bottom: 10px;
  line-height: 16px;
}
body.index.home .front-page .action-box-inner .create-button {
  display: block;
  float: right;
  font-weight: normal;
  font-family: 'Ubuntu';
  margin-top: 1.5em;
  border-radius: 10px;
  background-color: #B22;
  border: 0px;
  font-size: 1.3em;
  color: #fff;
  padding: 0.5em;
}
body.index.home .front-page .action-box-inner .create-button:hover {
  background-color: #822;
}
body.index.home .front-page .action-box-inner ul {
  margin-top: 1em;
  margin-bottom: 0;
}
body.index.home .front-page .whoelse {
  margin-top: 1em;
}
body.index.home .front-page .group {
  overflow: hidden;
}
body.index.home .front-page .group h3 {
  margin-bottom: 0.5em;
}
body.index.home .front-page .group p {
  margin-bottom: 0em;
  min-height: 6em;
}
body.index.home .front-page .group strong {
  display: block;
  margin-bottom: 1.5em;
}


/* ======================== */
/* Search Page: Filter List */
/* ======================== */
.filter-list {
    display: inline-block;
    margin-right: 5px;
    margin-bottom: 10px;
    padding: 2px 2px 4px 3px;
    font-size: 14px;
    background-color: #FFF7C0;
    -moz-border-radius: 3px;
    -webkit-border-radius: 3px;
    border-radius: 3px;
    line-height: 16px;
}
.filter-list img {
    margin-bottom: -3px;
}
.filter-list .name::after {
    content: ":";
}
.filter-list .value {
    font-weight: bold;
}


/* ============== */
/* = Login Form = */
/* ============== */
form.simple-form label {
    display: inline-block; 
    float: left;
    min-width: 40%;
    padding-top: 0.5em;
    padding-bottom: 1em;
}
form.simple-form input[type=text],
form.simple-form input[type=password] {
    border: 1px solid #E7E7E7;
    padding: 0.5em; 
    width: 40%;
    margin-bottom: 1em
}



/* ================================== */
/* = Dataset/Group View: Sidebar List */
/* ================================== */
.property-list {
  list-style: none;
  padding-left: 3em;
}
.property-list li {
  margin-bottom: 0.2em;
}
.property-list li ul {
  margin-left: -2em;
}
.property-list li h3 {
  font-size: 1.1em;
  font-weight: bold; 
  margin-bottom: 0.5em;
  margin-left: -2em;
}



/* ============== */
/* = User Index = */
/* ============== */
ul.userlist, 
ul.userlist ul {
  list-style-type: none;
  margin: 0;
  padding: 0;
}
ul.userlist li.user {
  display: inline-block;
  width: 200px;
  margin-bottom: 15px;
}
ul.userlist li ul span.edits {
  color: #333;
  font-size: 1.1em;
  font-weight: bold;
  margin-left: 3px;
}
ul.userlist .username img {
  margin-bottom: -3px;
}
ul.userlist .created {
  color: #888;
}
ul.userlist .badge {
  color: #fc0;
}
.user-search input[type=text],
.user-search input[type=password] {
  width: 70%;
  margin-top: 5px;
}



/* ================== */
/* = User Read page = */
/* ================== */
.gravatar {
  border: 1px solid #777;
  padding: 1px;
  width: 120px;
  height: 120px;
  margin: 0 auto 10px auto;
}


/* ========================= */
/* = Dataset Snapshot View = */
/* ========================= */
.state-deleted, .state-deleted a, .state-deleted * {
  color: rgba(0, 0, 0, 0.4);
}
.state-deleted {
  padding-left: 3px;
}
.state-deleted:hover * {
  color: rgba(0, 0, 0, 0.8);
}
.state-notice {
  text-transform: uppercase;
  font-size: 120%;
  background: #aaa;
  padding: 15px;
  text-align: center;
  color: #fff;
}


/* =============== */
/* = Search Page = */
/* =============== */
body.package.search #minornavigation { 
  display: none;
}
body.package.search #menusearch {
  display: none;
}
.dataset-search {
  margin-bottom: 35px;
}
.dataset-search input.search {
  width: 100%;
  font-size: 1.2em;
  margin: 0px;
  border: 1px solid #ccc;
  padding: 0.5em;
  font-weight: bold;
     -moz-border-radius: 5px; 
  -webkit-border-radius: 5px; 
          border-radius: 5px; 
 -moz-background-clip: padding; -webkit-background-clip: padding-box; background-clip: padding-box; 
}
.dataset-search input.button {
    display: inline-block;
    float: right;
    margin-top: 5px;
    margin-right: 10px !important;
    margin-bottom: 1px !important;
}


/* ======================================== */
/* = Dataset listing (eg. search results) = */
/* ======================================== */
ul.datasets {
	padding-left: 0;
  margin: 0 0 1em 0;
}
ul.datasets li {
	list-style: none;
	padding: 1em 0 0.2em 0.0em;
	border-bottom: 1px solid #ececec;
	overflow: hidden;
}
ul.datasets li .header {
    padding-top: 0.5em;
    font-weight: bold;
    font-size: 1.1em;
}
ul.datasets li .extract {
	padding-top: 0.3em;
}
ul.datasets li a {
	text-decoration: none;
}
ul.datasets li img {
	margin-bottom: -2px;
}
ul.datasets .search_meta {
    float:right;
}
ul.datasets ul.dataset_formats {
    float: right;
    padding: 0 0 3px 0; 
    margin: 0;
    font-family: monospace;
}
ul.datasets ul.dataset_formats li {
    display: inline;
    margin: 0;
    padding: 0 5px 0 5px;
    border: none;
    font-weight: normal;
    font-size: 0.9em;
    color: #808080;
    background:#ececec;
}
ul.datasets .openness {
    clear:right;
    float:right;
    font-size:0.8em;
}
ul.datasets .openness img {
    vertical-align:top;
}
ul.datasets .openness li {
    margin:0;
    padding:0;
    border:none;    
}



/* =================== */
/* = Markdown Editor = */
/* =================== */
.markdown-editor {
  background: #EEE;
  border-radius: 5px 5px;
  -webkit-border-radius: 5px;
  -moz-border-radius: 5px;
  border: 1px solid #CCC;
  padding: 0 5px 5px 10px;
  width: 32em;
}
.markdown-editor .button-row {
  padding-right: 40px;
  text-align: center;
}
.markdown-editor div.markdown-preview {
  background: white;
  border: 1px solid #CCC;
  padding: 5px;
  margin-bottom: 5px;
  overflow: auto;
}
.markdown-editor textarea.markdown-input {
  margin-bottom: 5px;
  padding: 5px;
  display: block;
}


/* =================== */
/* = URL Slug Editor = */
/* =================== */
input.url-slug-editor {
  width: 250px;
}


/* ============= */
/* = Mini-Tabs = */
/* ============= */
ul.button-row {
  margin-bottom: 5px;
}
ul.button-row li {
  display: inline;
  margin-right: 10px;
}


/* ================== */
/* = Welcome Banner = */
/* ================== */
.welcome-banner {
  width: 100%;
  /* Old background was a little less intrusive */
  background: #fcba63;
  background: #b22;
  text-align: center;
  padding: 0;
  border-bottom: 1px solid #faa;
  font-weight: bold;
  line-height: 30px;
  color: #fff;
}
.welcome-banner a {
  color: #fff;
  text-decoration: underline;
}
.welcome-banner button {
  float: right;
  margin-right: 20px;
  margin-top: 3px;
  padding: 2px 8px;
}


/* ================================= */
/* = Edit Dataset Page: Navigation = */
/* ================================= */
body.package.edit div#content {
  /* Flip the sidebar to the left-hand side */
  margin-right: 29px;
  margin-left: 0px;
  float: right;
  padding-right: 0;
  padding-left: 20px;
  border: none;
  border-left: 1px solid #eee;
}
body.package.edit div#sidebar {
  /* Flip the sidebar to the left-hand side */
  padding-left: 0px;
  float: left;
  margin-right: 0px;
}
body.package.edit ul.widget-list {
  margin-left: 1.5em;
  margin-right: 0;
}
ul.dataset-edit-nav {
  list-style-type: none;
  padding-left: 0;
}
ul.dataset-edit-nav li a {
  text-decoration: none;
  font-weight: bold;
  display: block;
  padding: 7px 0 7px 10px;
  margin-bottom: 7px;
  border: 1px transparent solid;
}
ul.dataset-edit-nav li a.active,  
ul.dataset-edit-nav li a:hover {
  border: 1px solid #e0e0e0;
  background-color: #e2e2e2;
  background-image: -webkit-gradient(linear, left top, left bottom, from(#f0f0f0), to(#e2e2e2)); 
  background-image: -webkit-linear-gradient(top, #f0f0f0, #e2e2e2); 
  background-image:    -moz-linear-gradient(top, #f0f0f0, #e2e2e2); 
  background-image:     -ms-linear-gradient(top, #f0f0f0, #e2e2e2); 
  background-image:      -o-linear-gradient(top, #f0f0f0, #e2e2e2); 
  background-image:         linear-gradient(top, #f0f0f0, #e2e2e2);
            filter: progid:DXImageTransform.Microsoft.gradient(startColorStr='#f0f0f0', EndColorStr='#e2e2e2');
  border-right: none;
     -moz-border-radius-bottomleft: 5px; 
  -webkit-border-bottom-left-radius: 5px; 
          border-bottom-left-radius: 5px; 
     -moz-border-radius-topleft: 5px; 
  -webkit-border-top-left-radius: 5px; 
          border-top-left-radius: 5px; 
  -moz-background-clip: padding; -webkit-background-clip: padding-box; background-clip: padding-box; 
}



/* ===================== */
/* = Edit Dataset Page = */
/* ===================== */
.dataset-edit-form .edit-summary {
  /* Needs refactoring. Clutters the page too much. */
  display: none;
}
.dataset-edit-form input#Resource--url {
  width: 60%;
}
.dataset-edit-form .resource-add {
  background: #eee;
  padding-top: 10px;
  padding-bottom: 5px;
  border: 1px solid #e0e0e0;
  border-left: none;
  border-right: none;
}
.dataset-edit-form .resource-add li h4 {
  display: inline;
  padding-right: 20px;
}
.dataset-edit-form .resource-add .subpane {
  margin-top: 10px;
}
.dataset-edit-form .resource-add .fileinfo {
  margin: 7px 0;
}


<<<<<<< HEAD
=======
/* ==================== */
/* = Add Dataset Page = */
/* ==================== */

/* do this here to avoid js flash when we hide in js */
body.package.new form fieldset {
  display: none;
}

body.package.new form fieldset#basic-information {
  display: block;
}

body.package.new .edit-summary {
  display: none;
}

body.package.new dt.homepage-label,
body.package.new dd.homepage-field,
body.package.new dd.homepage-instructions 
{
  display: none;
}
body.package.new dt.tags-label,
body.package.new dd.tags-field,
body.package.new dd.tags-instructions 
{
  display: none;
}
body.package.new dt.description-label,
body.package.new dd.description-field,
body.package.new dd.description-instructions 
{
  display: none;
}
body.package.new dt.license-label,
body.package.new dd.license-field,
body.package.new dd.license-instructions 
{
  display: none;
}

body.package.new .instructions {
  font-size: 10px;
}

a.url-edit {
  font-weight: normal;
  margin-left: 10px;
}
dd.name-field {
  padding-top: 0.2em;
}
dd.name-field p {
  margin-bottom: 4px;
}

body.package.read #sidebar ul.tags, 
body.package.read #sidebar ul.groups {
  margin-bottom: 10px;
}

input.url-input {
  width: 250px;
}


.success .new-dataset {
  font-size: 150%;
}
.success .new-dataset a {
  font-weight: bold;
}


/* ================== */
/* = Add Group Page = */
/* ================== */

body.group.new fieldset#extras,
body.group.new fieldset#datasets {
  display: none;
}
body.group.new .description-label,
body.group.new .description-field,
body.group.new .state-label,
body.group.new .state-field {
  display: none;
}


/* ============= */
/* = Mini-Tabs = */
/* ============= */
ul.button-row {
  margin-bottom: 5px;
}
ul.button-row li {
  display: inline;
  margin-right: 10px;
}



/* ============================== */
/* = Controller-specific tweaks = */
/* ============================== */

body.package.search #minornavigation { 
  display: none;
}
body.package.search #menusearch {
  display: none;
}
 
body.index.home #minornavigation {
  display: none;
}
body.index.home #sidebar {
  display: none;
}

body.index.home .front-page .action-box h1 {
  padding-top: 0.6em;
  padding-bottom: 0.5em;
  font-size: 2.1em;
}

body.index.home .front-page .action-box {
  border-radius: 20px;
  background:  #FFF7C0;
}

body.index.home .front-page .action-box-inner {
  margin: 20px;
  margin-bottom: 5px;
  min-height: 15em;
}
body.index.home .front-page .action-box-inner.collaborate {
  background:url(/img/collaborate.png) no-repeat right top;
}

body.index.home .front-page .action-box-inner.share {
  background:url(/img/share.png) no-repeat right top;
}

body.index.home .front-page .action-box-inner.find {
  background:url(/img/find.png) no-repeat right top;
}

body.index.home .front-page .action-box-inner a {
  font-weight: bold;
}

body.index.home .front-page .action-box-inner input {
  font-family: 'Ubuntu';
  border-radius: 10px;
  background-color: #fff;
  border: 0px;
  font-size: 1.3em;
  width: 90%;
  border: 1px solid #999;
  color: #666;
  padding: 0.5em;
}

body.index.home .front-page .action-box-inner .create-button {
  display: block;
  float: right;
  font-weight: normal;
  font-family: 'Ubuntu';
  margin-top: 1.5em;
  border-radius: 10px;
  background-color: #B22;
  border: 0px;
  font-size: 1.3em;
  color: #fff;
  padding: 0.5em;
}

body.index.home .front-page .action-box-inner .create-button:hover {
  background-color: #822;
}

body.index.home .front-page .action-box-inner ul {
margin-top: 1em;
margin-bottom: 0;
}

body.index.home .front-page .whoelse {
  margin-top: 1em;
}

body.index.home .front-page .group {
  overflow: hidden;
}

body.index.home .front-page .group h3 {
  margin-bottom: 0.5em;
}

body.index.home .front-page .group p {
  margin-bottom: 0em;
  min-height: 6em;
}

body.index.home .front-page .group strong {
  display: block;
  margin-bottom: 1.5em;
}
  

div.form-submit {
  background: #eee;
  padding: 20px;
  margin-bottom: 8px;
  border: 1px solid #ccc;
  border-left: none;
  border-right: none;
}
div.form-submit p.hints {
  width: 50%;
  float: right;
  margin: 0;
}
div.clear {
  clear: both;
}

/* ==================== */
/* = Multi-form pages = */
/* ==================== */
body.admin form#form-purge-packages, 
body.admin form#form-purge-revisions {
  margin-bottom: 30px;
  text-align: right;
}
body.admin .actions button, 
body.admin .actions input {
  margin: 0;
}
body.authz form {
  margin-bottom: 30px;
}
body.authz form button {
  width: 120px;
  float: right;
}


/* ================================== */
/* = Twitter.Bootstrap Form Buttons = */
/* ================================== */
.pretty-button {
  cursor: pointer;
  display: inline-block;
  background-color: #e6e6e6;
  background-repeat: no-repeat;
  background-image: -webkit-gradient(linear, 0 0, 0 100%, from(#ffffff), color-stop(0.25, #ffffff), to(#e6e6e6));
  background-image: -webkit-linear-gradient(#ffffff, #ffffff 0.25, #e6e6e6);
  background-image: -moz-linear-gradient(#ffffff, #ffffff 0.25, #e6e6e6);
  background-image: -ms-linear-gradient(#ffffff, #ffffff 0.25, #e6e6e6);
  background-image: -o-linear-gradient(#ffffff, #ffffff 0.25, #e6e6e6);
  background-image: linear-gradient(#ffffff, #ffffff 0.25, #e6e6e6);
  padding: 4px 14px;
  text-shadow: 0 1px 1px rgba(255, 255, 255, 0.75);
  color: #333;
  font-family: "Helvetica Neue", Helvetica, Arial, sans-serif;
  font-weight: normal;
  font-size: 13px;
  line-height: 18px;
  border: 1px solid #ccc;
  border-bottom-color: #bbb;
  -webkit-border-radius: 4px;
  -moz-border-radius: 4px;
  border-radius: 4px;
  -webkit-box-shadow: inset 0 1px 0 rgba(255, 255, 255, 0.2), 0 1px 2px rgba(0, 0, 0, 0.05);
  -moz-box-shadow: inset 0 1px 0 rgba(255, 255, 255, 0.2), 0 1px 2px rgba(0, 0, 0, 0.05);
  box-shadow: inset 0 1px 0 rgba(255, 255, 255, 0.2), 0 1px 2px rgba(0, 0, 0, 0.05);
  -webkit-transition: 0.1s linear all;
  -moz-transition: 0.1s linear all;
  transition: 0.1s linear all;
}
.pretty-button.depressed,
.pretty-button:hover {
  background-position: 0 -15px;
  color: #333;
  text-decoration: none;
}
.pretty-button.primary, .pretty-button.danger {
  color: #fff;
}
.pretty-button.primary:hover, .pretty-button.danger:hover {
  color: #fff;
}
.pretty-button.primary {
  background-color: #0064cd;
  background-repeat: repeat-x;
  background-image: -khtml-gradient(linear, left top, left bottom, from(#049cdb), to(#0064cd));
  background-image: -moz-linear-gradient(#049cdb, #0064cd);
  background-image: -ms-linear-gradient(#049cdb, #0064cd);
  background-image: -webkit-gradient(linear, left top, left bottom, color-stop(0%, #049cdb), color-stop(100%, #0064cd));
  background-image: -webkit-linear-gradient(#049cdb, #0064cd);
  background-image: -o-linear-gradient(#049cdb, #0064cd);
  background-image: linear-gradient(#049cdb, #0064cd);
  text-shadow: 0 -1px 0 rgba(0, 0, 0, 0.25);
  border-color: #0064cd #0064cd #003f81;
  border-color: rgba(0, 0, 0, 0.1) rgba(0, 0, 0, 0.1) rgba(0, 0, 0, 0.25);
}
.pretty-button.danger {
  background-color: #9d261d;
  background-repeat: repeat-x;
  background-image: -khtml-gradient(linear, left top, left bottom, from(#d83a2e), to(#9d261d));
  background-image: -moz-linear-gradient(#d83a2e, #9d261d);
  background-image: -ms-linear-gradient(#d83a2e, #9d261d);
  background-image: -webkit-gradient(linear, left top, left bottom, color-stop(0%, #d83a2e), color-stop(100%, #9d261d));
  background-image: -webkit-linear-gradient(#d83a2e, #9d261d);
  background-image: -o-linear-gradient(#d83a2e, #9d261d);
  background-image: linear-gradient(#d83a2e, #9d261d);
  text-shadow: 0 -1px 0 rgba(0, 0, 0, 0.25);
  border-color: #9d261d #9d261d #5c1611;
  border-color: rgba(0, 0, 0, 0.1) rgba(0, 0, 0, 0.1) rgba(0, 0, 0, 0.25);
}
.pretty-button.large {
  font-size: 16px;
  line-height: 28px;
  -webkit-border-radius: 6px;
  -moz-border-radius: 6px;
  border-radius: 6px;
}
.pretty-button.small {
  padding-right: 9px;
  padding-left: 9px;
  font-size: 11px;
}
.pretty-button.disabled {
  background-image: none;
  filter: alpha(opacity=65);
  -khtml-opacity: 0.65;
  -moz-opacity: 0.65;
  opacity: 0.65;
  cursor: default;
}
.pretty-button:disabled {
  background-image: none;
  filter: alpha(opacity=65);
  -khtml-opacity: 0.65;
  -moz-opacity: 0.65;
  opacity: 0.65;
  cursor: default;
}
.pretty-button.depressed,
.pretty-button:active {
  -webkit-box-shadow: inset 0 3px 7px rgba(0, 0, 0, 0.1), 0 1px 2px rgba(0, 0, 0, 0.05);
  -moz-box-shadow: inset 0 3px 7px rgba(0, 0, 0, 0.1), 0 1px 2px rgba(0, 0, 0, 0.05);
  box-shadow: inset 0 3px 7px rgba(0, 0, 0, 0.1), 0 1px 2px rgba(0, 0, 0, 0.05);
}
button.pretty-button::-moz-focus-inner, input.pretty-button::-moz-focus-inner {
  padding: 0;
  border: 0;
}


/* ====================================== */
/* = Correct mistakes made by blueprint = */
/* ====================================== */

body.success,
body.error {
  background: #fff;
  padding: 0;
  margin-bottom: 0;
  border: none;
  color: #000;
}

.top-bar {
  width: 100%;
  /* Old background was a little less intrusive */
  background: #fcba63;
  text-align: center;
  padding: 0;
  border-bottom: 1px solid #faa;
  font-weight: bold;
}
.top-bar-text {
  line-height: 30px;
}
.top-bar-text a {
  text-decoration: underline;
}
.top-bar button.js-kill-button {
  float: right;
  margin-right: 20px;
  margin-top: 3px;
  padding: 2px 8px;
}


/* ============================= */
/* = Inline resource edit form = */
/* ============================= */
>>>>>>> e7fea372

/* ================================ */
/* = Edit Dataset Page: Resources = */
/* ================================ */
.resource-table-edit tbody tr td,
.resource-table-view tbody tr td {
  /* Constrain structure against overflow */
  max-width: 200px;
  overflow: hidden;
  white-space: nowrap;
}
.resource-table-edit tr {
  overflow: hidden;
}
th.resource-edit-delete,
td.resource-edit-delete {
  /* Override screen.css */
  padding: 0;
  width: 40px;
}
td.resource-edit-delete img {
  padding: 8px;
}
a.resource-edit-expand {
  background-image: url('/images/icons/arrow-closed.gif');
  padding-left: 13px;
  background-position: left center;
  background-repeat: no-repeat;
}
td.resource-edit {
  padding: 10px;
  vertical-align: top;
}
.resource-edit-expanded {
  overflow: hidden;
  margin: 0;
}
.resource-edit-expanded table {
  /* Override screen.css */
  margin: 10px 0;
}
table.resource-table-edit td.resource-edit tbody td {
  /* Override alternating background */
  background: transparent;
}
td.resource-edit-delete {
  vertical-align: top;
  text-align: center;
}
td.resource-edit input {
  /* Override forms.css */
  width: 100%;
}
th.resource-edit-label {
    width: 23%;
    display: none;
}
th.resource-edit-value {
    width: 27%;
    display: none;
}
td.resource-edit-label,
td.resource-edit-value {
  font-size: 0.92em;
  line-height: 1.5em;
  padding-top: 0;
  padding-bottom: 4px;
  background: inherit;
}
td.resource-edit-label {
  text-align: right; 
  font-weight: bold;
  padding-right: 4px;
  vertical-align: middle;
}
td.resource-edit-value {
  padding-left: 4px; 
  border-left: 1px dashed #aaa;
}


/* ==================== */
/* = Add Dataset Page = */
/* ==================== */
.dataset-create-form fieldset {
  /* Show only one field */
  display: none;
}
.dataset-create-form fieldset#basic-information {
  display: block;
}
.dataset-create-form .edit-summary {
  display: none;
}
.dataset-create-form dt.homepage-label,
.dataset-create-form dd.homepage-field,
.dataset-create-form dd.homepage-instructions 
{
  display: none;
}
.dataset-create-form dt.tags-label,
.dataset-create-form dd.tags-field,
.dataset-create-form dd.tags-instructions 
{
  display: none;
}
.dataset-create-form dt.description-label,
.dataset-create-form dd.description-field,
.dataset-create-form dd.description-instructions 
{
  display: none;
}
.dataset-create-form dt.license-label,
.dataset-create-form dd.license-field,
.dataset-create-form dd.license-instructions 
{
  display: none;
}
.dataset-create-form a.url-edit {
  font-weight: normal;
  margin-left: 10px;
}
.dataset-create-form dd.name-field {
  padding-top: 0.2em;
}
.dataset-create-form dd.name-field p {
  margin-bottom: 4px;
}



/* ===================== */
/* = Dataset View Page = */
/* ===================== */
body.package.read #sidebar ul.tags, 
body.package.read #sidebar ul.groups {
  margin-bottom: 10px;
}
.flash-messages .success .new-dataset {
  font-size: 150%;
}
.flash-messages.success .new-dataset a {
  font-weight: bold;
}



/* ================== */
/* = Add Group Page = */
/* ================== */
.group-create-form fieldset#extras,
.group-create-form fieldset#datasets {
  display: none;
}
.group-create-form .description-label,
.group-create-form .description-field,
.group-create-form .state-label,
.group-create-form .state-field {
  display: none;
}



/* ============== */
/* = Admin Page = */
/* ============== */
body.admin form#form-purge-packages, 
body.admin form#form-purge-revisions {
  margin-bottom: 30px;
  text-align: right;
}



/* ======================= */
/* = Authorization Pages = */
/* ======================= */
body.authz form {
  margin-bottom: 30px;
  text-align: right;
}
body.authz form button {
  min-width: 120px;
}



/* ================== */
/* :: QUESTIONABLE :: */
/* ================== */
.dataset .api div {
    background:#f0f0f0;
    padding:10px;
}
.dataset .api h5 {
    font-weight:bold;
    margin-bottom:1em!important;
    font-size:1em;
}
.dataset .api code {
    background:#444;
    color:#fff;
    padding:3px 10px ;
    margin-bottom:1em;
    display:block;
}
.dataset .api code a {
    color:#fff;
}
<|MERGE_RESOLUTION|>--- conflicted
+++ resolved
@@ -744,16 +744,13 @@
   width: 100%;
   /* Old background was a little less intrusive */
   background: #fcba63;
-  background: #b22;
   text-align: center;
   padding: 0;
   border-bottom: 1px solid #faa;
   font-weight: bold;
   line-height: 30px;
-  color: #fff;
 }
 .welcome-banner a {
-  color: #fff;
   text-decoration: underline;
 }
 .welcome-banner button {
@@ -852,411 +849,6 @@
 }
 
 
-<<<<<<< HEAD
-=======
-/* ==================== */
-/* = Add Dataset Page = */
-/* ==================== */
-
-/* do this here to avoid js flash when we hide in js */
-body.package.new form fieldset {
-  display: none;
-}
-
-body.package.new form fieldset#basic-information {
-  display: block;
-}
-
-body.package.new .edit-summary {
-  display: none;
-}
-
-body.package.new dt.homepage-label,
-body.package.new dd.homepage-field,
-body.package.new dd.homepage-instructions 
-{
-  display: none;
-}
-body.package.new dt.tags-label,
-body.package.new dd.tags-field,
-body.package.new dd.tags-instructions 
-{
-  display: none;
-}
-body.package.new dt.description-label,
-body.package.new dd.description-field,
-body.package.new dd.description-instructions 
-{
-  display: none;
-}
-body.package.new dt.license-label,
-body.package.new dd.license-field,
-body.package.new dd.license-instructions 
-{
-  display: none;
-}
-
-body.package.new .instructions {
-  font-size: 10px;
-}
-
-a.url-edit {
-  font-weight: normal;
-  margin-left: 10px;
-}
-dd.name-field {
-  padding-top: 0.2em;
-}
-dd.name-field p {
-  margin-bottom: 4px;
-}
-
-body.package.read #sidebar ul.tags, 
-body.package.read #sidebar ul.groups {
-  margin-bottom: 10px;
-}
-
-input.url-input {
-  width: 250px;
-}
-
-
-.success .new-dataset {
-  font-size: 150%;
-}
-.success .new-dataset a {
-  font-weight: bold;
-}
-
-
-/* ================== */
-/* = Add Group Page = */
-/* ================== */
-
-body.group.new fieldset#extras,
-body.group.new fieldset#datasets {
-  display: none;
-}
-body.group.new .description-label,
-body.group.new .description-field,
-body.group.new .state-label,
-body.group.new .state-field {
-  display: none;
-}
-
-
-/* ============= */
-/* = Mini-Tabs = */
-/* ============= */
-ul.button-row {
-  margin-bottom: 5px;
-}
-ul.button-row li {
-  display: inline;
-  margin-right: 10px;
-}
-
-
-
-/* ============================== */
-/* = Controller-specific tweaks = */
-/* ============================== */
-
-body.package.search #minornavigation { 
-  display: none;
-}
-body.package.search #menusearch {
-  display: none;
-}
- 
-body.index.home #minornavigation {
-  display: none;
-}
-body.index.home #sidebar {
-  display: none;
-}
-
-body.index.home .front-page .action-box h1 {
-  padding-top: 0.6em;
-  padding-bottom: 0.5em;
-  font-size: 2.1em;
-}
-
-body.index.home .front-page .action-box {
-  border-radius: 20px;
-  background:  #FFF7C0;
-}
-
-body.index.home .front-page .action-box-inner {
-  margin: 20px;
-  margin-bottom: 5px;
-  min-height: 15em;
-}
-body.index.home .front-page .action-box-inner.collaborate {
-  background:url(/img/collaborate.png) no-repeat right top;
-}
-
-body.index.home .front-page .action-box-inner.share {
-  background:url(/img/share.png) no-repeat right top;
-}
-
-body.index.home .front-page .action-box-inner.find {
-  background:url(/img/find.png) no-repeat right top;
-}
-
-body.index.home .front-page .action-box-inner a {
-  font-weight: bold;
-}
-
-body.index.home .front-page .action-box-inner input {
-  font-family: 'Ubuntu';
-  border-radius: 10px;
-  background-color: #fff;
-  border: 0px;
-  font-size: 1.3em;
-  width: 90%;
-  border: 1px solid #999;
-  color: #666;
-  padding: 0.5em;
-}
-
-body.index.home .front-page .action-box-inner .create-button {
-  display: block;
-  float: right;
-  font-weight: normal;
-  font-family: 'Ubuntu';
-  margin-top: 1.5em;
-  border-radius: 10px;
-  background-color: #B22;
-  border: 0px;
-  font-size: 1.3em;
-  color: #fff;
-  padding: 0.5em;
-}
-
-body.index.home .front-page .action-box-inner .create-button:hover {
-  background-color: #822;
-}
-
-body.index.home .front-page .action-box-inner ul {
-margin-top: 1em;
-margin-bottom: 0;
-}
-
-body.index.home .front-page .whoelse {
-  margin-top: 1em;
-}
-
-body.index.home .front-page .group {
-  overflow: hidden;
-}
-
-body.index.home .front-page .group h3 {
-  margin-bottom: 0.5em;
-}
-
-body.index.home .front-page .group p {
-  margin-bottom: 0em;
-  min-height: 6em;
-}
-
-body.index.home .front-page .group strong {
-  display: block;
-  margin-bottom: 1.5em;
-}
-  
-
-div.form-submit {
-  background: #eee;
-  padding: 20px;
-  margin-bottom: 8px;
-  border: 1px solid #ccc;
-  border-left: none;
-  border-right: none;
-}
-div.form-submit p.hints {
-  width: 50%;
-  float: right;
-  margin: 0;
-}
-div.clear {
-  clear: both;
-}
-
-/* ==================== */
-/* = Multi-form pages = */
-/* ==================== */
-body.admin form#form-purge-packages, 
-body.admin form#form-purge-revisions {
-  margin-bottom: 30px;
-  text-align: right;
-}
-body.admin .actions button, 
-body.admin .actions input {
-  margin: 0;
-}
-body.authz form {
-  margin-bottom: 30px;
-}
-body.authz form button {
-  width: 120px;
-  float: right;
-}
-
-
-/* ================================== */
-/* = Twitter.Bootstrap Form Buttons = */
-/* ================================== */
-.pretty-button {
-  cursor: pointer;
-  display: inline-block;
-  background-color: #e6e6e6;
-  background-repeat: no-repeat;
-  background-image: -webkit-gradient(linear, 0 0, 0 100%, from(#ffffff), color-stop(0.25, #ffffff), to(#e6e6e6));
-  background-image: -webkit-linear-gradient(#ffffff, #ffffff 0.25, #e6e6e6);
-  background-image: -moz-linear-gradient(#ffffff, #ffffff 0.25, #e6e6e6);
-  background-image: -ms-linear-gradient(#ffffff, #ffffff 0.25, #e6e6e6);
-  background-image: -o-linear-gradient(#ffffff, #ffffff 0.25, #e6e6e6);
-  background-image: linear-gradient(#ffffff, #ffffff 0.25, #e6e6e6);
-  padding: 4px 14px;
-  text-shadow: 0 1px 1px rgba(255, 255, 255, 0.75);
-  color: #333;
-  font-family: "Helvetica Neue", Helvetica, Arial, sans-serif;
-  font-weight: normal;
-  font-size: 13px;
-  line-height: 18px;
-  border: 1px solid #ccc;
-  border-bottom-color: #bbb;
-  -webkit-border-radius: 4px;
-  -moz-border-radius: 4px;
-  border-radius: 4px;
-  -webkit-box-shadow: inset 0 1px 0 rgba(255, 255, 255, 0.2), 0 1px 2px rgba(0, 0, 0, 0.05);
-  -moz-box-shadow: inset 0 1px 0 rgba(255, 255, 255, 0.2), 0 1px 2px rgba(0, 0, 0, 0.05);
-  box-shadow: inset 0 1px 0 rgba(255, 255, 255, 0.2), 0 1px 2px rgba(0, 0, 0, 0.05);
-  -webkit-transition: 0.1s linear all;
-  -moz-transition: 0.1s linear all;
-  transition: 0.1s linear all;
-}
-.pretty-button.depressed,
-.pretty-button:hover {
-  background-position: 0 -15px;
-  color: #333;
-  text-decoration: none;
-}
-.pretty-button.primary, .pretty-button.danger {
-  color: #fff;
-}
-.pretty-button.primary:hover, .pretty-button.danger:hover {
-  color: #fff;
-}
-.pretty-button.primary {
-  background-color: #0064cd;
-  background-repeat: repeat-x;
-  background-image: -khtml-gradient(linear, left top, left bottom, from(#049cdb), to(#0064cd));
-  background-image: -moz-linear-gradient(#049cdb, #0064cd);
-  background-image: -ms-linear-gradient(#049cdb, #0064cd);
-  background-image: -webkit-gradient(linear, left top, left bottom, color-stop(0%, #049cdb), color-stop(100%, #0064cd));
-  background-image: -webkit-linear-gradient(#049cdb, #0064cd);
-  background-image: -o-linear-gradient(#049cdb, #0064cd);
-  background-image: linear-gradient(#049cdb, #0064cd);
-  text-shadow: 0 -1px 0 rgba(0, 0, 0, 0.25);
-  border-color: #0064cd #0064cd #003f81;
-  border-color: rgba(0, 0, 0, 0.1) rgba(0, 0, 0, 0.1) rgba(0, 0, 0, 0.25);
-}
-.pretty-button.danger {
-  background-color: #9d261d;
-  background-repeat: repeat-x;
-  background-image: -khtml-gradient(linear, left top, left bottom, from(#d83a2e), to(#9d261d));
-  background-image: -moz-linear-gradient(#d83a2e, #9d261d);
-  background-image: -ms-linear-gradient(#d83a2e, #9d261d);
-  background-image: -webkit-gradient(linear, left top, left bottom, color-stop(0%, #d83a2e), color-stop(100%, #9d261d));
-  background-image: -webkit-linear-gradient(#d83a2e, #9d261d);
-  background-image: -o-linear-gradient(#d83a2e, #9d261d);
-  background-image: linear-gradient(#d83a2e, #9d261d);
-  text-shadow: 0 -1px 0 rgba(0, 0, 0, 0.25);
-  border-color: #9d261d #9d261d #5c1611;
-  border-color: rgba(0, 0, 0, 0.1) rgba(0, 0, 0, 0.1) rgba(0, 0, 0, 0.25);
-}
-.pretty-button.large {
-  font-size: 16px;
-  line-height: 28px;
-  -webkit-border-radius: 6px;
-  -moz-border-radius: 6px;
-  border-radius: 6px;
-}
-.pretty-button.small {
-  padding-right: 9px;
-  padding-left: 9px;
-  font-size: 11px;
-}
-.pretty-button.disabled {
-  background-image: none;
-  filter: alpha(opacity=65);
-  -khtml-opacity: 0.65;
-  -moz-opacity: 0.65;
-  opacity: 0.65;
-  cursor: default;
-}
-.pretty-button:disabled {
-  background-image: none;
-  filter: alpha(opacity=65);
-  -khtml-opacity: 0.65;
-  -moz-opacity: 0.65;
-  opacity: 0.65;
-  cursor: default;
-}
-.pretty-button.depressed,
-.pretty-button:active {
-  -webkit-box-shadow: inset 0 3px 7px rgba(0, 0, 0, 0.1), 0 1px 2px rgba(0, 0, 0, 0.05);
-  -moz-box-shadow: inset 0 3px 7px rgba(0, 0, 0, 0.1), 0 1px 2px rgba(0, 0, 0, 0.05);
-  box-shadow: inset 0 3px 7px rgba(0, 0, 0, 0.1), 0 1px 2px rgba(0, 0, 0, 0.05);
-}
-button.pretty-button::-moz-focus-inner, input.pretty-button::-moz-focus-inner {
-  padding: 0;
-  border: 0;
-}
-
-
-/* ====================================== */
-/* = Correct mistakes made by blueprint = */
-/* ====================================== */
-
-body.success,
-body.error {
-  background: #fff;
-  padding: 0;
-  margin-bottom: 0;
-  border: none;
-  color: #000;
-}
-
-.top-bar {
-  width: 100%;
-  /* Old background was a little less intrusive */
-  background: #fcba63;
-  text-align: center;
-  padding: 0;
-  border-bottom: 1px solid #faa;
-  font-weight: bold;
-}
-.top-bar-text {
-  line-height: 30px;
-}
-.top-bar-text a {
-  text-decoration: underline;
-}
-.top-bar button.js-kill-button {
-  float: right;
-  margin-right: 20px;
-  margin-top: 3px;
-  padding: 2px 8px;
-}
-
-
-/* ============================= */
-/* = Inline resource edit form = */
-/* ============================= */
->>>>>>> e7fea372
 
 /* ================================ */
 /* = Edit Dataset Page: Resources = */
