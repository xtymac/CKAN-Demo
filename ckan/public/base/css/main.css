--- conflicted
+++ resolved
@@ -7372,15 +7372,9 @@
 .form-group .info-help-tight {
   margin-top: -10px;
 }
-<<<<<<< HEAD
 @media (min-width: 992px) {
   .form-group .info-block {
     padding: 5px 0 5px 10px;
-=======
-@media (min-width: 980px) {
-  .form-horizontal .info-block {
-    padding: 6px 0 6px 0;
->>>>>>> 774668e2
   }
   .form-group .info-inline {
     margin-top: 0;
@@ -7436,8 +7430,7 @@
   margin-right: 5px;
 }
 .simple-input label,
-.simple-input button,
-.search-giant label {
+.simple-input button {
   display: none;
 }
 .simple-input .field {
