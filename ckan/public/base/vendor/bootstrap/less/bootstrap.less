--- conflicted
+++ resolved
@@ -1,9 +1,5 @@
 /*!
-<<<<<<< HEAD
- * Bootstrap v2.2.2
-=======
  * Bootstrap v2.3.0
->>>>>>> 90a6ef2f
  *
  * Copyright 2012 Twitter, Inc
  * Licensed under the Apache License v2.0
