--- conflicted
+++ resolved
@@ -9,11 +9,7 @@
   left: 0;
   z-index: @zindexPopover;
   display: none;
-<<<<<<< HEAD
-  width: 236px;
-=======
   max-width: 276px;
->>>>>>> 90a6ef2f
   padding: 1px;
   text-align: left; // Reset given new insertion method
   background-color: @popoverBackground;
@@ -44,13 +40,10 @@
   background-color: @popoverTitleBackground;
   border-bottom: 1px solid darken(@popoverTitleBackground, 5%);
   .border-radius(5px 5px 0 0);
-<<<<<<< HEAD
-=======
 
   &:empty {
     display: none;
   }
->>>>>>> 90a6ef2f
 }
 
 .popover-content {
