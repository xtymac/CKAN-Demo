# Translations template for ckan.
# Copyright (C) 2020 ORGANIZATION
# This file is distributed under the same license as the ckan project.
<<<<<<< HEAD
# FIRST AUTHOR <EMAIL@ADDRESS>, 2018.
#
=======
# FIRST AUTHOR <EMAIL@ADDRESS>, 2020.
# 
>>>>>>> fc1a6656
# Translators:
# Alberto Miedes <alberto@populate.tools>, 2019
# David Portoles <dportoles@idearium-consultores.com>, 2019
#
#, fuzzy
msgid ""
msgstr ""
"Project-Id-Version: ckan 2.8.4b0\n"
"Report-Msgid-Bugs-To: EMAIL@ADDRESS\n"
"POT-Creation-Date: 2020-03-31 17:05+0200\n"
"PO-Revision-Date: 2018-03-27 14:15+0000\n"
"Last-Translator: David Portoles <dportoles@idearium-consultores.com>, 2019\n"
"Language-Team: Basque (https://www.transifex.com/okfn/teams/11162/eu/)\n"
"MIME-Version: 1.0\n"
"Content-Type: text/plain; charset=UTF-8\n"
"Content-Transfer-Encoding: 8bit\n"
<<<<<<< HEAD
=======
"Generated-By: Babel 2.3.4\n"
>>>>>>> fc1a6656
"Language: eu\n"
"Plural-Forms: nplurals=2; plural=(n != 1);\n"
"Generated-By: Babel 2.5.3\n"

#: ckan/authz.py:214
#, python-format
msgid "Authorization function not found: %s"
msgstr "Baimen funtzioa ez da aurkitzen: %s"

#: ckan/authz.py:226 ckan/templates/header.html:11
msgid "Admin"
msgstr "Administratzailea"

#: ckan/authz.py:230
msgid "Editor"
msgstr "Argitaratzailea"

#: ckan/authz.py:234
msgid "Member"
msgstr "Kidea"

#: ckan/controllers/admin.py:34 ckan/views/admin.py:76
msgid "Need to be system administrator to administer"
msgstr "Sistema administratzailea izatea beharrezkoa da kudeatzeko"

#: ckan/controllers/admin.py:50 ckan/templates/admin/config.html:14
msgid "Site Title"
msgstr "Tokiko izena"

#: ckan/controllers/admin.py:51 ckan/templates/admin/config.html:16
msgid "Style"
msgstr "Modua, estiloa, tankera, mota"

#: ckan/controllers/admin.py:52 ckan/templates/admin/config.html:18
msgid "Site Tag Line"
msgstr "Tokiko leloa"

#: ckan/controllers/admin.py:53
msgid "Site Tag Logo"
msgstr "Tokiko logoaren etiketa"

#: ckan/controllers/admin.py:55 ckan/templates/admin/config.html:25
#: ckan/templates/group/about.html:3 ckan/templates/group/read_base.html:19
#: ckan/templates/header.html:88 ckan/templates/home/about.html:3
#: ckan/templates/home/about.html:6 ckan/templates/home/about.html:16
#: ckan/templates/organization/about.html:3
#: ckan/templates/organization/read_base.html:19
#: ckan/templates/user/edit_user_form.html:14
msgid "About"
msgstr "Buruz"

#: ckan/controllers/admin.py:55 ckan/templates/admin/config.html:25
msgid "About page text"
msgstr "Buruz orrialdeko testua"

#: ckan/controllers/admin.py:56 ckan/templates/admin/config.html:27
msgid "Intro Text"
msgstr "Sarrera testua"

#: ckan/controllers/admin.py:56 ckan/templates/admin/config.html:27
msgid "Text on home page"
msgstr "Testua hasierako orrialdean"

#: ckan/controllers/admin.py:57 ckan/templates/admin/config.html:29
msgid "Custom CSS"
msgstr "CSS pertsonalizatuta"

#: ckan/controllers/admin.py:57 ckan/templates/admin/config.html:29
msgid "Customisable css inserted into the page header"
msgstr ""
"orriaren goiburuan txertatutako pertsonalizatu ahal den css moduko orria"

#: ckan/controllers/admin.py:58 ckan/templates/admin/config.html:31
msgid "Homepage"
msgstr "Hasiera orria"

#: ckan/controllers/admin.py:161 ckan/views/admin.py:178
#, python-format
msgid ""
"Cannot purge package %s as associated revision %s includes non-deleted "
"packages %s"
msgstr ""
"Ezin da %s paketea purgatu berrikuste elkartuak ezabatu gabeko datu %s "
"paketeak barne dituelako %s"

#: ckan/controllers/admin.py:183 ckan/views/admin.py:200
#, python-format
msgid "Problem purging revision %s: %s"
msgstr "Arazoa berrikustea purgatzeko momentuan %s: %s"

#: ckan/controllers/admin.py:185 ckan/views/admin.py:202
msgid "Purge complete"
msgstr "Purga amaitua"

#: ckan/controllers/admin.py:187 ckan/views/admin.py:204
msgid "Action not implemented."
msgstr "Inplementatu gabeko ekintza"

#: ckan/controllers/api.py:66 ckan/controllers/group.py:156
#: ckan/controllers/home.py:27 ckan/controllers/package.py:144
#: ckan/controllers/package.py:315 ckan/controllers/revision.py:34
#: ckan/controllers/revision.py:160 ckan/controllers/revision.py:189
#: ckan/controllers/tag.py:27 ckan/controllers/user.py:58
#: ckan/controllers/user.py:83 ckan/controllers/user.py:86
#: ckan/controllers/user.py:117 ckan/controllers/user.py:598
#: ckan/views/dashboard.py:27 ckan/views/user.py:59 ckan/views/user.py:62
#: ckan/views/user.py:87 ckan/views/user.py:110 ckan/views/user.py:476
#: ckanext/datapusher/plugin.py:68
msgid "Not authorized to see this page"
msgstr "Ez duzu baimenik orrialde hau ikusteko"

#: ckan/controllers/api.py:127 ckan/controllers/api.py:218
#: ckan/views/api.py:114 ckan/views/api.py:301
msgid "Access denied"
msgstr "Sarrera ukatua"

#: ckan/controllers/api.py:133 ckan/controllers/api.py:227
#: ckan/logic/action/create.py:911 ckan/logic/converters.py:123
#: ckan/logic/converters.py:148 ckan/logic/converters.py:173
#: ckan/logic/validators.py:151 ckan/logic/validators.py:172
#: ckan/logic/validators.py:193 ckan/logic/validators.py:202
#: ckan/logic/validators.py:216 ckan/logic/validators.py:233
#: ckan/logic/validators.py:246 ckan/logic/validators.py:270
#: ckan/logic/validators.py:715 ckan/views/api.py:121 ckan/views/api.py:310
msgid "Not found"
msgstr "Ez da aurkitu"

#: ckan/controllers/api.py:139 ckan/views/api.py:128
msgid "Bad request"
msgstr "Okerreko eskaera"

#: ckan/controllers/api.py:167
#, python-format
msgid "Action name not known: %s"
msgstr "Ekintzaren izen ezezaguna: %s"

#: ckan/controllers/api.py:188 ckan/views/api.py:270
#, python-format
msgid "JSON Error: %s"
msgstr "JSON akatsa: %s"

#: ckan/controllers/api.py:194 ckan/views/api.py:276
#, python-format
msgid "Bad request data: %s"
msgstr "Datuen eskaera okerra: %s"

#: ckan/controllers/api.py:283
msgid "No revision specified"
msgstr "Ez dago zehaztutako berrikusterik"

#: ckan/controllers/api.py:287
#, python-format
msgid "There is no revision with id: %s"
msgstr "Ez dago berrikusterik id-rekin: %s"

#: ckan/controllers/api.py:297
msgid "Missing search term ('since_id=UUID' or  'since_time=TIMESTAMP')"
msgstr ""
"Bilaketa baldintza falta da ('since_id=UUID' o 'since_time=TIMESTAMP')"

#: ckan/controllers/api.py:309
#, python-format
msgid "Could not read parameters: %r"
msgstr "Ezin dira parametroak irakurri: %r"

#: ckan/controllers/api.py:370
#, python-format
msgid "Bad search option: %s"
msgstr "Okerreko bilaketa aukera: %s"

#: ckan/controllers/api.py:373
#, python-format
msgid "Unknown register: %s"
msgstr "Erregistro ezezaguna: %s"

#: ckan/controllers/api.py:382
#, python-format
msgid "Malformed qjson value: %r"
msgstr "Qjson balore gaizkiosatua : %r"

#: ckan/controllers/api.py:392
msgid "Request params must be in form of a json encoded dictionary."
msgstr "Eskatutako parametroak json kodigodun hiztegi moduan egon behar dute."

#: ckan/controllers/feed.py:234 ckan/controllers/group.py:128
#: ckan/controllers/group.py:226 ckan/controllers/group.py:394
#: ckan/controllers/group.py:504 ckan/controllers/group.py:537
#: ckan/controllers/group.py:567 ckan/controllers/group.py:578
#: ckan/controllers/group.py:632 ckan/controllers/group.py:658
#: ckan/controllers/group.py:714 ckan/controllers/group.py:746
#: ckan/controllers/group.py:779 ckan/controllers/group.py:836
#: ckan/controllers/group.py:933 ckan/controllers/package.py:1265
#: ckan/controllers/package.py:1280 ckan/logic/action/create.py:1373
#: ckan/views/feed.py:143
msgid "Group not found"
msgstr "Taldea ez da aurkitu"

#: ckan/controllers/feed.py:245 ckan/logic/action/create.py:1373
#: ckan/views/feed.py:160
msgid "Organization not found"
msgstr "Erakundea ez da aurkitu."

#: ckan/controllers/group.py:130 ckan/controllers/group.py:581
msgid "Incorrect group type"
msgstr "Okerreko talde mota "

<<<<<<< HEAD
#: ckanext/datastore/templates/ajax_snippets/api_info.html:26
msgid ""
"Further information in the <a "
"href=\"http://docs.ckan.org/en/latest/maintaining/datastore.html\" "
"target=\"_blank\">main CKAN Data API and DataStore documentation</a>.</p>"
msgstr ""
"Informazio gehiago <a "
"href=\"http://docs.ckan.org/en/latest/maintaining/datastore.html\" "
"target=\"_blank\"> -ean API-ren Datu nagusien eta CKAN-en DataStore-aren "
"dokumentazioa </a>.</p>"

#: ckanext/datastore/templates-bs2/ajax_snippets/api_info.html:33
#: ckanext/datastore/templates/ajax_snippets/api_info.html:35
msgid "Endpoints"
msgstr "API sarbide-puntua"
=======
#: ckan/controllers/group.py:306 ckan/controllers/home.py:61
#: ckan/controllers/package.py:256 ckan/lib/helpers.py:1073
#: ckan/templates/header.html:87 ckan/templates/organization/edit_base.html:5
#: ckan/templates/organization/edit_base.html:8
#: ckan/templates/organization/index.html:3
#: ckan/templates/organization/index.html:6
#: ckan/templates/organization/index.html:18
#: ckan/templates/organization/read_base.html:3
#: ckan/templates/organization/read_base.html:6
#: ckan/templates/package/base.html:15 ckan/views/home.py:46
msgid "Organizations"
msgstr "Erakundeak"
>>>>>>> fc1a6656

#: ckan/controllers/group.py:307 ckan/controllers/home.py:62
#: ckan/controllers/package.py:257 ckan/lib/helpers.py:1074
#: ckan/templates/group/base_form_page.html:6 ckan/templates/group/edit.html:4
#: ckan/templates/group/edit_base.html:3 ckan/templates/group/edit_base.html:8
#: ckan/templates/group/index.html:3 ckan/templates/group/index.html:6
#: ckan/templates/group/index.html:18 ckan/templates/group/members.html:3
#: ckan/templates/group/read_base.html:3 ckan/templates/group/read_base.html:6
#: ckan/templates/header.html:88 ckan/templates/package/group_list.html:5
#: ckan/templates/package/read_base.html:20
#: ckan/templates/revision/diff.html:16 ckan/templates/revision/read.html:84
#: ckan/tests/config/test_middleware.py:632 ckan/views/home.py:47
msgid "Groups"
msgstr "Taldeak"

#: ckan/controllers/group.py:308 ckan/controllers/home.py:63
#: ckan/controllers/package.py:258 ckan/lib/helpers.py:1075
#: ckan/logic/__init__.py:110
#: ckan/templates/package/snippets/package_basic_fields.html:24
#: ckan/templates/snippets/context/dataset.html:17
#: ckan/templates/tag/index.html:3 ckan/templates/tag/index.html:6
#: ckan/templates/tag/index.html:12 ckan/views/home.py:48
msgid "Tags"
msgstr "Etiketak"

#: ckan/controllers/group.py:309 ckan/controllers/home.py:64
#: ckan/controllers/package.py:259 ckan/lib/helpers.py:1076
#: ckan/views/home.py:49
msgid "Formats"
msgstr "Formatuak"

#: ckan/controllers/group.py:310 ckan/controllers/home.py:65
#: ckan/controllers/package.py:260 ckan/lib/helpers.py:1077
#: ckan/views/home.py:50
msgid "Licenses"
msgstr "Baimenak"

#: ckan/controllers/group.py:396 ckan/controllers/group.py:513
#: ckan/controllers/package.py:345 ckan/controllers/package.py:576
#: ckan/controllers/package.py:789 ckan/controllers/package.py:1409
#: ckan/controllers/package.py:1443
#, python-format
msgid "User %r not authorized to edit %s"
msgstr "%r erabiltzaileak ez du editatzeko baimenik %s"

#: ckan/controllers/group.py:443
msgid "Not authorized to perform bulk update"
msgstr "Baimenik gabe berritze masiboa burutzeko "

#: ckan/controllers/group.py:461
msgid "Unauthorized to create a group"
msgstr "Ez duzu taldeak sortzeko baimenik"

#: ckan/controllers/group.py:539 ckan/controllers/group.py:569
#: ckan/controllers/package.py:944 ckan/controllers/package.py:992
#: ckan/controllers/user.py:250 ckan/controllers/user.py:380
#: ckan/controllers/user.py:551 ckan/views/user.py:193 ckan/views/user.py:300
#: ckan/views/user.py:643
msgid "Integrity Error"
msgstr "Segurtasun akatsa"

#: ckan/controllers/group.py:595
#, python-format
msgid "User %r not authorized to edit %s authorizations"
msgstr "%r erabiltzaileak ez du %s baimenak editatzeko baimenik"

#: ckan/controllers/group.py:615 ckan/controllers/group.py:630
#, python-format
msgid "Unauthorized to delete group %s"
msgstr "Ez duzu taldea %s ezabatzeko baimenik"

#: ckan/controllers/group.py:621
msgid "Organization has been deleted."
msgstr "Erakundea ezabatu egin da"

#: ckan/controllers/group.py:623
msgid "Group has been deleted."
msgstr "Taldea ezabatu egin da"

#: ckan/controllers/group.py:625
#, python-format
msgid "%s has been deleted."
msgstr "%s ezabatu egin da"

#: ckan/controllers/group.py:649
#, python-format
msgid "User %r not authorized to edit members of %s"
msgstr "%r erabiltzaileak ez dauka baimenik %s editatzeko"

#: ckan/controllers/group.py:670
#, python-format
msgid "Unauthorized to create group %s members"
msgstr ""

#: ckan/controllers/group.py:712
#, python-format
msgid "Unauthorized to add member to group %s"
msgstr "Ez duzu %s taldean kideak sartzeko baimenik"

#: ckan/controllers/group.py:731 ckan/controllers/group.py:744
#, python-format
msgid "Unauthorized to delete group %s members"
msgstr "Ez duzu %s taldetik kideak ezabatzeko baimenik"

#: ckan/controllers/group.py:738
msgid "Group member has been deleted."
msgstr "Taldeko kidea ezabatu egin da"

#: ckan/controllers/group.py:762 ckan/controllers/package.py:436
msgid "Select two revisions before doing the comparison."
msgstr "Konparaketa egin aurretik bi berrikuste aukeratu"

#: ckan/controllers/group.py:786
msgid "CKAN Group Revision History"
msgstr "Berrikuste historia CKAN taldea"

#: ckan/controllers/group.py:790
msgid "Recent changes to CKAN Group: "
msgstr "Aldaketa egin berriak CKAN Taldean:"

#: ckan/controllers/group.py:811 ckan/controllers/package.py:487
msgid "Log message: "
msgstr "Log mezua:"

<<<<<<< HEAD
#: ckanext/datastore/templates-bs2/ajax_snippets/api_info.html:24
msgid ""
"Further information in the <a "
"href=\"http://docs.ckan.org/en/latest/maintaining/datastore.html\" "
"target=\"_blank\">main CKAN Data API and DataStore documentation</a>.</p>"
msgstr ""
=======
#: ckan/controllers/group.py:861 ckan/controllers/package.py:1193
#: ckan/controllers/user.py:719 ckan/views/user.py:673
msgid "You are now following {0}"
msgstr "{0} jarraitzen zaude"
>>>>>>> fc1a6656

#: ckan/controllers/group.py:881 ckan/controllers/package.py:1212
#: ckan/controllers/user.py:739 ckan/views/user.py:695
msgid "You are no longer following {0}"
msgstr "Dagoeneko ez zaude {0} jarraitzen"

#: ckan/controllers/group.py:901 ckan/controllers/user.py:584
#: ckan/views/user.py:720
#, python-format
msgid "Unauthorized to view followers %s"
msgstr "Ez duzu %s jarraitzaileak ikusteko baimenik"

#: ckan/controllers/home.py:35
msgid "This site is currently off-line. Database is not initialised."
msgstr "Gaur egun toki hau lineaz kampo dago. Datu basea ez dago hasieratua."

#: ckan/controllers/home.py:73 ckan/views/home.py:58
#, python-format
msgid "Please <a href=\"%s\">update your profile</a> and add your email address. "
msgstr ""
"Mesedez <a href=\"%s\">eguneratu zure profila</a> eta helbide elektronikoa."

#: ckan/controllers/home.py:75 ckan/views/home.py:60
#, python-format
msgid "%s uses your email address if you need to reset your password."
msgstr ""
"%s erabili zure posta elektronikoa zure pasahitza berreskuratu behar baduzu"

#: ckan/controllers/package.py:304
msgid "Invalid search query: {error_message}"
msgstr "Bilaketa ez da zuzena: {error_message}"

#: ckan/controllers/package.py:323
msgid "Parameter \"{parameter_name}\" is not an integer"
msgstr "Parametroa \"{parameter_name}\" ez da zenbaki oso bat"

#: ckan/controllers/package.py:343 ckan/controllers/package.py:351
#: ckan/controllers/package.py:389 ckan/controllers/package.py:456
#: ckan/controllers/package.py:775 ckan/controllers/package.py:823
#: ckan/controllers/package.py:841 ckan/controllers/package.py:942
#: ckan/controllers/package.py:990 ckan/controllers/package.py:1042
#: ckan/controllers/package.py:1089 ckan/controllers/package.py:1237
#: ckan/controllers/package.py:1253 ckan/controllers/package.py:1316
#: ckan/controllers/package.py:1415 ckan/controllers/package.py:1450
#: ckan/controllers/package.py:1557
msgid "Dataset not found"
msgstr "Ez da datu-multzoa aurkitu"

#: ckan/controllers/package.py:377 ckan/controllers/package.py:379
#: ckan/controllers/package.py:381
#, python-format
msgid "Invalid revision format: %r"
msgstr "Berrikuste formatua ez du balio :%r"

#: ckan/controllers/package.py:415
msgid "Viewing datasets of type \"{package_type}\" is not supported ({file_!r})."
msgstr ""
"{package_type} datu multzoak ikusi {format} formatuan ez da jasangarria "
"({file} fitxategia ez da aurkitu)."

#: ckan/controllers/package.py:454 ckan/controllers/package.py:839
#: ckan/controllers/package.py:940 ckan/controllers/package.py:988
#: ckan/controllers/package.py:1239
#, python-format
msgid "Unauthorized to read package %s"
msgstr "Ez duzu %s paketea irakurtzeko baimenik"

#: ckan/controllers/package.py:463
msgid "CKAN Dataset Revision History"
msgstr "CKAN datu multzoaren berrikuste historiala"

#: ckan/controllers/package.py:466
msgid "Recent changes to CKAN Dataset: "
msgstr "Aldaketa egin berriak CKAN datu multzoan"

#: ckan/controllers/package.py:522
msgid "Unauthorized to create a package"
msgstr "Ez dago paketea irakurtzeko baimenduta"

#: ckan/controllers/package.py:598
msgid "Unauthorized to edit this resource"
msgstr "Ez dago baliabide hau editatzeko baimenduta"

#: ckan/controllers/package.py:613 ckan/controllers/package.py:1076
#: ckan/controllers/package.py:1096 ckan/controllers/package.py:1163
#: ckan/controllers/package.py:1346 ckan/controllers/package.py:1424
#: ckan/controllers/package.py:1455 ckan/controllers/package.py:1563
#: ckan/controllers/package.py:1614 ckanext/datapusher/plugin.py:59
#: ckanext/datastore/controller.py:80 ckanext/resourceproxy/controller.py:33
msgid "Resource not found"
msgstr "Baliabidea ez da aurkitu"

#: ckan/controllers/package.py:666
msgid "Unauthorized to update dataset"
msgstr "Ez duzu datu multzoak eguneratzeko baimenik"

#: ckan/controllers/package.py:668 ckan/controllers/package.py:705
#: ckan/controllers/package.py:731
msgid "The dataset {id} could not be found."
msgstr "{id} datu multzoa ezin izan da aurkitu"

#: ckan/controllers/package.py:672
msgid "You must add at least one data resource"
msgstr "Gutxienez datu baliabide bat gehitu behar da"

#: ckan/controllers/package.py:681 ckanext/datapusher/helpers.py:24
msgid "Error"
msgstr "Okerra"

#: ckan/controllers/package.py:703
msgid "Unauthorized to create a resource"
msgstr "Ez dago baliabide bat sortzeko baimenduta"

#: ckan/controllers/package.py:736
msgid "Unauthorized to create a resource for this package"
msgstr "Ez dago pakete honentzako baliabide bat sortzeko baimenduta"

#: ckan/controllers/package.py:950
msgid "Unable to add package to search index."
msgstr "Ezin da da paketea bilaketa aurkibidera gehitu"

#: ckan/controllers/package.py:998
msgid "Unable to update search index."
msgstr "Ezin da bilaketa aurkibidea eguneratu"

#: ckan/controllers/package.py:1035
msgid "Dataset has been deleted."
msgstr "Datu multzoa ezabatu da"

#: ckan/controllers/package.py:1040 ckan/controllers/package.py:1058
#, python-format
msgid "Unauthorized to delete package %s"
msgstr "Ez dago %s paketea ezabatzeko baimenduta"

#: ckan/controllers/package.py:1063
msgid "Resource has been deleted."
msgstr "Baliabidea ezabatu egin da"

#: ckan/controllers/package.py:1074
#, python-format
msgid "Unauthorized to delete resource %s"
msgstr "Ez dago %s baliabidea ezabatzeko baimenduta"

#: ckan/controllers/package.py:1133 ckan/controllers/package.py:1576
msgid "Resource view not found"
msgstr "Baliabide bista ez da aurkitu"

#: ckan/controllers/package.py:1172
msgid "Resource data not found"
msgstr "Baliabidearen datuak ez dira aurkitu"

#: ckan/controllers/package.py:1181
msgid "No download is available"
msgstr "Ez dago deskarga erabilgarririk"

#: ckan/controllers/package.py:1318
#, python-format
msgid "Unauthorized to read dataset %s"
msgstr "Ez duzu %s datu multzoa irakurtzeko baimenik"

#: ckan/controllers/package.py:1426
#, python-format
msgid "Unauthorized to read resource %s"
msgstr "Ez dago %s baliabidea irakurtzeko baimenduta"

#: ckan/controllers/package.py:1490
msgid "Unauthorized to edit resource"
msgstr "Ez dago baliabidea editatzeko baimenduta"

#: ckan/controllers/package.py:1508
msgid "View not found"
msgstr "Bista ez da aurkitu"

#: ckan/controllers/package.py:1514
msgid "View Type Not found"
msgstr "Bista mota ez da aurkitu"

#: ckan/controllers/package.py:1570
msgid "Bad resource view data"
msgstr "Baliabideare bista datuak es dira egokiak"

#: ckan/controllers/package.py:1579
msgid "Resource view not supplied"
msgstr "Baliabideen ikuspegia ezin da eman"

#: ckan/controllers/package.py:1608
msgid "No preview has been defined."
msgstr "Aurreikuspena ez da zehaztu"

#: ckan/controllers/revision.py:45
msgid "CKAN Repository Revision History"
msgstr "CKAN rbiltegiaren berrikusteen historiala"

#: ckan/controllers/revision.py:47
msgid "Recent changes to the CKAN repository."
msgstr "Aldaketa berriak CKAN biltegian"

#: ckan/controllers/revision.py:111
#, python-format
msgid "Datasets affected: %s.\n"
msgstr "Kaltetutako datu multzoa: %s.\n"

#: ckan/controllers/revision.py:218
msgid "Revision updated"
msgstr "Berrikustea eguneratua"

#: ckan/controllers/tag.py:60
msgid "Other"
msgstr "Beste bat"

#: ckan/controllers/tag.py:74
msgid "Tag not found"
msgstr "Etiketa ez da aurkitu"

#: ckan/controllers/user.py:162 ckan/views/user.py:290
msgid "Unauthorized to register as a user."
msgstr "Ez duzu erabiltzaile bat erregistratzeko baimenik"

#: ckan/controllers/user.py:180
msgid "Unauthorized to create a user"
msgstr "Ez duzu erabiltzaile bat erregistratzeko baimenik"

#: ckan/controllers/user.py:211 ckan/views/user.py:426
msgid "Unauthorized to delete user with id \"{user_id}\"."
msgstr "Ez zaude baimenduta \"{user_id}\" id duen erabiltzailea ezabatzeko"

#: ckan/controllers/user.py:225 ckan/controllers/user.py:288
#: ckan/views/user.py:168 ckan/views/user.py:444
msgid "No user specified"
msgstr "Ez da erabiltzailerik zehaztu"

#: ckan/controllers/user.py:231 ckan/controllers/user.py:313
#: ckan/controllers/user.py:376 ckan/controllers/user.py:547
#: ckan/views/user.py:218 ckan/views/user.py:246 ckan/views/user.py:450
#: ckan/views/user.py:639
#, python-format
msgid "Unauthorized to edit user %s"
msgstr "Ez duzu %s erabiltzailea editatzeko baimenik"

#: ckan/controllers/user.py:233 ckan/controllers/user.py:248
#: ckan/controllers/user.py:315 ckan/controllers/user.py:378
#: ckan/controllers/user.py:523 ckan/controllers/user.py:549
#: ckan/logic/auth/update.py:179 ckan/views/user.py:220 ckan/views/user.py:248
#: ckan/views/user.py:315 ckan/views/user.py:452 ckan/views/user.py:596
#: ckan/views/user.py:641
msgid "User not found"
msgstr "Erabiltzailea ez da aurkitu"

#: ckan/controllers/user.py:235 ckan/controllers/user.py:368
#: ckan/views/user.py:226 ckan/views/user.py:454
msgid "Profile updated"
msgstr "Profil eguneratuta"

#: ckan/controllers/user.py:246 ckan/views/user.py:313
#, python-format
msgid "Unauthorized to create user %s"
msgstr "Ez duzu %s erabiltzailea sortzeko baimenik"

#: ckan/controllers/user.py:252 ckan/views/user.py:306
msgid "Bad Captcha. Please try again."
msgstr "Captcha okerra. Mesedez, berriz saiatu."

#: ckan/controllers/user.py:266 ckan/views/user.py:325
#, python-format
msgid ""
"User \"%s\" is now registered but you are still logged in as \"%s\" from "
"before"
msgstr ""
"\"%s\" erabiltzailea erregistratu egin da, baina sesioa \"%s\" bezala duzu "
"irekita oraindik"

#: ckan/controllers/user.py:294 ckan/views/user.py:174
msgid "Unauthorized to edit a user."
msgstr "Ez duzu erabiltzaile bat editatzeko baimenik"

#: ckan/controllers/user.py:321 ckan/views/user.py:252
#, python-format
msgid "User %s not authorized to edit %s"
msgstr "%s erabiltzaileak ez du baimenik %s editatzeko"

#: ckan/controllers/user.py:386 ckan/views/user.py:210
msgid "Password entered was incorrect"
msgstr "Sartutako pasahitza ez da zuzena"

#: ckan/controllers/user.py:387 ckan/templates/user/edit_user_form.html:29
#: ckan/views/user.py:212
msgid "Old Password"
msgstr "Aurreko pasahitza"

#: ckan/controllers/user.py:387 ckan/views/user.py:212
msgid "incorrect password"
msgstr "okerreko pasahitza"

#: ckan/controllers/user.py:427 ckan/views/user.py:386
msgid "Login failed. Bad username or password."
msgstr "Ezin izan da saioa hasi. Erabiltzaile izena edo pasahitza okerra."

#: ckan/controllers/user.py:460 ckan/views/user.py:503
msgid "Unauthorized to request reset password."
msgstr "Ez duzu kodea reseteatzeko eskaera egiteko baimenik."

#: ckan/controllers/user.py:489
#, python-format
msgid "\"%s\" matched several users"
msgstr "\"%s\" hainbat erabiltzailerekin bat egiten du"

#: ckan/controllers/user.py:491 ckan/controllers/user.py:493
#, python-format
msgid "No such user: %s"
msgstr "Erabiltzailea ez da existitzen: %s"

#: ckan/controllers/user.py:498
msgid "Please check your inbox for a reset code."
msgstr "Mesedez berrikusi zure sarrera-ontzia berrezarpen-kodearentzako"

#: ckan/controllers/user.py:502
#, python-format
msgid "Could not send reset link: %s"
msgstr "Ezin izan da berrezarpen lotura bidali: %s"

#: ckan/controllers/user.py:515 ckan/views/user.py:591
msgid "Unauthorized to reset password."
msgstr "Ez duzu kodea reseteatzeko baimenik"

#: ckan/controllers/user.py:527 ckan/views/user.py:600
msgid "Invalid reset key. Please try again."
msgstr "Berrezarpen kodea baliogabeoa. Mesedez, berriz saiatu."

#: ckan/controllers/user.py:544 ckan/views/user.py:636
msgid "Your password has been reset."
msgstr "Zure pasahitza berrezarri da."

#: ckan/controllers/user.py:566
msgid "Your password must be 4 characters or longer."
msgstr "Zure pasahitzak 4 karaktere edo gehiago izan behar ditu."

#: ckan/controllers/user.py:569 ckan/views/user.py:615
msgid "The passwords you entered do not match."
msgstr "Idatzitako pasahitzak ez dira berdinak."

#: ckan/controllers/user.py:572 ckan/views/user.py:618
msgid "You must provide a password"
msgstr "Pasahitz bat eman behar duzu"

#: ckan/controllers/user.py:640 ckan/views/dashboard.py:61
msgid "Follow item not found"
msgstr "Hurrengo elementua ez da aurkitu"

#: ckan/controllers/user.py:644 ckan/views/dashboard.py:65
msgid "{0} not found"
msgstr "{0} ez da aurkitu"

#: ckan/controllers/user.py:658 ckan/views/dashboard.py:79
msgid "Everything"
msgstr "Guztia / dena"

#: ckan/controllers/util.py:18 ckan/logic/action/__init__.py:62
msgid "Missing Value"
msgstr "Balorea falta da"

#: ckan/controllers/util.py:23
msgid "Redirecting to external site is not allowed."
msgstr "Kanpoko gunera ezin da berbideratu"

<<<<<<< HEAD
#: ckanext/webpageview/theme/templates/webpage_form.html:3
msgid "eg. http://example.com  (if blank uses resource url)"
msgstr ""
"adibidez: http://adibidea.com (ituak baliabidearen url-a erabiltzen badu)"
=======
#: ckan/lib/activity_streams.py:60
msgid "{actor} added the tag {tag} to the dataset {dataset}"
msgstr " {actor} ek {tag} etiketa gehitu du {dataset} datu multzoan"
>>>>>>> fc1a6656

#: ckan/lib/activity_streams.py:63
msgid "{actor} updated the group {group}"
msgstr "{actor} -k {group} taldea eguneratu du "

#: ckan/lib/activity_streams.py:66
msgid "{actor} updated the organization {organization}"
msgstr "{actor} -k {organization} erakundea eguneratu du"

#: ckan/lib/activity_streams.py:69
msgid "{actor} updated the dataset {dataset}"
msgstr "{actor} -k {dataset} datu multzoa eguneratu du"

#: ckan/lib/activity_streams.py:72
msgid "{actor} changed the extra {extra} of the dataset {dataset}"
msgstr "{actor} -k {dataset} datu multzoaren {extra} estrak eguneratu ditu"

#: ckan/lib/activity_streams.py:75
msgid "{actor} updated the resource {resource} in the dataset {dataset}"
msgstr ""
"{actor} -k {dataset} datu multzoaren {resource} baliabidea eguneratu du"

#: ckan/lib/activity_streams.py:78
msgid "{actor} updated their profile"
msgstr "{actor} -ek profila eguneratu du"

#: ckan/lib/activity_streams.py:81
msgid "{actor} deleted the group {group}"
msgstr "{actor} -k {group} taldea ezabatu du "

#: ckan/lib/activity_streams.py:84
msgid "{actor} deleted the organization {organization}"
msgstr "{actor} -k {organization} erakundea ezabatu du "

#: ckan/lib/activity_streams.py:87
msgid "{actor} deleted the dataset {dataset}"
msgstr "{actor} -k {dataset} datu multzoa ezabatu du "

#: ckan/lib/activity_streams.py:90
msgid "{actor} deleted the extra {extra} from the dataset {dataset}"
msgstr "{actor} -k {dataset} datu multzoaren {extra} estra ezabatu du "

#: ckan/lib/activity_streams.py:93
msgid "{actor} deleted the resource {resource} from the dataset {dataset}"
msgstr ""
"{actor} -k {dataset} datu multzoaren {resource} baliabidea ezabatu du "

#: ckan/lib/activity_streams.py:97
msgid "{actor} created the group {group}"
msgstr "{actor} -k {group} taldea sortu du "

#: ckan/lib/activity_streams.py:100
msgid "{actor} created the organization {organization}"
msgstr "{actor} -k {organization} erakundea sortu du"

#: ckan/lib/activity_streams.py:103
msgid "{actor} created the dataset {dataset}"
msgstr "{actor} -k {dataset} datu multzoa sortu du "

#: ckan/lib/activity_streams.py:106
msgid "{actor} added the extra {extra} to the dataset {dataset}"
msgstr "{actor} -k {extra} estra gehitu dio {dataset} datu multzoari "

#: ckan/lib/activity_streams.py:109
msgid "{actor} added the resource {resource} to the dataset {dataset}"
msgstr "{actor} -k {resource} baliabidea gehitu dio {dataset} datu multzoari "

#: ckan/lib/activity_streams.py:112
msgid "{actor} signed up"
msgstr "{actor} erregistratu egin da"

#: ckan/lib/activity_streams.py:115
msgid "{actor} removed the tag {tag} from the dataset {dataset}"
msgstr "{actor} -k {dataset} datu multzoaren {tag} etiketa ezabatu du"

#: ckan/lib/activity_streams.py:118
msgid "{actor} started following {dataset}"
msgstr "{actor} {dataset} segitzen hasi da"

#: ckan/lib/activity_streams.py:121
msgid "{actor} started following {user}"
msgstr "{actor} {user} segitzen hasi da"

#: ckan/lib/activity_streams.py:124
msgid "{actor} started following {group}"
msgstr "{actor} {group} segitzen hasi da"

#: ckan/lib/datapreview.py:265 ckan/templates/group/edit_base.html:16
#: ckan/templates/organization/edit_base.html:17
#: ckan/templates/package/resource_read.html:38
#: ckan/templates/package/resource_views.html:4
msgid "View"
msgstr "Ikusi"

#: ckan/lib/email_notifications.py:103
msgid "{n} new activity from {site_title}"
msgid_plural "{n} new activities from {site_title}"
msgstr[0] "{site_title} -en jarduera berri 1"
msgstr[1] "{site_title} -en {n} jarduera berri"

#: ckan/lib/formatters.py:19
msgid "January"
msgstr "Urtarrila"

#: ckan/lib/formatters.py:23
msgid "February"
msgstr "Otsaila"

#: ckan/lib/formatters.py:27
msgid "March"
msgstr "Martxoa"

#: ckan/lib/formatters.py:31
msgid "April"
msgstr "Apirila"

#: ckan/lib/formatters.py:35
msgid "May"
msgstr "Maiatza"

#: ckan/lib/formatters.py:39
msgid "June"
msgstr "Ekaina"

#: ckan/lib/formatters.py:43
msgid "July"
msgstr "Uztaila"

#: ckan/lib/formatters.py:47
msgid "August"
msgstr "Abuztua"

#: ckan/lib/formatters.py:51
msgid "September"
msgstr "Iraila"

#: ckan/lib/formatters.py:55
msgid "October"
msgstr "Urria"

#: ckan/lib/formatters.py:59
msgid "November"
msgstr "Azaroa"

#: ckan/lib/formatters.py:63
msgid "December"
msgstr "Abendua"

#: ckan/lib/formatters.py:114
msgid "Just now"
msgstr "Oraitxe bertan"

#: ckan/lib/formatters.py:116
msgid "{mins} minute ago"
msgid_plural "{mins} minutes ago"
msgstr[0] "Duela {mins} minutu"
msgstr[1] "Duela {mins} minutu"

#: ckan/lib/formatters.py:119
msgid "{hours} hour ago"
msgid_plural "{hours} hours ago"
msgstr[0] "Duela {hours} ordu"
msgstr[1] "Duela {hours} ordu"

#: ckan/lib/formatters.py:125
msgid "{days} day ago"
msgid_plural "{days} days ago"
msgstr[0] "Duela {days} egun"
msgstr[1] "Duela {days} egun"

#: ckan/lib/formatters.py:128
msgid "{months} month ago"
msgid_plural "{months} months ago"
msgstr[0] "Duela {months} hilabete"
msgstr[1] "Duela {months} hilabete"

#: ckan/lib/formatters.py:130
msgid "over {years} year ago"
msgid_plural "over {years} years ago"
msgstr[0] "duela {years} urte"
msgstr[1] "duela {years} urte"

#: ckan/lib/formatters.py:146
msgid "{month} {day}, {year}, {hour:02}:{min:02} ({timezone})"
msgstr "{day} {month}, {year}, {hour:02}:{min:02} ({timezone})"

#: ckan/lib/formatters.py:151
msgid "{month} {day}, {year}"
msgstr "{month} {day}, {year}"

#: ckan/lib/formatters.py:167
msgid "{bytes} bytes"
msgstr "{bytes} bytes"

#: ckan/lib/formatters.py:169
msgid "{kibibytes} KiB"
msgstr "{kibibytes} KiB"

#: ckan/lib/formatters.py:171
msgid "{mebibytes} MiB"
msgstr "{mebibytes} MiB"

#: ckan/lib/formatters.py:173
msgid "{gibibytes} GiB"
msgstr "{gibibytes} GiB"

#: ckan/lib/formatters.py:175
msgid "{tebibytes} TiB"
msgstr "{tebibytes} TiB"

#: ckan/lib/formatters.py:187
msgid "{n}"
msgstr "{n}"

#: ckan/lib/formatters.py:189
msgid "{k}k"
msgstr "{k}k"

#: ckan/lib/formatters.py:191
msgid "{m}M"
msgstr "{m}M"

#: ckan/lib/formatters.py:193
msgid "{g}G"
msgstr "{g}G"

#: ckan/lib/formatters.py:195
msgid "{t}T"
msgstr "{t}T"

#: ckan/lib/formatters.py:197
msgid "{p}P"
msgstr "{p}P"

#: ckan/lib/formatters.py:199
msgid "{e}E"
msgstr "{e}E"

#: ckan/lib/formatters.py:201
msgid "{z}Z"
msgstr "{z}Z"

#: ckan/lib/formatters.py:203
msgid "{y}Y"
msgstr "{y}Y"

#: ckan/lib/helpers.py:1290
msgid "Update your avatar at gravatar.com"
msgstr "Eguneratu abatarra/aldaketa gravatar.com -en"

#: ckan/lib/helpers.py:1562 ckan/lib/helpers.py:1575
msgid "Unknown"
msgstr "Ezezaguna"

#: ckan/lib/helpers.py:1626
msgid "Unnamed resource"
msgstr "Izenik gabeko baliabidea"

#: ckan/lib/helpers.py:1666
msgid "Created new dataset."
msgstr "Datu multzo berri bat sortuta"

#: ckan/lib/helpers.py:1668
msgid "Edited resources."
msgstr "Baliabide editatuak"

#: ckan/lib/helpers.py:1670
msgid "Edited settings."
msgstr "Aukera editatuak"

#: ckan/lib/helpers.py:1916
msgid "{number} view"
msgid_plural "{number} views"
msgstr[0] "ikuspegi {number}"
msgstr[1] "{number} ikuspegi"

#: ckan/lib/helpers.py:1918
msgid "{number} recent view"
msgid_plural "{number} recent views"
msgstr[0] "ikuspegi egin berria"
msgstr[1] "{number} ikuspegi egin berriak"

#: ckan/lib/mailer.py:48
#, python-format
msgid "%s <%s>"
msgstr "%s <%s>"

#: ckan/lib/mailer.py:118
msgid "No recipient email address available!"
msgstr "Hartzailearen helbide elektronikoa ez dago erabilgarri!"

#: ckan/lib/mailer.py:136 ckan/templates/home/snippets/stats.html:17
msgid "organization"
msgstr "antolakuntza / erakundea"

#: ckan/lib/mailer.py:137 ckan/templates/home/snippets/stats.html:23
msgid "group"
msgstr "taldea"

#: ckan/lib/navl/dictization_functions.py:16
#: ckan/lib/navl/dictization_functions.py:19
#: ckan/lib/navl/dictization_functions.py:22
#: ckan/lib/navl/dictization_functions.py:25
#: ckan/lib/navl/dictization_functions.py:28
#: ckan/lib/navl/dictization_functions.py:31
#: ckan/lib/navl/dictization_functions.py:34
#: ckan/lib/navl/dictization_functions.py:37 ckan/lib/navl/validators.py:27
#: ckan/lib/navl/validators.py:34 ckan/lib/navl/validators.py:54
#: ckan/logic/action/get.py:2047 ckan/logic/action/update.py:261
#: ckan/logic/validators.py:615
msgid "Missing value"
msgstr "Balorea falta da"

#: ckan/lib/navl/validators.py:68
#, python-format
msgid "The input field %(name)s was not expected."
msgstr "%(name)s kanpoa ez zen espero"

#: ckan/lib/navl/validators.py:122
msgid "Please enter an integer value"
msgstr "Mesedez sar ezazu zenbaki oso bat"

#: ckan/lib/navl/validators.py:128
msgid "Must be a Unicode string value"
msgstr "Unicode testua izan behar du"

#: ckan/logic/__init__.py:99 ckan/logic/action/__init__.py:60
#: ckan/templates/package/edit_base.html:21
#: ckan/templates/package/resources.html:5
#: ckan/templates/package/snippets/package_context.html:12
#: ckan/templates/package/snippets/resources.html:20
#: ckan/templates/snippets/context/dataset.html:13
#: ckanext/example_theme_docs/v18_snippet_api/templates/ajax_snippets/example_theme_popover.html:15
msgid "Resources"
msgstr "Baliabideak"

#: ckan/logic/__init__.py:99 ckan/logic/action/__init__.py:60
msgid "Package resource(s) invalid"
msgstr "Paketearen baliabidea(k) baliogabea(k)"

#: ckan/logic/__init__.py:106 ckan/logic/__init__.py:108
#: ckan/logic/action/__init__.py:62 ckan/logic/action/__init__.py:64
msgid "Extras"
msgstr "Estrak"

#: ckan/logic/converters.py:76 ckan/logic/converters.py:91
#, python-format
msgid "Tag vocabulary \"%s\" does not exist"
msgstr "\"%s\" etiketen lexikoa ez da existitzen"

#: ckan/logic/converters.py:123 ckan/logic/validators.py:216
#: ckan/logic/validators.py:233 ckan/logic/validators.py:715
#: ckan/templates/group/members.html:14
#: ckan/templates/organization/members.html:19
#: ckanext/stats/templates/ckanext/stats/index.html:156
msgid "User"
msgstr "Erabiltzailea"

#: ckan/logic/converters.py:148 ckan/logic/validators.py:151
#: ckan/logic/validators.py:193 ckan/templates/package/read_base.html:19
#: ckan/tests/config/test_middleware.py:619
#: ckanext/stats/templates/ckanext/stats/index.html:89
msgid "Dataset"
msgstr "Datu multzoa"

#: ckan/logic/converters.py:173 ckan/logic/validators.py:246
#: ckanext/stats/templates/ckanext/stats/index.html:113
msgid "Group"
msgstr "Taldea"

#: ckan/logic/converters.py:182
msgid "Could not parse as valid JSON"
msgstr "Ezin duzu baliozko JSON modura parseatu"

#: ckan/logic/validators.py:35 ckan/logic/validators.py:44
msgid "An organization must be provided"
msgstr "Erakunde bat ematea beharrezkoa da"

#: ckan/logic/validators.py:49
msgid "Organization does not exist"
msgstr "Ez da erakundea existitzen"

#: ckan/logic/validators.py:54
msgid "You cannot add a dataset to this organization"
msgstr "Erakunde honetan ezin da datu multzorik gehitu"

#: ckan/logic/validators.py:94
msgid "Invalid integer"
msgstr "Zenbaki osoa ez da baliokoa"

#: ckan/logic/validators.py:99
msgid "Must be a natural number"
msgstr "Zenbaki oso bat izan behar du"

#: ckan/logic/validators.py:105
msgid "Must be a postive integer"
msgstr "Zenbaki positiboa izan behar du"

#: ckan/logic/validators.py:132
msgid "Date format incorrect"
msgstr "Data formatua ez da zuzena"

#: ckan/logic/validators.py:141
msgid "No links are allowed in the log_message."
msgstr "Erregistroko mezuan ez dira loturak onartzen."

#: ckan/logic/validators.py:161
msgid "Dataset id already exists"
msgstr "Datu multzoaren id-a jada existitzen da"

#: ckan/logic/validators.py:202
msgid "Resource"
msgstr "Baliabidea"

#: ckan/logic/validators.py:256
msgid "That group name or ID does not exist."
msgstr "Taldearen izana edo identifikatzailea ezezaguna"

#: ckan/logic/validators.py:270
msgid "Activity type"
msgstr "Jarduera mota"

#: ckan/logic/validators.py:333
msgid "Names must be strings"
msgstr "Izenak karaktere kateak izan behar dute"

#: ckan/logic/validators.py:337
msgid "That name cannot be used"
msgstr "Izen hau ezin da erabili"

#: ckan/logic/validators.py:340
#, python-format
msgid "Must be at least %s characters long"
msgstr "Gutxienez luzeraz %s karaktere izan behar ditu "

#: ckan/logic/validators.py:342 ckan/logic/validators.py:631
#, python-format
msgid "Name must be a maximum of %i characters long"
msgstr "Izenak luzeraz ezin ditu %i karaktere baino gehiago izan"

#: ckan/logic/validators.py:345
msgid ""
"Must be purely lowercase alphanumeric (ascii) characters and these symbols: "
"-_"
msgstr ""
"Bakarrik karaktere alfanumeriko (ascii) minuskuloak izan ditzake baita ikur "
"hauek ere: -_"

#: ckan/logic/validators.py:363
msgid "That URL is already in use."
msgstr "URL hori jada erabiltzen hari da."

#: ckan/logic/validators.py:368
#, python-format
msgid "Name \"%s\" length is less than minimum %s"
msgstr "\"%s\" izenaren karaktere kopurua %s gutxienekoa baino txikiagoa da"

#: ckan/logic/validators.py:372
#, python-format
msgid "Name \"%s\" length is more than maximum %s"
msgstr "\"%s\" izenaren karaktere kopurua %s gehiengoa baino haundiagoa da"

#: ckan/logic/validators.py:378
#, python-format
msgid "Version must be a maximum of %i characters long"
msgstr "Bertsioak gehienez %i karaktere izan behar ditu"

#: ckan/logic/validators.py:396
#, python-format
msgid "Duplicate key \"%s\""
msgstr "Gako bikoiztua \"%s\""

#: ckan/logic/validators.py:412
msgid "Group name already exists in database"
msgstr "Talde izen hau dagoeneko datu basean existitzen da"

#: ckan/logic/validators.py:418
#, python-format
msgid "Tag \"%s\" length is less than minimum %s"
msgstr "\"%s\" etiketaren luzeera %s gutxienekoa baino txikiagoa da"

#: ckan/logic/validators.py:422
#, python-format
msgid "Tag \"%s\" length is more than maximum %i"
msgstr "\"%s\" etiketa %i gehiengoa baino luzeagoa da"

#: ckan/logic/validators.py:430
#, python-format
msgid "Tag \"%s\" must be alphanumeric characters or symbols: -_."
msgstr "\"%s\" etiketak karaktere alfanumerikoak eta ikurrak izan behar ditu: -_."

#: ckan/logic/validators.py:438
#, python-format
msgid "Tag \"%s\" must not be uppercase"
msgstr "\"%s\" etiketa ezin da letra larritan egon"

#: ckan/logic/validators.py:547
msgid "User names must be strings"
msgstr "Erabiltzaileen izenak karaktere kateak izan behar dute"

#: ckan/logic/validators.py:562
msgid "That login name is not available."
msgstr "Saioa hasteko izen hau ez dago erabilgarri."

#: ckan/logic/validators.py:566
msgid "That login name can not be modified."
msgstr ""

#: ckan/logic/validators.py:577
msgid "Please enter both passwords"
msgstr "Mesedez, sar hitzazu pasahitzak"

#: ckan/logic/validators.py:585
msgid "Passwords must be strings"
msgstr "Kodeak karakter kateak izan behar dute"

#: ckan/logic/validators.py:589
msgid "Your password must be 8 characters or longer"
msgstr "Kodeak 8 karaktere edo gehiago izan behar ditu"

#: ckan/logic/validators.py:598
msgid "The passwords you entered do not match"
msgstr "Sartutako pasahitzak ez dira berdinak"

#: ckan/logic/validators.py:619
msgid ""
"Edit not allowed as it looks like spam. Please avoid links in your "
"description."
msgstr ""
"Edizioak ez du balio spam-a dirudielako. Mesedez saiatu azalpenean loturak "
"ez jartzen"

#: ckan/logic/validators.py:628
#, python-format
msgid "Name must be at least %s characters long"
msgstr "Izenak gutxienez %s karaktere izan behar ditu"

#: ckan/logic/validators.py:636
msgid "That vocabulary name is already in use."
msgstr "Lexiko izen hau jada erabilita dago"

#: ckan/logic/validators.py:642
#, python-format
msgid "Cannot change value of key from %s to %s. This key is read-only"
msgstr ""
"Ezin da kodearen balorea %s -tik %s -ra aldatu. Kode hau irakurtzeko soilik "
"da"

#: ckan/logic/validators.py:651
msgid "Tag vocabulary was not found."
msgstr "Etiketen lexikoa ez da aurkitu."

#: ckan/logic/validators.py:664
#, python-format
msgid "Tag %s does not belong to vocabulary %s"
msgstr "%s etiketa ez dago %s lexikoaren barnean"

#: ckan/logic/validators.py:670
msgid "No tag name"
msgstr "Etiketaren izena falta da"

#: ckan/logic/validators.py:683
#, python-format
msgid "Tag %s already belongs to vocabulary %s"
msgstr "%s etiketa %s lexikoaren barne dago jada"

#: ckan/logic/validators.py:707
msgid "Please provide a valid URL"
msgstr "Mesedez, baliozko URL bat eman"

#: ckan/logic/validators.py:721
msgid "role does not exist."
msgstr "rola ez da existitzen."

#: ckan/logic/validators.py:750
msgid "Datasets with no organization can't be private."
msgstr "Erakunderik gabeko datu multzoak ezin dira pribatuak izan."

#: ckan/logic/validators.py:756
msgid "Not a list"
msgstr "Ez da zerrenda bat"

#: ckan/logic/validators.py:759
msgid "Not a string"
msgstr "Ez da kate bat"

#: ckan/logic/validators.py:791
msgid "This parent would create a loop in the hierarchy"
msgstr "Aita honek lotura bat sortuko lukehierarkian"

#: ckan/logic/validators.py:801
msgid "\"filter_fields\" and \"filter_values\" should have the same length"
msgstr "\"Filter_fields \" eta \"filter_values\" luzera berdina izan behar dute"

#: ckan/logic/validators.py:812
msgid "\"filter_fields\" is required when \"filter_values\" is filled"
msgstr "\"Filter_fields\" beharrezkoa da \"filter_values\" sartzen denean"

#: ckan/logic/validators.py:815
msgid "\"filter_values\" is required when \"filter_fields\" is filled"
msgstr "\"filter_values\" beharrezkoak dira \"Filter_fields\" sartzen denean"

#: ckan/logic/validators.py:829
msgid "There is a schema field with the same name"
msgstr "Izen bereko beste eskema-eremu bat existitzen da"

#: ckan/logic/validators.py:855
msgid "Email {email} is not a valid format"
msgstr "Emailaren formatua balioduna da"

#: ckan/logic/action/create.py:184 ckan/logic/action/create.py:668
#, python-format
msgid "REST API: Create object %s"
msgstr "REST API: %s objektua sortu"

#: ckan/logic/action/create.py:547
#, python-format
msgid "REST API: Create package relationship: %s %s %s"
msgstr "REST API: Paquete erlazioa sortu:%s %s %s"

#: ckan/logic/action/create.py:588
#, python-format
msgid "REST API: Create member object %s"
msgstr "REST API: %s ren kidea objektua sortu"

#: ckan/logic/action/create.py:807
msgid "Trying to create an organization as a group"
msgstr "Talde bezalako erakunde bat sortzen saiatzen"

#: ckan/logic/action/create.py:896
msgid "You must supply a package id or name (parameter \"package\")."
msgstr ""
"Identifikatzaile edo izen bat emar behar duzu (parametro \"package\") "
"paketearentzako."

#: ckan/logic/action/create.py:899
msgid "You must supply a rating (parameter \"rating\")."
msgstr "(\"Rating\" parametroa) rentzat balorazio bat eman behar da"

#: ckan/logic/action/create.py:904
msgid "Rating must be an integer value."
msgstr "Balorazioa zenbaki oso bat izan behar du"

#: ckan/logic/action/create.py:908
#, python-format
msgid "Rating must be between %i and %i."
msgstr "Balorazioa %i eta %i ren artean izan behar du"

#: ckan/logic/action/create.py:1078
msgid "Error sending the invite email, the user was not created: {0}"
msgstr ""
"Akatsa gonbidapena mail bidez bidaltzean, erabiltzailea ez da sortu: {0}"

#: ckan/logic/action/create.py:1254 ckan/logic/action/create.py:1261
msgid "You must be logged in to follow users"
msgstr "Saioa hasi behar da erabiltzaileak jarraitzeko"

#: ckan/logic/action/create.py:1274
msgid "You cannot follow yourself"
msgstr "Ezin duzu zure burua jarraitu"

#: ckan/logic/action/create.py:1282 ckan/logic/action/create.py:1339
#: ckan/logic/action/create.py:1478
msgid "You are already following {0}"
msgstr "Dagoeneko {0} jarraitzen zaude"

#: ckan/logic/action/create.py:1313 ckan/logic/action/create.py:1321
msgid "You must be logged in to follow a dataset."
msgstr "Saioa hasita izan behar duzu datu multzo bat jarraitzeko"

#: ckan/logic/action/create.py:1379
msgid "User {username} does not exist."
msgstr " {username} erabiltzailea ez da existitzen."

#: ckan/logic/action/create.py:1454 ckan/logic/action/create.py:1462
msgid "You must be logged in to follow a group."
msgstr "Saioa hasita izan behar duzu talde bat jarraitzeko"

#: ckan/logic/action/delete.py:54
msgid " Delete User: {0}"
msgstr "Ezabatu erabiltzailea: {0}"

#: ckan/logic/action/delete.py:92
#, python-format
msgid "REST API: Delete Package: %s"
msgstr "REST API: %s paketea ezabatu"

#: ckan/logic/action/delete.py:276 ckan/logic/action/delete.py:372
#, python-format
msgid "REST API: Delete %s"
msgstr "REST API: %s ezabatu"

#: ckan/logic/action/delete.py:318
#, python-format
msgid "REST API: Delete Member: %s"
msgstr "REST API: %s kidea ezabatu"

#: ckan/logic/action/delete.py:358
msgid "Organization cannot be deleted while it still has datasets"
msgstr ""

#: ckan/logic/action/delete.py:560 ckan/logic/action/delete.py:586
#: ckan/logic/action/get.py:2446 ckan/logic/action/update.py:910
msgid "id not in data"
msgstr "id ez da datuetan agertzen"

#: ckan/logic/action/delete.py:564 ckan/logic/action/get.py:2449
#: ckan/logic/action/update.py:914
#, python-format
msgid "Could not find vocabulary \"%s\""
msgstr "Ez da \"%s\" lexikoa aurkitu"

#: ckan/logic/action/delete.py:594
#, python-format
msgid "Could not find tag \"%s\""
msgstr "Ez da \"%s\" etiketa aurkitu "

#: ckan/logic/action/delete.py:607 ckan/logic/action/delete.py:611
msgid "You must be logged in to unfollow something."
msgstr "Saioa hasita egon behar du zerbait jarraitzeaz uzteko"

#: ckan/logic/action/delete.py:622
msgid "You are not following {0}."
msgstr "Ez zaude {0} jarraitzen"

#: ckan/logic/action/get.py:1101 ckan/logic/action/update.py:77
#: ckan/logic/action/update.py:91
msgid "Resource was not found."
msgstr "Baliabidea ez da aurkitu"

#: ckan/logic/action/get.py:1202
msgid "Parameter is not an bool"
msgstr ""

#: ckan/logic/action/get.py:2051
msgid "Do not specify if using \"query\" parameter"
msgstr "Ez duzu \"query\" parametroa erabili nahi duzun al ez zehaztu"

#: ckan/logic/action/get.py:2060
msgid "Must be <field>:<value> pair(s)"
msgstr "Pare bat izan behar du <eremua>: <value>"

#: ckan/logic/action/get.py:2092
msgid "Field \"{field}\" not recognised in resource_search."
msgstr "\"{field}\" eremua ez da resource_search -ean antzeman"

#: ckan/logic/action/update.py:265 ckan/logic/action/update.py:995
msgid "Package was not found."
msgstr "Ez da paketea aurkitu."

#: ckan/logic/action/update.py:308 ckan/logic/action/update.py:526
#: ckan/logic/action/update.py:1013
#, python-format
msgid "REST API: Update object %s"
msgstr "REST API: %s objektuaren eguneratzea"

#: ckan/logic/action/update.py:405
#, python-format
msgid "REST API: Update package relationship: %s %s %s"
msgstr "REST API: %s %s %s paketeen erlazioa eguneratu"

#: ckan/logic/action/update.py:770
msgid "TaskStatus was not found."
msgstr "TaskStatus ez da aurkitu."

#: ckan/logic/action/update.py:999
msgid "Organization was not found."
msgstr "Erakundea ez da aurkitu."

#: ckan/logic/auth/create.py:27 ckan/logic/auth/create.py:45
#, python-format
msgid "User %s not authorized to create packages"
msgstr "%s erabiltzaileak ez du paketea sortzeko baimenik"

#: ckan/logic/auth/create.py:31 ckan/logic/auth/update.py:45
#, python-format
msgid "User %s not authorized to edit these groups"
msgstr "%s erabiltzailea ez du talde hauek editatzeko baimenik"

#: ckan/logic/auth/create.py:38
#, python-format
msgid "User %s not authorized to add dataset to this organization"
msgstr ""
"%s erabiltzailea ez du erakunde honetan datu multzorik sortzeko baimenik"

#: ckan/logic/auth/create.py:61
msgid "No dataset id provided, cannot check auth."
msgstr "Ez da datu multzoaren id -a sartu, ezin da baimena egiaztatu."

#: ckan/logic/auth/create.py:68 ckan/logic/auth/delete.py:34
#: ckan/logic/auth/get.py:153 ckan/logic/auth/update.py:63
msgid "No package found for this resource, cannot check auth."
msgstr ""
"Baliabide honentzat ez da datu multzorik aurkitu, ezin da autoritatea "
"egiaztatu."

#: ckan/logic/auth/create.py:76
#, python-format
msgid "User %s not authorized to create resources on dataset %s"
msgstr ""
"%s erabiltzaileak ezu du datu multzoan baliabideak sortzeko baimenik %s"

#: ckan/logic/auth/create.py:108
#, python-format
msgid "User %s not authorized to edit these packages"
msgstr "%s erabiltzaileak ez du pakete hauek editatzeko baimenik"

#: ckan/logic/auth/create.py:119
#, python-format
msgid "User %s not authorized to create groups"
msgstr "%s erabiltzaileak ez du taldeak sortzeko baimenik"

#: ckan/logic/auth/create.py:129
#, python-format
msgid "User %s not authorized to create organizations"
msgstr "%s erabiltzaileak ez du erakundeak sortzeko baimenik"

#: ckan/logic/auth/create.py:145
msgid "User {user} not authorized to create users via the API"
msgstr ""
"{user} erabiltzaileak ez du API-ren bidez erabiltzaileak sortzeko baimenik"

#: ckan/logic/auth/create.py:148
msgid "Not authorized to create users"
msgstr "Ez duzu erabiltzaileak sortzeko baimenik "

#: ckan/logic/auth/create.py:189
msgid "Group was not found."
msgstr "Ez da taldea aurkitu."

#: ckan/logic/auth/create.py:220
#, python-format
msgid "User %s not authorized to add members"
msgstr "%s erabiltzaileak ez du kideak gehitzeko baimenik"

#: ckan/logic/auth/create.py:244 ckan/logic/auth/update.py:115
#, python-format
msgid "User %s not authorized to edit group %s"
msgstr "%s erabiltzaileak ez du %s taldea editatzeko baimenik"

#: ckan/logic/auth/delete.py:40
#, python-format
msgid "User %s not authorized to delete resource %s"
msgstr "%s erabiltzaileak ez du %s baliabidea ezabatzeko baimenik"

#: ckan/logic/auth/delete.py:56 ckan/logic/auth/get.py:170
msgid "Resource view not found, cannot check auth."
msgstr "Baliabide ikuspegia ez da aurkitu, ezin da baimena zehaztu."

#: ckan/logic/auth/delete.py:73
#, python-format
msgid "User %s not authorized to delete relationship %s"
msgstr "%s erabiltzaileak ez du %s erlazioa ezabatzeko baimenik"

#: ckan/logic/auth/delete.py:82
#, python-format
msgid "User %s not authorized to delete groups"
msgstr "%s erabiltzaileak ez du talderik ezabatzeko baimenik"

#: ckan/logic/auth/delete.py:86
#, python-format
msgid "User %s not authorized to delete group %s"
msgstr "%s erabiltzaileak ez du %s taldea ezabatzeko baimenik"

#: ckan/logic/auth/delete.py:103
#, python-format
msgid "User %s not authorized to delete organizations"
msgstr "%s erabiltzaileak ez du erakunderik ezabatzeko baimenik"

#: ckan/logic/auth/delete.py:107
#, python-format
msgid "User %s not authorized to delete organization %s"
msgstr "%s erabiltzaileak ez du %s erakundea ezabatzeko baimenik"

#: ckan/logic/auth/delete.py:120
#, python-format
msgid "User %s not authorized to delete task_status"
msgstr "%s erabiltzaileak ez du task_status ezabatzeko baimenik"

#: ckan/logic/auth/get.py:14 ckan/logic/auth/get.py:303
msgid "Not authorized"
msgstr "Ez duzu baimenik"

#: ckan/logic/auth/get.py:124
#, python-format
msgid "User %s not authorized to read these packages"
msgstr "%s erabiltzaileak ez du pakete hauek irakurtzeko baimenik"

#: ckan/logic/auth/get.py:140
#, python-format
msgid "User %s not authorized to read package %s"
msgstr "%s erabiltzaileak ez du %s paketea irakurtzeko baimenik"

#: ckan/logic/auth/get.py:159
#, python-format
msgid "User %s not authorized to read resource %s"
msgstr " %s erabiltzaileak ez du %s baliabidea irakurtzeko baimenik"

#: ckan/logic/auth/get.py:198
#, python-format
msgid "User %s not authorized to read group %s"
msgstr " %s erabiltzaileak ez du %s taldea irakurtzeko baimenik"

#: ckan/logic/auth/get.py:270
msgid "You must be logged in to access your dashboard."
msgstr "Saioa hasita izan behar duzu kontrol panelera sartzeko"

#: ckan/logic/auth/update.py:39
#, python-format
msgid "User %s not authorized to edit package %s"
msgstr "%s erabiltzaileak ez du %s paketea editatzeko baimenik"

#: ckan/logic/auth/update.py:71
#, python-format
msgid "User %s not authorized to edit resource %s"
msgstr "%s erabiltzaileak ez du %s baliabidea editatzeko baimenik"

#: ckan/logic/auth/update.py:100
#, python-format
msgid "User %s not authorized to change state of package %s"
msgstr "%s erabiltzaileak ez du %s paketearen egoera aldatzeko baimenik "

#: ckan/logic/auth/update.py:128
#, python-format
msgid "User %s not authorized to edit organization %s"
msgstr "%s erabiltzaileak ez du %s antolakuntza editatzeko baimenik"

#: ckan/logic/auth/update.py:145
#, python-format
msgid "User %s not authorized to change state of group %s"
msgstr "%s erabiltzaileak ez du %s taldeko egoera aldatzeko baimenik"

#: ckan/logic/auth/update.py:162
#, python-format
msgid "User %s not authorized to edit permissions of group %s"
msgstr "%s erabiltzaileak ez du %s taldeko egoera aldatzeko baimenik"

#: ckan/logic/auth/update.py:190
msgid "Have to be logged in to edit user"
msgstr "%s erabiltzaileak ez du %s taldeko baimenak editatzeko baimenik"

#: ckan/logic/auth/update.py:198
#, python-format
msgid "User %s not authorized to edit user %s"
msgstr "%s erabiltzaileak ez du %s erabiltzailea aldatzeko baimenik"

#: ckan/logic/auth/update.py:209
msgid "User {0} not authorized to update user {1}"
msgstr "{0} erabiltzaileak ez du {1} erabiltzailea eguneratzeko baimenik"

#: ckan/logic/auth/update.py:217
#, python-format
msgid "User %s not authorized to change state of revision"
msgstr "%s erabiltzaileak ez du berrikustearen egoera aldatzeko baimenik"

#: ckan/logic/auth/update.py:226
#, python-format
msgid "User %s not authorized to update task_status table"
msgstr "%s erabiltzaileak ez du task_status taula eguneratzeko baimenik"

#: ckan/logic/auth/update.py:240
#, python-format
msgid "User %s not authorized to update term_translation table"
msgstr "%s erabiltzaileak ez du term_translation taula eguneratzeko baimenik"

#: ckan/model/license.py:133
msgid "title"
msgstr ""

#: ckan/model/license.py:228
msgid "License not specified"
msgstr "Lizentzia ez da zehaztu"

#: ckan/model/license.py:238
msgid "Open Data Commons Public Domain Dedication and License (PDDL)"
msgstr "Open Data Commons Domeinu Publikoa Dedikazioa eta Lizentzia (PDDL)"

#: ckan/model/license.py:248
msgid "Open Data Commons Open Database License (ODbL)"
msgstr "Open Data Commons Open Database Lizentzia (ODbL)"

#: ckan/model/license.py:258
msgid "Open Data Commons Attribution License"
msgstr "Open Data Commons Aitortu Lizentzia"

#: ckan/model/license.py:269
msgid "Creative Commons CCZero"
msgstr "Creative Commons CCZer"

#: ckan/model/license.py:278
msgid "Creative Commons Attribution"
msgstr "Creative Commons Attribution"

#: ckan/model/license.py:288
msgid "Creative Commons Attribution Share-Alike"
msgstr "Creative Commons Attribution Share-Alike"

#: ckan/model/license.py:297
msgid "GNU Free Documentation License"
msgstr "GNU Free Documentation License"

#: ckan/model/license.py:307
msgid "Other (Open)"
msgstr "Beste bat (irekita)"

#: ckan/model/license.py:317
msgid "Other (Public Domain)"
msgstr "Beste bat (jabari publikoa)"

#: ckan/model/license.py:327
msgid "Other (Attribution)"
msgstr "Beste bat (atribuzioa)"

#: ckan/model/license.py:339
msgid "UK Open Government Licence (OGL)"
msgstr "UK Open Government Lizentzia (OGL)"

#: ckan/model/license.py:347
msgid "Creative Commons Non-Commercial (Any)"
msgstr "Creative Commons ez-komertziala (edozein)"

#: ckan/model/license.py:355
msgid "Other (Non-Commercial)"
msgstr "Beste bat (ez-komertziala)"

#: ckan/model/license.py:363
msgid "Other (Not Open)"
msgstr "Beste bat (ez irekia)"

#: ckan/model/package_relationship.py:54
#, python-format
msgid "depends on %s"
msgstr "%s -ren esku dago"

#: ckan/model/package_relationship.py:54
#, python-format
msgid "is a dependency of %s"
msgstr " %s -ren mendekoa da"

#: ckan/model/package_relationship.py:55
#, python-format
msgid "derives from %s"
msgstr "%s -ren deribatua da"

#: ckan/model/package_relationship.py:55
#, python-format
msgid "has derivation %s"
msgstr "%s -n du deribatu bat"

#: ckan/model/package_relationship.py:56
#, python-format
msgid "links to %s"
msgstr "%s lotzen du"

#: ckan/model/package_relationship.py:56
#, python-format
msgid "is linked from %s"
msgstr "%s -tik lotuta"

#: ckan/model/package_relationship.py:57
#, python-format
msgid "is a child of %s"
msgstr "%s-ren semea da"

#: ckan/model/package_relationship.py:57
#, python-format
msgid "is a parent of %s"
msgstr "%s-ren aita da"

#: ckan/model/package_relationship.py:61
#, python-format
msgid "has sibling %s"
msgstr "%s anaia bat du"

#: ckan/public-bs2/base/javascript/modules/activity-stream.js:97
#: ckan/public-bs2/base/javascript/modules/popover-context.js:62
#: ckan/public/base/javascript/modules/activity-stream.js:97
#: ckan/public/base/javascript/modules/activity-stream.min.js:2
#: ckan/public/base/javascript/modules/popover-context.js:62
#: ckan/public/base/javascript/modules/popover-context.min.js:2
#: ckan/templates/tests/mock_json_resource_preview_template.html:7
#: ckan/templates/tests/mock_resource_preview_template.html:7
#: ckanext/datastore/templates-bs2/package/snippets/data_api_button.html:8
#: ckanext/datastore/templates/package/snippets/data_api_button.html:7
#: ckanext/example_theme_docs/v18_snippet_api/fanstatic/example_theme_popover.js:21
#: ckanext/example_theme_docs/v18_snippet_api/fanstatic/example_theme_popover.min.js:1
#: ckanext/example_theme_docs/v19_01_error/fanstatic/example_theme_popover.js:21
#: ckanext/example_theme_docs/v19_01_error/fanstatic/example_theme_popover.min.js:1
#: ckanext/example_theme_docs/v19_02_error_handling/fanstatic/example_theme_popover.js:8
#: ckanext/example_theme_docs/v19_02_error_handling/fanstatic/example_theme_popover.min.js:1
#: ckanext/example_theme_docs/v20_pubsub/fanstatic/example_theme_popover.js:8
#: ckanext/example_theme_docs/v20_pubsub/fanstatic/example_theme_popover.min.js:1
#: ckanext/example_theme_docs/v21_custom_jquery_plugin/fanstatic/example_theme_popover.js:8
#: ckanext/example_theme_docs/v21_custom_jquery_plugin/fanstatic/example_theme_popover.min.js:1
#: ckanext/reclineview/theme/templates/recline_view.html:15
#: ckanext/textview/theme/templates/text_view.html:9
msgid "Loading..."
msgstr "Kargatzen ..."

#: ckan/public-bs2/base/javascript/modules/api-info.js:96
#: ckan/public/base/javascript/modules/api-info.js:96
#: ckan/public/base/javascript/modules/api-info.min.js:2
msgid "There is no API data to load for this resource"
msgstr "Ez dira baliabide hau kargatzeko API daturik existitzen"

#: ckan/public-bs2/base/javascript/modules/api-info.js:124
#: ckan/public/base/javascript/modules/api-info.js:124
#: ckan/public/base/javascript/modules/api-info.min.js:4
msgid "Failed to load data API information"
msgstr "API datuen informazioaren karga okerra izan da"

#: ckan/public-bs2/base/javascript/modules/autocomplete.js:195
#: ckan/public/base/javascript/modules/autocomplete.js:200
#: ckan/public/base/javascript/modules/autocomplete.min.js:7
msgid "Start typing…"
msgstr "Hasi idazten ..."

#: ckan/public-bs2/base/javascript/modules/autocomplete.js:195
#: ckan/public/base/javascript/modules/autocomplete.js:200
#: ckan/public/base/javascript/modules/autocomplete.min.js:7
msgid "No matches found"
msgstr "Ez dira bateragarritasunak (koinzidentziak) aurkitu"

#: ckan/public-bs2/base/javascript/modules/autocomplete.js:204
#: ckan/public/base/javascript/modules/autocomplete.js:209
#: ckan/public/base/javascript/modules/autocomplete.min.js:7
#, python-format
msgid "Input is too short, must be at least one character"
msgid_plural "Input is too short, must be at least %(num)d characters"
msgstr[0] "Sarrera oso laburra da, gutxienez karaktere bat eduki behar du"
msgstr[1] ""
"Sarrera oso laburra da, gutxienez %(num) karaktere bat eduki behar du"

#: ckan/public-bs2/base/javascript/modules/basic-form.js:4
#: ckan/public/base/javascript/modules/basic-form.js:4
#: ckan/public/base/javascript/modules/basic-form.min.js:1
msgid "There are unsaved modifications to this form"
msgstr "Gordetu gabeko aldaketak daude formulario honentzat"

#: ckan/public-bs2/base/javascript/modules/confirm-action.js:97
#: ckan/public/base/javascript/modules/confirm-action.js:101
#: ckan/public/base/javascript/modules/confirm-action.min.js:1
msgid "Please Confirm Action"
msgstr "Mesedez, ekintza baieztatu"

#: ckan/public-bs2/base/javascript/modules/confirm-action.js:100
#: ckan/public/base/javascript/modules/confirm-action.js:104
#: ckan/public/base/javascript/modules/confirm-action.min.js:1
msgid "Are you sure you want to perform this action?"
msgstr "Ziur zaude ekintza hau egin nahi duzula?"

#: ckan/public-bs2/base/javascript/modules/confirm-action.js:102
#: ckan/public/base/javascript/modules/confirm-action.js:106
#: ckan/public/base/javascript/modules/confirm-action.min.js:1
#: ckan/templates/user/new_user_form.html:9
#: ckan/templates/user/perform_reset.html:26
msgid "Confirm"
msgstr "Berretsi"

#: ckan/public-bs2/base/javascript/modules/confirm-action.js:103
#: ckan/public-bs2/base/javascript/modules/resource-reorder.js:59
#: ckan/public-bs2/base/javascript/modules/resource-view-reorder.js:53
#: ckan/public/base/javascript/modules/confirm-action.js:107
#: ckan/public/base/javascript/modules/confirm-action.min.js:1
#: ckan/public/base/javascript/modules/resource-reorder.js:67
#: ckan/public/base/javascript/modules/resource-reorder.min.js:1
#: ckan/public/base/javascript/modules/resource-view-reorder.js:58
#: ckan/public/base/javascript/modules/resource-view-reorder.min.js:1
#: ckan/templates/admin/confirm_reset.html:9
#: ckan/templates/group/confirm_delete.html:14
#: ckan/templates/group/confirm_delete_member.html:15
#: ckan/templates/organization/confirm_delete.html:14
#: ckan/templates/organization/confirm_delete_member.html:15
#: ckan/templates/package/confirm_delete.html:15
#: ckan/templates/package/confirm_delete_resource.html:14
msgid "Cancel"
msgstr "Bertan behera utzi"

#: ckan/public-bs2/base/javascript/modules/follow.js:70
#: ckan/public/base/javascript/modules/follow.js:70
#: ckan/public/base/javascript/modules/follow.min.js:1
#: ckan/templates/snippets/follow_button.html:9
msgid "Unfollow"
msgstr "Jarraitzen utzi"

#: ckan/public-bs2/base/javascript/modules/follow.js:73
#: ckan/public/base/javascript/modules/follow.js:73
#: ckan/public/base/javascript/modules/follow.min.js:1
#: ckan/templates/snippets/follow_button.html:14
msgid "Follow"
msgstr "Jarraitu"

#: ckan/public-bs2/base/javascript/modules/image-upload.js:60
#: ckan/public/base/javascript/modules/image-upload.js:60
#: ckan/public/base/javascript/modules/image-upload.min.js:3
msgid "Link"
msgstr "Lotura"

#: ckan/public-bs2/base/javascript/modules/image-upload.js:61
#: ckan/public/base/javascript/modules/image-upload.js:61
#: ckan/public/base/javascript/modules/image-upload.min.js:3
msgid "Link to a URL on the internet (you can also link to an API)"
msgstr "Interneteko URL batera lotu (API batera ere lotu daiteke)"

#: ckan/public-bs2/base/javascript/modules/image-upload.js:68
#: ckan/public/base/javascript/modules/image-upload.js:68
#: ckan/public/base/javascript/modules/image-upload.min.js:4
msgid "Upload"
msgstr "Igo"

#: ckan/public-bs2/base/javascript/modules/image-upload.js:72
#: ckan/public/base/javascript/modules/image-upload.js:72
#: ckan/public/base/javascript/modules/image-upload.min.js:4
#: ckan/templates/group/snippets/group_item.html:43
#: ckan/templates/macros/form.html:241
#: ckan/templates/snippets/search_form.html:69
msgid "Remove"
msgstr "Kendu"

#: ckan/public-bs2/base/javascript/modules/image-upload.js:80
#: ckan/public/base/javascript/modules/image-upload.js:80
#: ckan/public/base/javascript/modules/image-upload.min.js:5
#: ckan/templates/macros/form.html:424 ckanext/imageview/plugin.py:27
#: ckanext/imageview/plugin.py:32
msgid "Image"
msgstr "Irudia"

#: ckan/public-bs2/base/javascript/modules/image-upload.js:87
#: ckan/public/base/javascript/modules/image-upload.js:87
#: ckan/public/base/javascript/modules/image-upload.min.js:5
msgid "Upload a file on your computer"
msgstr "Zure ordenagailura fitxategi bat igo"

#: ckan/public-bs2/base/javascript/modules/image-upload.js:110
#: ckan/public-bs2/base/javascript/modules/image-upload.js:178
#: ckan/public-bs2/base/javascript/modules/slug-preview.js:56
#: ckan/public/base/javascript/modules/image-upload.js:110
#: ckan/public/base/javascript/modules/image-upload.js:178
#: ckan/public/base/javascript/modules/image-upload.min.js:6
#: ckan/public/base/javascript/modules/image-upload.min.js:9
#: ckan/public/base/javascript/modules/slug-preview.js:56
#: ckan/public/base/javascript/modules/slug-preview.min.js:2
#: ckan/templates/group/snippets/group_form.html:17
#: ckan/templates/organization/snippets/organization_form.html:17
#: ckan/templates/package/snippets/package_basic_fields.html:13
#: ckan/templates/package/snippets/resource_form.html:26
msgid "URL"
msgstr "URL"

#: ckan/public-bs2/base/javascript/modules/image-upload.js:119
#: ckan/public-bs2/base/javascript/modules/image-upload.js:209
#: ckan/public/base/javascript/modules/image-upload.js:119
#: ckan/public/base/javascript/modules/image-upload.js:209
#: ckan/public/base/javascript/modules/image-upload.min.js:6
#: ckan/public/base/javascript/modules/image-upload.min.js:9
msgid "File"
msgstr "Fitxategia"

#: ckan/public/base/javascript/modules/resource-reorder.js:41
#: ckan/public/base/javascript/modules/resource-reorder.min.js:1
msgid "Reorder resources"
msgstr ""

#: ckan/public/base/javascript/modules/resource-reorder.js:42
#: ckan/public/base/javascript/modules/resource-reorder.min.js:1
msgid ""
"You can rearrange the resources by dragging them using the arrow icon. Drag "
"the resource to the right and place it to the desired location on the list. "
"When you are done, click the \"Save order\" -button."
msgstr ""

#: ckan/public-bs2/base/javascript/modules/resource-reorder.js:56
#: ckan/public-bs2/base/javascript/modules/resource-view-reorder.js:50
#: ckan/public/base/javascript/modules/resource-reorder.js:64
#: ckan/public/base/javascript/modules/resource-reorder.min.js:1
#: ckan/public/base/javascript/modules/resource-view-reorder.js:55
#: ckan/public/base/javascript/modules/resource-view-reorder.min.js:1
msgid "Save order"
msgstr "Ordena gordetu"

#: ckan/public-bs2/base/javascript/modules/resource-reorder.js:69
#: ckan/public-bs2/base/javascript/modules/resource-view-reorder.js:59
#: ckan/public/base/javascript/modules/resource-reorder.js:77
#: ckan/public/base/javascript/modules/resource-reorder.min.js:1
#: ckan/public/base/javascript/modules/resource-view-reorder.js:68
#: ckan/public/base/javascript/modules/resource-view-reorder.min.js:1
msgid "Saving..."
msgstr "Gordetzen..."

#: ckan/public-bs2/base/javascript/modules/resource-upload-field.js:57
#: ckan/public/base/javascript/modules/resource-upload-field.js:57
#: ckan/public/base/javascript/modules/resource-upload-field.min.js:1
msgid "Upload a file"
msgstr "Fitxategi bat igo"

#: ckan/public-bs2/base/javascript/modules/resource-upload-field.js:144
#: ckan/public/base/javascript/modules/resource-upload-field.js:144
#: ckan/public/base/javascript/modules/resource-upload-field.min.js:1
msgid "An Error Occurred"
msgstr "Errore bat gertatu da"

#: ckan/public-bs2/base/javascript/modules/resource-upload-field.js:201
#: ckan/public/base/javascript/modules/resource-upload-field.js:204
#: ckan/public/base/javascript/modules/resource-upload-field.min.js:2
msgid "Unable to upload file"
msgstr "Fitxategia ezin izan da igo"

#: ckan/public-bs2/base/javascript/modules/resource-upload-field.js:252
#: ckan/public/base/javascript/modules/resource-upload-field.js:255
#: ckan/public/base/javascript/modules/resource-upload-field.min.js:2
msgid "Unable to authenticate upload"
msgstr "Ezin izan da igoera baimendu"

#: ckan/public-bs2/base/javascript/modules/resource-upload-field.js:260
#: ckan/public/base/javascript/modules/resource-upload-field.js:263
#: ckan/public/base/javascript/modules/resource-upload-field.min.js:2
msgid "Resource uploaded"
msgstr "Baliabidea igota"

#: ckan/public-bs2/base/javascript/modules/resource-upload-field.js:266
#: ckan/public/base/javascript/modules/resource-upload-field.js:269
#: ckan/public/base/javascript/modules/resource-upload-field.min.js:2
msgid "Unable to get data for uploaded file"
msgstr "Ezin izan dira igotako fitxategiarentzat daturik lortu"

#: ckan/public-bs2/base/javascript/modules/resource-upload-field.js:272
#: ckan/public/base/javascript/modules/resource-upload-field.js:275
#: ckan/public/base/javascript/modules/resource-upload-field.min.js:2
msgid ""
"You are uploading a file. Are you sure you want to navigate away and stop "
"this upload?"
msgstr ""
"Fitxategi bat igotzen zaude. Ziur zaude atera eta igoera hau gelditu nahi "
"duzula?"

#: ckan/public-bs2/base/javascript/modules/resource-view-filters.js:9
#: ckan/public/base/javascript/modules/resource-view-filters.js:9
#: ckan/public/base/javascript/modules/resource-view-filters.min.js:1
#: ckan/templates/package/snippets/view_form_filters.html:16
msgid "Add Filter"
msgstr "Iragazkia gehitu"

#: ckan/public-bs2/base/javascript/modules/resource-view-filters.js:52
#: ckan/public/base/javascript/modules/resource-view-filters.js:52
#: ckan/public/base/javascript/modules/resource-view-filters.min.js:3
msgid "Select a field"
msgstr "Eremu bat hautatu"

#: ckan/public-bs2/base/javascript/modules/slug-preview.js:57
#: ckan/public/base/javascript/modules/slug-preview.js:57
#: ckan/public/base/javascript/modules/slug-preview.min.js:2
#: ckan/templates/group/edit_base.html:20 ckan/templates/group/members.html:28
#: ckan/templates/organization/bulk_process.html:65
#: ckan/templates/organization/edit.html:3
#: ckan/templates/organization/edit_base.html:22
#: ckan/templates/organization/members.html:33
#: ckan/templates/package/edit_base.html:11
#: ckan/templates/package/resource_edit.html:3
#: ckan/templates/package/resource_edit_base.html:12
#: ckan/templates/package/snippets/resource_item.html:56
msgid "Edit"
msgstr "Editatu"

#: ckan/public-bs2/base/javascript/modules/table-toggle-more.js:25
#: ckan/public/base/javascript/modules/table-toggle-more.js:25
#: ckan/public/base/javascript/modules/table-toggle-more.min.js:1
msgid "Show more"
msgstr "Erakutsi gehiago"

#: ckan/public-bs2/base/javascript/modules/table-toggle-more.js:26
#: ckan/public/base/javascript/modules/table-toggle-more.js:26
#: ckan/public/base/javascript/modules/table-toggle-more.min.js:1
msgid "Hide"
msgstr "Ezkutatu"

#: ckan/public-bs2/base/test/spec/i18n.spec.js:13
#: ckan/public-bs2/base/test/spec/module.spec.js:385
#: ckan/public/base/test/spec/i18n.spec.js:13
#: ckan/public/base/test/spec/i18n.spec.min.js:1
#: ckan/public/base/test/spec/module.spec.js:385
#: ckan/public/base/test/spec/module.spec.min.js:1
msgid "foo"
msgstr "foo"

#: ckan/public-bs2/base/test/spec/i18n.spec.js:17
#: ckan/public-bs2/base/test/spec/i18n.spec.js:46
#: ckan/public-bs2/base/test/spec/i18n.spec.js:50
#: ckan/public-bs2/base/test/spec/i18n.spec.js:54
#: ckan/public/base/test/spec/i18n.spec.js:17
#: ckan/public/base/test/spec/i18n.spec.js:46
#: ckan/public/base/test/spec/i18n.spec.js:50
#: ckan/public/base/test/spec/i18n.spec.js:54
#: ckan/public/base/test/spec/i18n.spec.min.js:1
msgid "no translation"
msgid_plural "no translations"
msgstr[0] ""
msgstr[1] ""

#: ckan/public-bs2/base/test/spec/i18n.spec.js:22
#: ckan/public/base/test/spec/i18n.spec.js:22
#: ckan/public/base/test/spec/i18n.spec.min.js:1
#, python-format
msgid "hello %(name)s!"
msgstr ""

#: ckan/public-bs2/base/test/spec/i18n.spec.js:29
#: ckan/public-bs2/base/test/spec/i18n.spec.js:76
#: ckan/public-bs2/base/test/spec/i18n.spec.js:81
#: ckan/public-bs2/base/test/spec/i18n.spec.js:86
#: ckan/public/base/test/spec/i18n.spec.js:29
#: ckan/public/base/test/spec/i18n.spec.js:76
#: ckan/public/base/test/spec/i18n.spec.js:81
#: ckan/public/base/test/spec/i18n.spec.js:86
#: ckan/public/base/test/spec/i18n.spec.min.js:1
#, python-format
msgid "no %(attr)s translation"
msgid_plural "no %(attr)s translations"
msgstr[0] ""
msgstr[1] ""

#: ckan/public-bs2/base/test/spec/i18n.spec.js:39
#: ckan/public-bs2/base/test/spec/i18n.spec.js:40
#: ckan/public-bs2/base/test/spec/i18n.spec.js:41
#: ckan/public-bs2/base/test/spec/module.spec.js:395
#: ckan/public-bs2/base/test/spec/module.spec.js:396
#: ckan/public-bs2/base/test/spec/module.spec.js:397
#: ckan/public/base/test/spec/i18n.spec.js:39
#: ckan/public/base/test/spec/i18n.spec.js:40
#: ckan/public/base/test/spec/i18n.spec.js:41
#: ckan/public/base/test/spec/i18n.spec.min.js:1
#: ckan/public/base/test/spec/module.spec.js:395
#: ckan/public/base/test/spec/module.spec.js:396
#: ckan/public/base/test/spec/module.spec.js:397
#: ckan/public/base/test/spec/module.spec.min.js:1
msgid "bar"
msgid_plural "bars"
msgstr[0] ""
msgstr[1] ""

#: ckan/public-bs2/base/test/spec/i18n.spec.js:61
#: ckan/public-bs2/base/test/spec/i18n.spec.js:65
#: ckan/public-bs2/base/test/spec/i18n.spec.js:69
#: ckan/public/base/test/spec/i18n.spec.js:61
#: ckan/public/base/test/spec/i18n.spec.js:65
#: ckan/public/base/test/spec/i18n.spec.js:69
#: ckan/public/base/test/spec/i18n.spec.min.js:1
#, python-format
msgid "%(color)s shirt"
msgid_plural "%(color)s shirts"
msgstr[0] ""
msgstr[1] ""

#: ckan/public-bs2/base/test/spec/i18n.spec.js:93
#: ckan/public-bs2/base/test/spec/i18n.spec.js:94
#: ckan/public-bs2/base/test/spec/i18n.spec.js:95
#: ckan/public/base/test/spec/i18n.spec.js:93
#: ckan/public/base/test/spec/i18n.spec.js:94
#: ckan/public/base/test/spec/i18n.spec.js:95
#: ckan/public/base/test/spec/i18n.spec.min.js:1
#, python-format
msgid "%(num)d item"
msgid_plural "%(num)d items"
msgstr[0] ""
msgstr[1] ""

#: ckan/public-bs2/base/test/spec/i18n.spec.js:100
#: ckan/public-bs2/base/test/spec/i18n.spec.js:105
#: ckan/public-bs2/base/test/spec/i18n.spec.js:110
#: ckan/public/base/test/spec/i18n.spec.js:100
#: ckan/public/base/test/spec/i18n.spec.js:105
#: ckan/public/base/test/spec/i18n.spec.js:110
#: ckan/public/base/test/spec/i18n.spec.min.js:1
#, python-format
msgid "%(num)d missing translation"
msgid_plural "%(num)d missing translations"
msgstr[0] ""
msgstr[1] ""

#: ckan/templates/error_document_template.html:3
#, python-format
msgid "Error %(error_code)s"
msgstr "%(error_code)s akatsa "

#: ckan/templates/footer.html:9
msgid "About {0}"
msgstr "{0} -ri buruz"

#: ckan/templates/footer.html:15
msgid "CKAN API"
msgstr "API CKAN"

#: ckan/templates/footer.html:16
msgid "CKAN Association"
msgstr "CKAN Association"

#: ckan/templates/footer.html:24
msgid ""
"<strong>Powered by</strong> <a class=\"hide-text ckan-footer-logo\" "
"href=\"http://ckan.org\">CKAN</a>"
msgstr ""
"<strong> </strong> <a class=\"hide-text ckan-footer-logo\" "
"href=\"http://ckan.org\"> CKAN </a> jabepean"

#: ckan/templates/header.html:9
msgid "Sysadmin settings"
msgstr "Administratzaile aukerak"

#: ckan/templates/header.html:16
msgid "View profile"
msgstr "Profila ikusi"

#: ckan/templates/header.html:23
#, python-format
msgid "Dashboard (%(num)d new item)"
msgid_plural "Dashboard (%(num)d new items)"
msgstr[0] "Kontrol panela (%(num) d baliabide berria)"
msgstr[1] "Kontrol panela (%(num) d baliabide berriak)"

#: ckan/templates/header.html:27 ckan/templates/user/dashboard.html:6
msgid "Dashboard"
msgstr "Arbela"

#: ckan/templates/header.html:33 ckan/templates/user/dashboard.html:16
msgid "Edit settings"
msgstr "Aukerak editatu"

#: ckan/templates/header.html:35
msgid "Settings"
msgstr "Konfigurazioa"

#: ckan/templates/header.html:40 ckan/templates/header.html:42
msgid "Log out"
msgstr "Irten"

#: ckan/templates/header.html:52 ckan/templates/user/logout_first.html:14
msgid "Log in"
msgstr "Saioa hasi"

#: ckan/templates/header.html:54 ckan/templates/user/new.html:3
msgid "Register"
msgstr "Erregistroa"

#: ckan/templates/group/read_base.html:17
#: ckan/templates/group/snippets/info.html:36 ckan/templates/header.html:87
#: ckan/templates/organization/bulk_process.html:20
#: ckan/templates/organization/edit_base.html:23
#: ckan/templates/organization/read_base.html:17
#: ckan/templates/package/base.html:7 ckan/templates/package/base.html:18
#: ckan/templates/package/base.html:22 ckan/templates/package/search.html:4
#: ckan/templates/package/snippets/new_package_breadcrumb.html:1
#: ckan/templates/revision/diff.html:11 ckan/templates/revision/read.html:65
#: ckan/templates/snippets/context/group.html:17
#: ckan/templates/snippets/context/user.html:19
#: ckan/templates/snippets/organization.html:59
#: ckan/templates/user/read.html:11 ckan/templates/user/read_base.html:19
#: ckan/templates/user/read_base.html:53
msgid "Datasets"
msgstr "Datu multzoak"

#: ckan/templates/header.html:94
msgid "Search Datasets"
msgstr "Datu multzoak bilatu"

#: ckan/templates/header.html:95 ckan/templates/home/snippets/search.html:11
#: ckan/templates/snippets/simple_search.html:5
#: ckan/templates/user/snippets/user_search.html:6
msgid "Search"
msgstr "Bilaketa"

#: ckan/templates/page.html:6
msgid "Skip to content"
msgstr "Edukinera joan"

#: ckan/templates/activity_streams/activity_stream_items.html:9
msgid "Load less"
msgstr "Gutxiago kargatu"

#: ckan/templates/activity_streams/activity_stream_items.html:17
msgid "Load more"
msgstr "Kargatu gehiago"

#: ckan/templates/activity_streams/activity_stream_items.html:23
msgid "No activities are within this activity stream"
msgstr "Jarduera korronte honen barruan ez dago jarduerarik"

#: ckan/templates/admin/base.html:3
msgid "Administration"
msgstr "Administrazioa"

#: ckan/templates/admin/base.html:8
msgid "Sysadmins"
msgstr "Administratzaileak"

#: ckan/templates/admin/base.html:9
msgid "Config"
msgstr "Konfigurazioa"

#: ckan/templates/admin/base.html:10 ckan/templates/admin/trash.html:29
msgid "Trash"
msgstr "Paperontzia"

#: ckan/templates/admin/config.html:23 ckan/templates/macros/autoform.html:62
msgid "Site logo"
msgstr "Gunearen logotipoa"

#: ckan/templates/admin/config.html:35
#: ckan/templates/admin/confirm_reset.html:7
msgid "Are you sure you want to reset the config?"
msgstr "Ziur zude konfigurazioa berrabiatu nahi duzula?"

#: ckan/templates/admin/config.html:35
msgid "Reset"
msgstr "Berrabiatu"

#: ckan/templates/admin/config.html:36
msgid "Update Config"
msgstr "Konfigurazioa eguneratu"

#: ckan/templates/admin/config.html:45
msgid "CKAN config options"
msgstr "CKAN-en konfigurazio aukerak"

#: ckan/templates/admin/config.html:52
#, python-format
msgid ""
" <p><strong>Site Title:</strong> This is the title of this CKAN instance It "
"appears in various places throughout CKAN.</p> <p><strong>Style:</strong> "
"Choose from a list of simple variations of the main colour scheme to get a "
"very quick custom theme working.</p> <p><strong>Site Tag Logo:</strong> This"
" is the logo that appears in the header of all the CKAN instance "
"templates.</p> <p><strong>About:</strong> This text will appear on this CKAN"
" instances <a href=\"%(about_url)s\">about page</a>.</p> <p><strong>Intro "
"Text:</strong> This text will appear on this CKAN instances <a "
"href=\"%(home_url)s\">home page</a> as a welcome to visitors.</p> "
"<p><strong>Custom CSS:</strong> This is a block of CSS that appears in "
"<code>&lt;head&gt;</code> tag of every page. If you wish to customize the "
"templates more fully we recommend <a href=\"%(docs_url)s\" "
"target=\"_blank\">reading the documentation</a>.</p> "
"<p><strong>Homepage:</strong> This is for choosing a predefined layout for "
"the modules that appear on your homepage.</p> "
msgstr ""
"<p><strong> Tokiko izenburua:</strong> Hau CKAN istatziaren izenburua da. "
"Hainbat tokitak ikusi daiteke CKAN -en barruan. "

#: ckan/templates/admin/confirm_reset.html:3
#: ckan/templates/admin/confirm_reset.html:10
msgid "Confirm Reset"
msgstr "Berrezarpena baieztatu"

#: ckan/templates/admin/index.html:15
msgid "Administer CKAN"
msgstr "CKAN kudeatu"

#: ckan/templates/admin/index.html:20
#, python-format
msgid ""
" <p>As a sysadmin user you have full control over this CKAN instance. "
"Proceed with care!</p> <p>For guidance on using sysadmin features, see the "
"CKAN <a href=\"%(docs_url)s\" target=\"_blank\">sysadmin guide</a></p> "
msgstr ""
"<p>Sistemaren erabiltzaile administratzaile bakoitzak CKANen kontrol osoa "
"dauka Kontuz jardun!</p> <p>Erabiltzaile administratzaileen ezaugarriak "
"erabiltzeko laguntza gisa, ikusi CKAN <a \"href=\"%(docs_url)s\" "
"target=\"_blank\">sistemaren erabiltzaile administratzaileen gida</a></p>"

#: ckan/templates/admin/trash.html:20
msgid "Purge"
msgstr "Purgatu"

#: ckan/templates/admin/trash.html:32
msgid " <p>Purge deleted datasets forever and irreversibly.</p> "
msgstr ""
"Ezabatutako datu multzoak <p>purgatu betirako eta modu atzeraezinean.</p>"

#: ckan/templates/dataviewer/snippets/data_preview.html:9
msgid "This resource can not be previewed at the moment."
msgstr "Baliabide hau momentuz ezin da aurreikusi"

#: ckan/templates/dataviewer/snippets/data_preview.html:11
#: ckan/templates/package/resource_read.html:133
#: ckan/templates/package/snippets/resource_view.html:34
msgid "Click here for more information."
msgstr "Informazio gehiago jasotzeko egin klik hemen."

#: ckan/templates/dataviewer/snippets/data_preview.html:18
#: ckan/templates/package/snippets/resource_view.html:41
msgid "Download resource"
msgstr "Baliabidea descargatu"

#: ckan/templates/dataviewer/snippets/data_preview.html:23
#: ckan/templates/package/snippets/resource_view.html:64
#: ckanext/webpageview/theme/templates/webpage_view.html:2
msgid "Your browser does not support iframes."
msgstr "Zure nabigatzaileak ez du IFRAMES onartzen."

#: ckan/templates/dataviewer/snippets/no_preview.html:3
msgid "No preview available."
msgstr "Aurreikuspena ez dago eskuragarri."

#: ckan/templates/dataviewer/snippets/no_preview.html:5
msgid "More details..."
msgstr "Xehetasun gehiago ..."

#: ckan/templates/dataviewer/snippets/no_preview.html:12
#, python-format
msgid "No handler defined for data type: %(type)s."
msgstr "Ez da kontrolatzailea definitu datu motarako: %(type)s."

#: ckan/templates/development/snippets/form.html:5
msgid "Standard"
msgstr "Estandarra"

#: ckan/templates/development/snippets/form.html:5
msgid "Standard Input"
msgstr "Sarrera estandarra"

#: ckan/templates/development/snippets/form.html:6
msgid "Medium"
msgstr "Ertaina"

#: ckan/templates/development/snippets/form.html:6
msgid "Medium Width Input"
msgstr "Zabalera ertaineko sarrera"

#: ckan/templates/development/snippets/form.html:7
msgid "Full"
msgstr "Osoa"

#: ckan/templates/development/snippets/form.html:7
msgid "Full Width Input"
msgstr "Zabalera osoko sarrera"

#: ckan/templates/development/snippets/form.html:8
msgid "Large"
msgstr "Luzea"

#: ckan/templates/development/snippets/form.html:8
msgid "Large Input"
msgstr "Sarrera luzea"

#: ckan/templates/development/snippets/form.html:9
msgid "Prepend"
msgstr "Lehenetsi"

#: ckan/templates/development/snippets/form.html:9
msgid "Prepend Input"
msgstr "Sarrera lehenetsi"

#: ckan/templates/development/snippets/form.html:13
msgid "Custom Field (empty)"
msgstr "Eremu pertsonalizatua (hutsik)"

#: ckan/templates/development/snippets/form.html:19
#: ckan/templates/snippets/custom_form_fields.html:20
#: ckan/templates/snippets/custom_form_fields.html:37
msgid "Custom Field"
msgstr "Eremu pertsonalizatua "

#: ckan/templates/development/snippets/form.html:22
msgid "Markdown"
msgstr "Markatuta"

#: ckan/templates/development/snippets/form.html:23
msgid "Textarea"
msgstr "Testu eremua"

#: ckan/templates/development/snippets/form.html:24
msgid "Select"
msgstr "Hautatu"

#: ckan/templates/group/activity_stream.html:3
#: ckan/templates/group/activity_stream.html:6
#: ckan/templates/group/read_base.html:18
#: ckan/templates/organization/activity_stream.html:3
#: ckan/templates/organization/activity_stream.html:6
#: ckan/templates/organization/read_base.html:18
#: ckan/templates/package/activity.html:3
#: ckan/templates/package/activity.html:6
#: ckan/templates/package/read_base.html:21
#: ckan/templates/user/activity_stream.html:3
#: ckan/templates/user/activity_stream.html:6
#: ckan/templates/user/read_base.html:20
msgid "Activity Stream"
msgstr "Ekintza mugimendua"

#: ckan/templates/group/admins.html:3 ckan/templates/group/admins.html:6
#: ckan/templates/organization/admins.html:3
#: ckan/templates/organization/admins.html:6
msgid "Administrators"
msgstr "Administratzaileak"

#: ckan/templates/group/base_form_page.html:7
msgid "Add a Group"
msgstr "Talde bat gehitu"

#: ckan/templates/group/base_form_page.html:11
msgid "Group Form"
msgstr "Talde formularioa"

#: ckan/templates/group/confirm_delete.html:3
#: ckan/templates/group/confirm_delete.html:15
#: ckan/templates/group/confirm_delete_member.html:3
#: ckan/templates/group/confirm_delete_member.html:16
#: ckan/templates/organization/confirm_delete.html:3
#: ckan/templates/organization/confirm_delete.html:15
#: ckan/templates/organization/confirm_delete_member.html:3
#: ckan/templates/organization/confirm_delete_member.html:16
#: ckan/templates/package/confirm_delete.html:3
#: ckan/templates/package/confirm_delete.html:16
#: ckan/templates/package/confirm_delete_resource.html:3
#: ckan/templates/package/confirm_delete_resource.html:15
msgid "Confirm Delete"
msgstr "Ezabaketa baieztatu"

#: ckan/templates/group/confirm_delete.html:11
msgid "Are you sure you want to delete group - {name}?"
msgstr "Ziur - {name} taldea ezabatu nahi duzula?"

#: ckan/templates/group/confirm_delete_member.html:11
#: ckan/templates/organization/confirm_delete_member.html:11
msgid "Are you sure you want to delete member - {name}?"
msgstr "Ziur - {name} kidea ezabatu nahi duzula?"

#: ckan/templates/group/edit.html:7 ckan/templates/group/edit_base.html:3
#: ckan/templates/group/edit_base.html:11
#: ckan/templates/group/read_base.html:12
#: ckan/templates/organization/edit_base.html:11
#: ckan/templates/organization/read_base.html:12
#: ckan/templates/package/read_base.html:14
#: ckan/templates/package/resource_read.html:31
#: ckan/templates/user/edit.html:8 ckan/templates/user/edit_base.html:3
#: ckan/templates/user/read_base.html:14
msgid "Manage"
msgstr "Kudeatu"

#: ckan/templates/group/edit.html:12
msgid "Edit Group"
msgstr "Taldea editatu"

#: ckan/templates/group/edit_base.html:21 ckan/templates/group/members.html:3
#: ckan/templates/organization/edit_base.html:24
#: ckan/templates/organization/members.html:3
msgid "Members"
msgstr "Kideak"

#: ckan/templates/group/followers.html:3 ckan/templates/group/followers.html:6
#: ckan/templates/group/snippets/info.html:32
#: ckan/templates/package/followers.html:3
#: ckan/templates/package/followers.html:6
#: ckan/templates/package/snippets/info.html:24
#: ckan/templates/snippets/context/group.html:13
#: ckan/templates/snippets/context/user.html:15
#: ckan/templates/snippets/organization.html:55
#: ckan/templates/user/followers.html:3 ckan/templates/user/followers.html:7
#: ckan/templates/user/read_base.html:49
#: ckanext/example_theme_docs/v18_snippet_api/templates/ajax_snippets/example_theme_popover.html:12
msgid "Followers"
msgstr "Jarraitzaileak"

#: ckan/templates/group/history.html:3 ckan/templates/group/history.html:6
#: ckan/templates/package/history.html:3 ckan/templates/package/history.html:6
msgid "History"
msgstr "Historia"

#: ckan/templates/group/index.html:13
#: ckan/templates/user/dashboard_groups.html:7
msgid "Add Group"
msgstr "Taldea gehitu"

#: ckan/templates/group/index.html:20
msgid "Search groups..."
msgstr "Taldeak bilatu..."

#: ckan/templates/group/index.html:20 ckan/templates/group/read.html:14
#: ckan/templates/organization/bulk_process.html:97
#: ckan/templates/organization/index.html:20
#: ckan/templates/organization/read.html:20
#: ckan/templates/package/search.html:30
#: ckan/templates/snippets/search_form.html:4
#: ckan/templates/snippets/simple_search.html:10
#: ckan/templates/snippets/sort_by.html:15
#: ckanext/example_idatasetform/templates/package/search.html:13
msgid "Name Ascending"
msgstr "Goranzko izena"

#: ckan/templates/group/index.html:20 ckan/templates/group/read.html:15
#: ckan/templates/organization/bulk_process.html:98
#: ckan/templates/organization/index.html:20
#: ckan/templates/organization/read.html:21
#: ckan/templates/package/search.html:31
#: ckan/templates/snippets/search_form.html:4
#: ckan/templates/snippets/simple_search.html:10
#: ckan/templates/snippets/sort_by.html:16
#: ckanext/example_idatasetform/templates/package/search.html:14
msgid "Name Descending"
msgstr "Beheranzko izena"

#: ckan/templates/group/index.html:29
msgid "There are currently no groups for this site"
msgstr "Momentu honetan ez da toki honentzako talderik existitzen"

#: ckan/templates/group/index.html:31
#: ckan/templates/organization/index.html:31
msgid "How about creating one?"
msgstr "Zer moduz bat sortuz?"

#: ckan/templates/group/member_new.html:8
#: ckan/templates/organization/member_new.html:10
msgid "Back to all members"
msgstr "Kide guztiak itzuli"

#: ckan/templates/group/member_new.html:10
#: ckan/templates/organization/member_new.html:7
#: ckan/templates/organization/member_new.html:12
msgid "Edit Member"
msgstr "Kidea editatu"

#: ckan/templates/group/member_new.html:10
#: ckan/templates/group/member_new.html:70 ckan/templates/group/members.html:6
#: ckan/templates/organization/member_new.html:7
#: ckan/templates/organization/member_new.html:12
#: ckan/templates/organization/member_new.html:72
#: ckan/templates/organization/members.html:8
msgid "Add Member"
msgstr "Kidea gehitu"

#: ckan/templates/group/member_new.html:19
#: ckan/templates/organization/member_new.html:21
msgid "Existing User"
msgstr "Erabiltzailea jada existitzen da"

#: ckan/templates/group/member_new.html:22
#: ckan/templates/organization/member_new.html:24
msgid "If you wish to add an existing user, search for their username below."
msgstr ""
"Existitzen den erabiltzaile bat gehitu nahi baduzu, erabiltzailearen izena "
"behean bilatu"

#: ckan/templates/group/member_new.html:41
#: ckan/templates/organization/member_new.html:43
msgid "or"
msgstr "edo"

#: ckan/templates/group/member_new.html:47
#: ckan/templates/organization/member_new.html:49
msgid "New User"
msgstr "Erabiltzaile berria"

#: ckan/templates/group/member_new.html:50
#: ckan/templates/organization/member_new.html:52
msgid "If you wish to invite a new user, enter their email address."
msgstr ""
"Erabiltzaile bat gonbidatu nahi baduzu, idatzi bere helbide elektronikoa"

#: ckan/templates/group/member_new.html:61
#: ckan/templates/group/members.html:15
#: ckan/templates/organization/member_new.html:63
#: ckan/templates/organization/members.html:20
msgid "Role"
msgstr "Rola"

#: ckan/templates/group/member_new.html:64
#: ckan/templates/group/members.html:31
#: ckan/templates/organization/member_new.html:66
#: ckan/templates/organization/members.html:36
msgid "Are you sure you want to delete this member?"
msgstr "Ziur erabiltzaile hau ezabatu nahi duzula?"

#: ckan/templates/group/member_new.html:64
#: ckan/templates/group/members.html:31
#: ckan/templates/group/snippets/group_form.html:37
#: ckan/templates/organization/bulk_process.html:47
#: ckan/templates/organization/member_new.html:66
#: ckan/templates/organization/members.html:36
#: ckan/templates/organization/snippets/organization_form.html:37
#: ckan/templates/package/edit_view.html:19
#: ckan/templates/package/snippets/package_form.html:39
#: ckan/templates/package/snippets/resource_form.html:67
#: ckan/templates/revision/read.html:24
#: ckan/templates/user/edit_user_form.html:45
msgid "Delete"
msgstr "Ezabatu"

#: ckan/templates/group/member_new.html:66
#: ckanext/datastore/templates-bs2/datastore/dictionary.html:26
#: ckanext/datastore/templates/datastore/dictionary.html:20
msgid "Save"
msgstr "Gorde"

#: ckan/templates/group/member_new.html:83
#: ckan/templates/organization/member_new.html:85
msgid "What are roles?"
msgstr "Zer dira rolak?"

#: ckan/templates/group/member_new.html:86
msgid ""
" <p><strong>Admin:</strong> Can edit group information, as well as manage "
"organization members.</p> <p><strong>Member:</strong> Can add/remove "
"datasets from groups</p> "
msgstr ""
"<p><strong>Administratzailea:</strong>taldeko informaziona editatu dezake, "
"baita erakundearen kideak administratu "
"ere.</p><p><strong>kidea:</strong>taldeetako datu multzoak gehitu/ezabatu "
"ahal ditu.</p>"

#: ckan/templates/group/new.html:3 ckan/templates/group/new.html:5
#: ckan/templates/group/new.html:7
msgid "Create a Group"
msgstr "Talde bat sortu"

#: ckan/templates/group/new_group_form.html:17
msgid "Update Group"
msgstr "Taldea eguneratu"

#: ckan/templates/group/new_group_form.html:19
msgid "Create Group"
msgstr "Taldea sortu"

#: ckan/templates/group/read.html:13 ckan/templates/organization/read.html:19
#: ckan/templates/package/search.html:29
#: ckan/templates/snippets/sort_by.html:14
#: ckanext/example_idatasetform/templates/package/search.html:12
msgid "Relevance"
msgstr "Garrantzia"

#: ckan/templates/group/read.html:16
#: ckan/templates/organization/bulk_process.html:99
#: ckan/templates/organization/read.html:22
#: ckan/templates/package/search.html:32
#: ckan/templates/package/snippets/resource_form.html:53
#: ckan/templates/snippets/sort_by.html:17
#: ckanext/example_idatasetform/templates/package/search.html:15
msgid "Last Modified"
msgstr "Azken aldaketa"

#: ckan/templates/group/read.html:17 ckan/templates/organization/read.html:23
#: ckan/templates/package/search.html:33
#: ckan/templates/snippets/package_item.html:50
#: ckan/templates/snippets/popular.html:3
#: ckan/templates/snippets/sort_by.html:19
#: ckanext/example_idatasetform/templates/package/search.html:18
msgid "Popular"
msgstr "Ikusienak"

#: ckan/templates/group/read.html:19 ckan/templates/organization/read.html:25
#: ckan/templates/snippets/search_form.html:3
msgid "Search datasets..."
msgstr "Datu multzoak bilatu..."

#: ckan/templates/group/snippets/feeds.html:3
msgid "Datasets in group: {group}"
msgstr "Datu multzoak taldean: {group}"

#: ckan/templates/group/snippets/feeds.html:4
#: ckan/templates/organization/snippets/feeds.html:4
msgid "Recent Revision History"
msgstr "Azterketa egin berrien historia"

#: ckan/templates/group/snippets/group_form.html:10
#: ckan/templates/organization/snippets/organization_form.html:10
#: ckan/templates/package/snippets/resource_form.html:30
msgid "Name"
msgstr "Izena"

#: ckan/templates/group/snippets/group_form.html:10
msgid "My Group"
msgstr "Nire taldea"

#: ckan/templates/group/snippets/group_form.html:19
#: ckan/templates/organization/snippets/organization_form.html:19
#: ckan/templates/package/snippets/package_basic_fields.html:19
#: ckan/templates/package/snippets/resource_form.html:34
#: ckan/templates/package/snippets/view_form.html:9
#: ckanext/datastore/templates-bs2/datastore/dictionary.html:21
#: ckanext/datastore/templates-bs2/package/resource_read.html:21
#: ckanext/datastore/templates/datastore/snippets/dictionary_form.html:24
#: ckanext/datastore/templates/package/resource_read.html:22
msgid "Description"
msgstr "Azalpena"

#: ckan/templates/group/snippets/group_form.html:19
msgid "A little information about my group..."
msgstr "Nire taldeari buruzko informazio piska bat..."

#: ckan/templates/group/snippets/group_form.html:37
msgid "Are you sure you want to delete this Group?"
msgstr "Ziur talde hau ezabatu nahi duzula?"

#: ckan/templates/group/snippets/group_form.html:40
msgid "Save Group"
msgstr "Taldea gordetu"

#: ckan/templates/group/snippets/group_item.html:32
#: ckan/templates/organization/snippets/organization_item.html:31
#: ckanext/example_theme_docs/v10_custom_snippet/templates/snippets/example_theme_most_popular_groups.html:23
#: ckanext/example_theme_docs/v11_HTML_and_CSS/templates/snippets/example_theme_most_popular_groups.html:22
msgid "{num} Dataset"
msgid_plural "{num} Datasets"
msgstr[0] "{num} Datu Multzoa"
msgstr[1] "{num} Datu Multzoak"

#: ckan/templates/group/snippets/group_item.html:34
#: ckan/templates/organization/snippets/organization_item.html:33
#: ckanext/example_theme_docs/v10_custom_snippet/templates/snippets/example_theme_most_popular_groups.html:25
#: ckanext/example_theme_docs/v11_HTML_and_CSS/templates/snippets/example_theme_most_popular_groups.html:24
msgid "0 Datasets"
msgstr "0 Datu Multzo"

#: ckan/templates/group/snippets/group_item.html:38
#: ckan/templates/group/snippets/group_item.html:39
msgid "View {name}"
msgstr "Ikusi {izena}"

#: ckan/templates/group/snippets/group_item.html:43
msgid "Remove dataset from this group"
msgstr "Talde honen datu multzoa ezabatu"

#: ckan/templates/group/snippets/helper.html:4
msgid "What are Groups?"
msgstr "Zer dira taldeak?"

#: ckan/templates/group/snippets/helper.html:8
msgid ""
" You can use CKAN Groups to create and manage collections of datasets. This "
"could be to catalogue datasets for a particular project or team, or on a "
"particular theme, or as a very simple way to help people find and search "
"your own published datasets. "
msgstr ""
"CKAN -go taldeak erabili ahal dituzu datu multzoen bildumak sortu eta "
"administratzeko. Hau proiektu zehatz baten edo talde baten, edo gai "
"partikular bat datu multzoak katalogatzeko erabili daiteke, edo norberaren "
"argitaratutako datu multzoak modu oso erraz batean bilatu eta aurkitzeko."

#: ckan/templates/group/snippets/history_revisions.html:10
#: ckan/templates/package/snippets/history_revisions.html:10
msgid "Compare"
msgstr "Konparatu"

#: ckan/templates/group/snippets/info.html:16
#: ckan/templates/organization/bulk_process.html:72
#: ckan/templates/package/read.html:21
#: ckan/templates/package/snippets/package_basic_fields.html:118
#: ckan/templates/snippets/organization.html:37
#: ckan/templates/snippets/package_item.html:42
msgid "Deleted"
msgstr "Ezabatu da"

#: ckan/templates/group/snippets/info.html:24
#: ckan/templates/package/snippets/package_context.html:7
#: ckan/templates/snippets/organization.html:45
msgid "read more"
msgstr "gehiago irakurri"

#: ckan/templates/group/snippets/revisions_table.html:7
#: ckan/templates/package/snippets/revisions_table.html:7
#: ckan/templates/revision/read.html:5 ckan/templates/revision/read.html:9
#: ckan/templates/revision/read.html:39
#: ckan/templates/revision/snippets/revisions_list.html:4
msgid "Revision"
msgstr "Berrikustea"

#: ckan/templates/group/snippets/revisions_table.html:8
#: ckan/templates/package/snippets/revisions_table.html:8
#: ckan/templates/revision/read.html:53
#: ckan/templates/revision/snippets/revisions_list.html:5
msgid "Timestamp"
msgstr "Denbora-marka"

#: ckan/templates/group/snippets/revisions_table.html:9
#: ckan/templates/package/snippets/additional_info.html:25
#: ckan/templates/package/snippets/additional_info.html:30
#: ckan/templates/package/snippets/package_metadata_fields.html:14
#: ckan/templates/package/snippets/revisions_table.html:9
#: ckan/templates/revision/read.html:50
#: ckan/templates/revision/snippets/revisions_list.html:6
msgid "Author"
msgstr "Egileak"

#: ckan/templates/group/snippets/revisions_table.html:10
#: ckan/templates/package/snippets/revisions_table.html:10
#: ckan/templates/revision/read.html:56
#: ckan/templates/revision/snippets/revisions_list.html:8
msgid "Log Message"
msgstr "Erregistro mezua"

#: ckan/templates/home/index.html:4
msgid "Welcome"
msgstr "Ongi etorri"

#: ckan/templates/home/snippets/about_text.html:1
msgid ""
" <p>CKAN is the world’s leading open-source data portal platform.</p> "
"<p>CKAN is a complete out-of-the-box software solution that makes data "
"accessible and usable – by providing tools to streamline publishing, "
"sharing, finding and using data (including storage of data and provision of "
"robust data APIs). CKAN is aimed at data publishers (national and regional "
"governments, companies and organizations) wanting to make their data open "
"and available.</p> <p>CKAN is used by governments and user groups worldwide "
"and powers a variety of official and community data portals including "
"portals for local, national and international government, such as the UK’s "
"<a href=\"http://data.gov.uk\">data.gov.uk</a> and the European Union’s <a "
"href=\"http://publicdata.eu/\">publicdata.eu</a>, the Brazilian <a "
"href=\"http://dados.gov.br/\">dados.gov.br</a>, Dutch and Netherland "
"government portals, as well as city and municipal sites in the US, UK, "
"Argentina, Finland and elsewhere.</p> <p>CKAN: <a "
"href=\"http://ckan.org/\">http://ckan.org/</a><br /> CKAN Tour: <a "
"href=\"http://ckan.org/tour/\">http://ckan.org/tour/</a><br /> Features "
"overview: <a "
"href=\"http://ckan.org/features/\">http://ckan.org/features/</a></p> "
msgstr ""
"<p>CKAN kode irekiko datu plataforma da, mundu mailan aintzindari.</p><p>CKAN erabiltzeko prest dagoen software irtenbide bat da, zein argitaretzeko, banantzeko, aukitzeko eta erabiltzeko tresnak eskainiz datuak esduragarriak eta erebligarriak eginten ditu (datu bilteguiak eta API eskaintza sendioak barne). CKAN bere datuak irekiak eta erabligarriak egin nahi dituzten hornitzailetzat (adminiztrazion nazionalak eta regionalak, kopaniak eta erakundeak ) orientatuta dago..</p><p>CKAN gobernuak eta munduko erabilgarri taldeak erabiltzen dute eta hainbat datu oficial eta komunitariok kudeatzen ditu, tokiko, estatuko eta nazioarteko gobernueen portalak sartuz, adibidez\n"
"<a href=\"http://data.gov.uk\">data.gov.uk</a> Erresuma batuetakoa, <a href=\"http://publicdata.eu/\">publicdata.eu</a> Europar batasuneko; <a href=\"http://dados.gov.br/\">dados.gov.br</a> Basileko; baita Danimarkako Erresuma batuko eta Holandako gobernuko portalak , Estatu batuetako, Erresuma batuetako, Argentinako, Finlandiako y eta beste lekuetako hiriak eta udalerriak </p> <p>CKAN: <a href=\"http://ckan.org/\">http://ckan.org/</a><br /> Tour de CKAN: <a href=\"http://ckan.org/tour/\">http://ckan.org/tour/</a><br /> Funtzioen berrikuspena: <a href=\"http://ckan.org/features/\">http://ckan.org/features/</a>"

#: ckan/templates/home/snippets/promoted.html:8
msgid "Welcome to CKAN"
msgstr "Ongi etorria CKAN -era"

#: ckan/templates/home/snippets/promoted.html:10
msgid ""
"This is a nice introductory paragraph about CKAN or the site in general. We "
"don't have any copy to go here yet but soon we will "
msgstr ""
"Hau CKAN -i edo tokiari buruzko testu lagunkoia da. Ez dugu hemen doan "
"mezurik baina berehala izango dugu."

#: ckan/templates/home/snippets/promoted.html:19
msgid "This is a featured section"
msgstr "Hau sekzio nabarmendua da"

#: ckan/templates/home/snippets/search.html:2
msgid "E.g. environment"
msgstr "Adibidez: Ingurumena"

#: ckan/templates/home/snippets/search.html:6
msgid "Search data"
msgstr "Datuak bilatu"

#: ckan/templates/home/snippets/search.html:8
msgid "Search datasets"
msgstr ""

#: ckan/templates/home/snippets/search.html:16
msgid "Popular tags"
msgstr "Etiketa popularrak"

#: ckan/templates/home/snippets/stats.html:5
msgid "{0} statistics"
msgstr "{0} estadistika"

#: ckan/templates/home/snippets/stats.html:11
msgid "dataset"
msgstr "datu multzoa"

#: ckan/templates/home/snippets/stats.html:11
msgid "datasets"
msgstr "datu multzoak"

#: ckan/templates/home/snippets/stats.html:17
msgid "organizations"
msgstr "erakundeak"

#: ckan/templates/home/snippets/stats.html:23
msgid "groups"
msgstr "taldeak"

#: ckan/templates/macros/form.html:126
#, python-format
msgid ""
"You can use <a href=\"#markdown\" title=\"Markdown quick reference\" data-"
"target=\"popover\" data-content=\"%(markdown_tooltip)s\" data-"
"html=\"true\">Markdown formatting</a> here"
msgstr ""
"<a href=\"#markdown\" title=\"Referencia rapida de Markdown\" data-"
"target=\"popover\" data-content=\"%(markdown_tooltip)s\" data-"
"html=\"true\">formato Markdown</a> emen erabili daitzeke"

#: ckan/templates/macros/form.html:233
msgid "Key"
msgstr ""

#: ckan/templates/macros/form.html:245
#: ckan/templates/package/resource_read.html:167
#: ckan/templates/package/snippets/additional_info.html:7
#: ckan/templates/snippets/additional_info.html:12
msgid "Value"
msgstr "Balorea"

#: ckan/templates/macros/form.html:277
msgid "This field is required"
msgstr "Eremu hau beharrezkoa da"

#: ckan/templates/macros/form.html:277
msgid "Custom"
msgstr "Pertsonalizatuta"

#: ckan/templates/macros/form.html:302
msgid "The form contains invalid entries:"
msgstr "Formularioak baliogabeko sarrerak ditu:"

#: ckan/templates/macros/form.html:407
msgid "Required field"
msgstr "Beharrezko eremua"

#: ckan/templates/macros/form.html:422
msgid "http://example.com/my-image.jpg"
msgstr "http://adibidea.com/nire-irudia.jpg"

#: ckan/templates/macros/form.html:423
msgid "Image URL"
msgstr "Irudiaren URL -a"

<<<<<<< HEAD
#: ckan/templates/admin/index.html:20
#, python-format
msgid ""
"<p>As a sysadmin user you have full control over this CKAN instance. Proceed"
" with care!</p> <p>For guidance on using sysadmin features, see the CKAN  <a"
" href=\"%(docs_url)s\" target=\"_blank\">sysadmin guide</a></p>"
msgstr ""
"<p>Sistemaren erabiltzaile administratzaile bakoitzak CKANen kontrol osoa "
"dauka Kontuz jardun!</p> <p>Erabiltzaile administratzaileen ezaugarriak "
"erabiltzeko laguntza gisa, ikusi CKAN <a \"href=\"%(docs_url)s\" "
"target=\"_blank\">sistemaren erabiltzaile administratzaileen gida</a></p>"
=======
#: ckan/templates/macros/form.html:438
msgid "Clear Upload"
msgstr "Karga ezabatu"
>>>>>>> fc1a6656

#: ckan/templates/organization/base_form_page.html:5
msgid "Organization Form"
msgstr "Erakundearen formularioa"

#: ckan/templates/organization/bulk_process.html:3
#: ckan/templates/organization/bulk_process.html:11
msgid "Edit datasets"
msgstr "Datu multzoa editatu"

#: ckan/templates/organization/bulk_process.html:16
msgid " found for \"{query}\""
msgstr "\"{query}\" -rentzat aurkitutak"

#: ckan/templates/organization/bulk_process.html:18
msgid "Sorry no datasets found for \"{query}\""
msgstr "Sentitzen dugu baina ez dira \"{query}\" -rentzat datu multzorik aurkitu "

#: ckan/templates/organization/bulk_process.html:37
msgid "Make public"
msgstr "Publikoa egin"

#: ckan/templates/organization/bulk_process.html:41
msgid "Make private"
msgstr "Pribatua egin"

#: ckan/templates/organization/bulk_process.html:70
#: ckan/templates/package/read.html:18
#: ckan/templates/snippets/package_item.html:40
msgid "Draft"
msgstr "Zirriborroa"

#: ckan/templates/organization/bulk_process.html:75
#: ckan/templates/package/read.html:11
#: ckan/templates/package/snippets/package_basic_fields.html:98
#: ckan/templates/snippets/package_item.html:31
#: ckan/templates/snippets/private.html:2
#: ckan/templates/user/read_base.html:82 ckan/templates/user/read_base.html:96
msgid "Private"
msgstr "Pribatua"

#: ckan/templates/organization/bulk_process.html:88
msgid "This organization has no datasets associated to it"
msgstr "Erakunde honek ez ditu berekiko elkartutako daturik"

#: ckan/templates/organization/confirm_delete.html:11
msgid "Are you sure you want to delete organization - {name}?"
msgstr "Ziur - {name} erakundea ezabatu nahi duzula?"

#: ckan/templates/organization/edit.html:6
#: ckan/templates/organization/snippets/info.html:13
#: ckan/templates/organization/snippets/info.html:16
msgid "Edit Organization"
msgstr "Erakundea editatu"

#: ckan/templates/organization/index.html:13
#: ckan/templates/user/dashboard_organizations.html:7
msgid "Add Organization"
msgstr "Erakundea gehitu"

#: ckan/templates/organization/index.html:20
msgid "Search organizations..."
msgstr "Erakundeak bilatu"

#: ckan/templates/organization/index.html:29
msgid "There are currently no organizations for this site"
msgstr "Momentu honetan ez da toki honetarako erakunderik existitzen"

#: ckan/templates/organization/member_new.html:33
#: ckan/templates/user/edit_user_form.html:8
#: ckan/templates/user/logout_first.html:10
#: ckan/templates/user/new_user_form.html:5
#: ckan/templates/user/perform_reset.html:22
#: ckan/templates/user/read_base.html:76
#: ckan/templates/user/snippets/login_form.html:20
msgid "Username"
msgstr "Erabiltzailearen izena"

#: ckan/templates/organization/member_new.html:55
msgid "Email address"
msgstr "Helbide elektronikoa"

#: ckan/templates/organization/member_new.html:68
msgid "Update Member"
msgstr "Kidea eguneratu"

#: ckan/templates/organization/member_new.html:88
msgid ""
" <p><strong>Admin:</strong> Can add/edit and delete datasets, as well as "
"manage organization members.</p> <p><strong>Editor:</strong> Can add and "
"edit datasets, but not manage organization members.</p> "
"<p><strong>Member:</strong> Can view the organization's private datasets, "
"but not add new datasets.</p> "
msgstr ""
"<p><strong>Administratzaileak:</strong> datu multzoak gehitu/editatu eta "
"ezabatu ahal ditu, baita erakunde baten kideak administratu ere.</p> "
"<p><strong>Editoreak:</strong>datu multzoak gehitu eta editatu ahal ditu, "
"baina ezin ditu erakunde baten kideak administratu.</p> "
"<p><strong>Kideak:</strong> erakunde baten datu multzo pribatuak ikus "
"ditzake, baina ezin ditu datu multzo berririk gehitu.</p>"

#: ckan/templates/organization/members.html:14
msgid "{count} member"
msgid_plural "{count} members"
msgstr[0] "{count} kidea"
msgstr[1] "{count} kideak"

#: ckan/templates/organization/new.html:3
#: ckan/templates/organization/new.html:5
#: ckan/templates/organization/new.html:7
#: ckan/templates/organization/new.html:12
msgid "Create an Organization"
msgstr "Erakunde bat sortu"

#: ckan/templates/organization/new_organization_form.html:17
msgid "Update Organization"
msgstr "Erakundea eguneratu"

#: ckan/templates/organization/new_organization_form.html:19
msgid "Create Organization"
msgstr "Erakundea sortu"

#: ckan/templates/organization/snippets/feeds.html:3
msgid "Datasets in organization: {group}"
msgstr "Erakundeetan datu multzoak: {group}"

#: ckan/templates/organization/snippets/help.html:4
#: ckan/templates/organization/snippets/helper.html:4
msgid "What are Organizations?"
msgstr "Zer dira erakundeak?"

#: ckan/templates/organization/snippets/help.html:7
msgid ""
" <p>Organizations act like publishing departments for datasets (for example,"
" the Department of Health). This means that datasets can be published by and"
" belong to a department instead of an individual user.</p> <p>Within "
"organizations, admins can assign roles and authorise its members, giving "
"individual users the right to publish datasets from that particular "
"organisation (e.g. Office of National Statistics).</p> "
msgstr ""
"<p> Erakundeak datu multzoetarako argitaletxe sail gisa jokatzen du "
"(adibidez, Osasun Saila). Honek esan nahi du datu multzoak argitaratu ahal "
"direla sail bati dagokiolako banakako erabiltzaile bati beharrean.</p> "
"<p>Erakundeen barnean, administratzaileak beren kideentzat rolak eta "
"baimenak esleitzen dituzte, banakako erabiltzaileei erakunde horri buruzko "
"datu multzoak argitaratzeko eskubidea emanez (adibidez: Nazioko Estatistika "
"Bulegoa).</p>"

#: ckan/templates/organization/snippets/helper.html:8
msgid ""
" CKAN Organizations are used to create, manage and publish collections of "
"datasets. Users can have different roles within an Organization, depending "
"on their level of authorisation to create, edit and publish. "
msgstr ""
"CKAN -en Erakundeak sortu, kudeatu eta datu multzoen bildumak argitaratzeko "
"erabiltzen dira. Erabiltzaileek profil ezberdinak izan ditzakete erakunde "
"batean, beren sortzeko, editatzeko eta argitaratzeko baimena mailaren "
"arabera."

#: ckan/templates/organization/snippets/organization_form.html:10
msgid "My Organization"
msgstr "Nire erakundea"

#: ckan/templates/organization/snippets/organization_form.html:19
msgid "A little information about my organization..."
msgstr "Nire erakundeari buruzko informazio piska bat..."

#: ckan/templates/organization/snippets/organization_form.html:37
msgid ""
"Are you sure you want to delete this Organization? Note*: Deleting cannot be"
" performed while public or private datasets belong to this organization."
msgstr ""

#: ckan/templates/organization/snippets/organization_form.html:40
msgid "Save Organization"
msgstr "Gorde Erakundea"

#: ckan/templates/organization/snippets/organization_item.html:42
#: ckan/templates/organization/snippets/organization_item.html:43
msgid "View {organization_name}"
msgstr "Ikusi (erakunde_izena)"

#: ckan/templates/package/base.html:23 ckan/templates/package/new.html:9
#: ckan/templates/package/snippets/new_package_breadcrumb.html:2
msgid "Create Dataset"
msgstr "Datu multzoa sortu"

#: ckan/templates/package/base_form_page.html:22
msgid "What are datasets?"
msgstr "Zer dira datu multzoak?"

#: ckan/templates/package/base_form_page.html:25
msgid ""
" A CKAN Dataset is a collection of data resources (such as files), together "
"with a description and other information, at a fixed URL. Datasets are what "
"users see when searching for data. "
msgstr ""
"CKAN -en datu multzo bat datu baliabideen bilduma da (fitxeroen entzekoak), "
"URL bati lotutako azalpen eta informazio batekin batera. Datu multzoak dira "
"erabiltzaileek datu bat bilatzen dutenean ikusten dutena. "

#: ckan/templates/package/confirm_delete.html:12
msgid "Are you sure you want to delete dataset - {name}?"
msgstr "Ziur - {name} datu multzoa ezabatu nahi duzula?"

#: ckan/templates/package/confirm_delete_resource.html:11
msgid "Are you sure you want to delete resource - {name}?"
msgstr "Ziur - {name} baliabidea ezabatu nahi duzula?"

#: ckan/templates/package/edit_base.html:16
msgid "View dataset"
msgstr "Datu multzoa ikusi"

#: ckan/templates/package/edit_base.html:20
msgid "Edit metadata"
msgstr "Metadatuak editatu"

#: ckan/templates/package/edit_view.html:3
#: ckan/templates/package/edit_view.html:4
#: ckan/templates/package/edit_view.html:8
#: ckan/templates/package/edit_view.html:12
msgid "Edit view"
msgstr "Ikuspegia editatu"

#: ckan/templates/package/edit_view.html:20
#: ckan/templates/package/new_view.html:28
#: ckan/templates/package/snippets/resource_item.html:32
msgid "Preview"
msgstr "Aurreikuspena"

#: ckan/templates/package/edit_view.html:21
msgid "Update"
msgstr "Eguneratu"

#: ckan/templates/package/group_list.html:14
msgid "Associate this group with this dataset"
msgstr "Erlazionatu talde hau datu multzo honekin"

#: ckan/templates/package/group_list.html:14
msgid "Add to group"
msgstr "Gehitu taldeari"

#: ckan/templates/package/group_list.html:23
msgid "There are no groups associated with this dataset"
msgstr "Ez dago datu multzo honekin erlazionaturiko talderik"

#: ckan/templates/package/new_package_form.html:15
msgid "Update Dataset"
msgstr "Datu multzoa eguneratu"

#: ckan/templates/package/new_resource.html:5
msgid "Add data to the dataset"
msgstr "Datuak gehitu datu multzora"

#: ckan/templates/package/new_resource.html:11
#: ckan/templates/package/new_resource_not_draft.html:8
msgid "Add New Resource"
msgstr "Baliabide berria gehitu"

#: ckan/templates/package/new_resource_not_draft.html:3
#: ckan/templates/package/new_resource_not_draft.html:4
msgid "Add resource"
msgstr "Baliabidea gehitu"

#: ckan/templates/package/new_resource_not_draft.html:16
msgid "New resource"
msgstr "Baliabide berria"

#: ckan/templates/package/new_view.html:3
#: ckan/templates/package/new_view.html:4
#: ckan/templates/package/new_view.html:8
#: ckan/templates/package/new_view.html:12
msgid "Add view"
msgstr "Ikuspegia gehitu"

#: ckan/templates/package/new_view.html:19
msgid ""
" Data Explorer views may be slow and unreliable unless the DataStore "
"extension is enabled. For more information, please see the <a "
"href='http://docs.ckan.org/en/latest/maintaining/data-viewer.html#viewing-"
"structured-data-the-data-explorer' target='_blank'>Data Explorer "
"documentation</a>. "
msgstr ""
"Data Explorer-en bistak motelak eta fidagarritasunik gabekoa izan daitezke, "
"DataStore luzapena aktibatuta izan ezean. Informazio gehiago nahi izanez "
"gero Data Explorer </a>-en <a "
"href='http://docs.ckan.org/en/latest/maintaining/data-viewer.html#viewing-"
"structured-data-the-data-explorer' target='_blank'> dokumentazioa berrikusi."

#: ckan/templates/package/new_view.html:29
#: ckan/templates/package/snippets/resource_form.html:83
msgid "Add"
msgstr "Gehitu"

#: ckan/templates/package/read_base.html:32
#, python-format
msgid ""
"This is an old revision of this dataset, as edited at %(timestamp)s. It may "
"differ significantly from the <a href=\"%(url)s\">current revision</a>."
msgstr ""
"Hau datu multzo honen bertsio zahar bat da, %(data eta ordua)n editatuta. "
"Ezberdintasun nabarmenak izan ditzake gaur egungo <a href=\"%(url)s\"> "
"bertsioarekin</a>."

#: ckan/templates/package/resource_edit_base.html:17
msgid "All resources"
msgstr "Baliabide guztiak"

#: ckan/templates/package/resource_edit_base.html:19
msgid "View resource"
msgstr "Baliabidea ikusi"

#: ckan/templates/package/resource_edit_base.html:24
#: ckan/templates/package/resource_edit_base.html:30
msgid "Edit resource"
msgstr "Baliabidea editatu"

#: ckan/templates/package/resource_edit_base.html:26
msgid "Views"
msgstr "Bistak"

#: ckan/templates/package/resource_read.html:40
msgid "API Endpoint"
msgstr "API sarbide-puntua"

#: ckan/templates/package/resource_read.html:42
#: ckan/templates/package/snippets/resource_item.html:47
msgid "Go to resource"
msgstr "Baliabidera joan"

#: ckan/templates/package/resource_read.html:44
#: ckan/templates/package/snippets/resource_item.html:44
msgid "Download"
msgstr "Deskargatu"

#: ckan/templates/package/resource_read.html:76
#: ckan/templates/package/resource_read.html:78
msgid "URL:"
msgstr "URL:"

#: ckan/templates/package/resource_read.html:86
msgid "From the dataset abstract"
msgstr "Datu multzoaren laburpenarena"

#: ckan/templates/package/resource_read.html:88
#, python-format
msgid "Source: <a href=\"%(url)s\">%(dataset)s</a>"
msgstr "Iturria: <a href=\"%(url)s\">%(dataset)s</a>"

#: ckan/templates/package/resource_read.html:127
msgid "There are no views created for this resource yet."
msgstr "Oraindik ez dira baliabide honentzako bistak existitzen"

#: ckan/templates/package/resource_read.html:131
msgid "Not seeing the views you were expecting?"
msgstr "Ez dituzu espero zenituen bistak aurkitzen?"

#: ckan/templates/package/resource_read.html:136
msgid "Here are some reasons you may not be seeing expected views:"
msgstr "Jarraian espero zenituen bistak ez aurkitzeko arrazoi batzuk:"

#: ckan/templates/package/resource_read.html:138
msgid "No view has been created that is suitable for this resource"
msgstr "Baliabide honentzat egokia den bistarik ez da sortu"

#: ckan/templates/package/resource_read.html:139
msgid "The site administrators may not have enabled the relevant view plugins"
msgstr ""
"Tokiko administratzaileak garrantzizko bisten plugins-ak gaitu gabe izan "
"ditzakete"

#: ckan/templates/package/resource_read.html:140
msgid ""
<<<<<<< HEAD
"You can use CKAN Groups to create and manage collections of datasets. This "
"could be to catalogue datasets for a particular project or team, or on a "
"particular theme, or as a very simple way to help people find and search "
"your own published datasets."
=======
"If a view requires the DataStore, the DataStore plugin may not be enabled, "
"or the data may not have been pushed to the DataStore, or the DataStore "
"hasn't finished processing the data yet"
>>>>>>> fc1a6656
msgstr ""
"Bista batek DataStore-a behar badu, orduan DataStorearen plugin-a gaitu gabe"
" egon daiteke, edo datuak DataStorean argitaratu gabe egon daitezke, edo "
"DataStoreak ez du datuak prozesatzeaz bukatu"

#: ckan/templates/package/resource_read.html:162
msgid "Additional Information"
msgstr "Informazio gehigarria"

#: ckan/templates/package/resource_read.html:166
#: ckan/templates/package/snippets/additional_info.html:6
#: ckan/templates/revision/diff.html:43
#: ckan/templates/snippets/additional_info.html:11
msgid "Field"
msgstr "Eremua"

#: ckan/templates/package/resource_read.html:172
msgid "Data last updated"
msgstr "Datuen azken eguneratzea"

#: ckan/templates/package/resource_read.html:173
#: ckan/templates/package/resource_read.html:177
#: ckan/templates/package/resource_read.html:181
#: ckan/templates/package/resource_read.html:185
msgid "unknown"
msgstr "ezezaguna"

#: ckan/templates/package/resource_read.html:176
msgid "Metadata last updated"
msgstr "Metadatuen azken eguneratzea"

#: ckan/templates/package/resource_read.html:180
#: ckan/templates/package/snippets/additional_info.html:70
msgid "Created"
msgstr "Sortuta"

#: ckan/templates/package/resource_read.html:184
#: ckan/templates/package/snippets/resource_form.html:39
#: ckan/templates/package/snippets/resource_info.html:16
msgid "Format"
msgstr "Formatua"

#: ckan/templates/package/resource_read.html:188
#: ckan/templates/package/snippets/package_basic_fields.html:30
#: ckan/templates/snippets/license.html:21
msgid "License"
msgstr "Lizentzia"

<<<<<<< HEAD
#: ckan/templates/home/snippets/about_text.html:1
msgid ""
"<p>CKAN is the world’s leading open-source data portal platform.</p> <p>CKAN"
" is a complete out-of-the-box software solution that makes data accessible "
"and usable – by providing tools to streamline publishing, sharing, finding "
"and using data (including storage of data and provision of robust data "
"APIs). CKAN is aimed at data publishers (national and regional governments, "
"companies and organizations) wanting to make their data open and "
"available.</p> <p>CKAN is used by governments and user groups worldwide and "
"powers a variety of official and community data portals including portals "
"for local, national and international government, such as the UK’s <a "
"href=\"http://data.gov.uk\">data.gov.uk</a> and the European Union’s <a "
"href=\"http://publicdata.eu/\">publicdata.eu</a>, the Brazilian <a "
"href=\"http://dados.gov.br/\">dados.gov.br</a>, Dutch and Netherland "
"government portals, as well as city and municipal sites in the US, UK, "
"Argentina, Finland and elsewhere.</p> <p>CKAN: <a "
"href=\"http://ckan.org/\">http://ckan.org/</a><br /> CKAN Tour: <a "
"href=\"http://ckan.org/tour/\">http://ckan.org/tour/</a><br /> Features "
"overview: <a "
"href=\"http://ckan.org/features/\">http://ckan.org/features/</a></p>"
msgstr ""
"<p>CKAN kode irekiko datu plataforma da, mundu mailan aintzindari.</p><p>CKAN erabiltzeko prest dagoen software irtenbide bat da, zein argitaretzeko, banantzeko, aukitzeko eta erabiltzeko tresnak eskainiz datuak esduragarriak eta erebligarriak eginten ditu (datu bilteguiak eta API eskaintza sendioak barne). CKAN bere datuak irekiak eta erabligarriak egin nahi dituzten hornitzailetzat (adminiztrazion nazionalak eta regionalak, kopaniak eta erakundeak ) orientatuta dago..</p><p>CKAN gobernuak eta munduko erabilgarri taldeak erabiltzen dute eta hainbat datu oficial eta komunitariok kudeatzen ditu, tokiko, estatuko eta nazioarteko gobernueen portalak sartuz, adibidez\n"
"<a href=\"http://data.gov.uk\">data.gov.uk</a> Erresuma batuetakoa, <a href=\"http://publicdata.eu/\">publicdata.eu</a> Europar batasuneko; <a href=\"http://dados.gov.br/\">dados.gov.br</a> Basileko; baita Danimarkako Erresuma batuko eta Holandako gobernuko portalak , Estatu batuetako, Erresuma batuetako, Argentinako, Finlandiako y eta beste lekuetako hiriak eta udalerriak </p> <p>CKAN: <a href=\"http://ckan.org/\">http://ckan.org/</a><br /> Tour de CKAN: <a href=\"http://ckan.org/tour/\">http://ckan.org/tour/</a><br /> Funtzioen berrikuspena: <a href=\"http://ckan.org/features/\">http://ckan.org/features/</a>"
=======
#: ckan/templates/package/resource_views.html:10
msgid "New view"
msgstr "Ikuspegi berria"
>>>>>>> fc1a6656

#: ckan/templates/package/resource_views.html:27
msgid "This resource has no views"
msgstr "Baliabide honek ez ditu bistarik"

#: ckan/templates/package/resources.html:8
msgid "Add new resource"
msgstr "Baliabide berria gehitu"

#: ckan/templates/package/resources.html:20
#: ckan/templates/package/snippets/resources_list.html:26
#, python-format
msgid ""
<<<<<<< HEAD
"This is a nice introductory paragraph about CKAN or the site in general. We "
"don't have any copy to go here yet but soon we will"
=======
" <p class=\"empty\">This dataset has no data, <a href=\"%(url)s\">why not "
"add some?</a></p> "
>>>>>>> fc1a6656
msgstr ""
"<p class=\"empty\">datu multzoak ez ditu daturik,<a "
"href=\"%(url)s\">zergatik ez duzu baten bat gehitzen?</a></p> "

#: ckan/templates/package/search.html:52
msgid "API"
msgstr "API"

#: ckan/templates/package/search.html:53
msgid "API Docs"
msgstr "API Docs"

#: ckan/templates/package/search.html:55
msgid "full {format} dump"
msgstr "{format} -en iraultze osoa"

#: ckan/templates/package/search.html:56
#, python-format
msgid ""
" You can also access this registry using the %(api_link)s (see "
"%(api_doc_link)s) or download a %(dump_link)s. "
msgstr ""
"Erregistro honetan sar zaitezke %(api_link)s erabiliz (ikusi "
"%(api_doc_link)s) edo %(dump_link)s bat deskargatuz."

#: ckan/templates/package/search.html:60
#, python-format
msgid ""
" You can also access this registry using the %(api_link)s (see "
"%(api_doc_link)s). "
msgstr ""
"Erregistro honetan sar zaitezke  %(api_link)s (ikusi %(api_doc_link)s) "
"erabiliz."

#: ckan/templates/package/view_edit_base.html:9
msgid "All views"
msgstr "Ikuspegi guztiak"

#: ckan/templates/package/view_edit_base.html:12
msgid "View view"
msgstr "Ikuspegia ikusi"

#: ckan/templates/package/view_edit_base.html:37
msgid "View preview"
msgstr "Aurreikuspena ikusi"

#: ckan/templates/package/snippets/additional_info.html:2
#: ckan/templates/snippets/additional_info.html:7
msgid "Additional Info"
msgstr "Anformazio gehigarria"

#: ckan/templates/package/snippets/additional_info.html:14
#: ckan/templates/package/snippets/package_metadata_fields.html:6
msgid "Source"
msgstr "Iturria"

#: ckan/templates/package/snippets/additional_info.html:37
#: ckan/templates/package/snippets/additional_info.html:42
#: ckan/templates/package/snippets/package_metadata_fields.html:20
msgid "Maintainer"
msgstr "Mantentzailea"

#: ckan/templates/package/snippets/additional_info.html:49
#: ckan/templates/package/snippets/package_metadata_fields.html:10
msgid "Version"
msgstr "Bertsioa"

#: ckan/templates/package/snippets/additional_info.html:56
#: ckan/templates/package/snippets/package_basic_fields.html:114
#: ckan/templates/user/read_base.html:91
msgid "State"
msgstr "Egoera"

#: ckan/templates/package/snippets/additional_info.html:62
msgid "Last Updated"
msgstr "Azken eguneratzea"

#: ckan/templates/package/snippets/cannot_create_package.html:10
msgid "Before you can create a dataset you need to create an organization."
msgstr "Data set sortu baino lehen, erakunde bat sortu behar duzu."

#: ckan/templates/package/snippets/cannot_create_package.html:13
msgid "Create a new organization"
msgstr "Erakunde berri bat sortu"

#: ckan/templates/package/snippets/cannot_create_package.html:18
msgid "There are no organizations to which you can assign this dataset."
msgstr "Ez dago erakunderik datu-multzo hau esleitzeko."

#: ckan/templates/package/snippets/cannot_create_package.html:19
msgid ""
"Ask a system administrator to create an organization before you can "
"continue."
msgstr ""
"Erakunde bat sortu aurretik, sistemaren administratzaile bati galdetu."

#: ckan/templates/package/snippets/package_basic_fields.html:4
#: ckan/templates/package/snippets/view_form.html:8
msgid "Title"
msgstr "Izenburua"

#: ckan/templates/package/snippets/package_basic_fields.html:4
msgid "eg. A descriptive title"
msgstr "adibidez. izenburu deskribatzaile bat"

#: ckan/templates/package/snippets/package_basic_fields.html:13
msgid "eg. my-dataset"
msgstr "adibidez. Nire-datu-multzoa"

#: ckan/templates/package/snippets/package_basic_fields.html:19
msgid "eg. Some useful notes about the data"
msgstr "adibidez. Datuei buruzko baliozko hainbat ohar "

#: ckan/templates/package/snippets/package_basic_fields.html:24
msgid "eg. economy, mental health, government"
msgstr "adibidez. Ekonomia, buruko osaduna, gobernua"

#: ckan/templates/package/snippets/package_basic_fields.html:45
msgid ""
" License definitions and additional information can be found at <a "
"href=\"http://opendefinition.org/licenses/\">opendefinition.org</a> "
msgstr ""
"Lizentzien esanahiak eta informazio gehigarria <a "
"href=\"http://opendefinition.org/licenses/\">opendefinition.org</a> -n "
"aurkitu daiteke"

#: ckan/templates/package/snippets/package_basic_fields.html:76
#: ckan/templates/snippets/organization.html:23
msgid "Organization"
msgstr "Antolakuntza"

#: ckan/templates/package/snippets/package_basic_fields.html:80
msgid "No organization"
msgstr "Erakunderik gabe"

#: ckan/templates/package/snippets/package_basic_fields.html:95
msgid "Visibility"
msgstr "Ikusgaitasuna"

#: ckan/templates/package/snippets/package_basic_fields.html:98
msgid "Public"
msgstr "Publikoa"

#: ckan/templates/package/snippets/package_basic_fields.html:117
msgid "Active"
msgstr "Aktiboa"

#: ckan/templates/package/snippets/package_form.html:28
msgid ""
"The <i>data license</i> you select above only applies to the contents of any"
" resource files that you add to this dataset. By submitting this form, you "
"agree to release the <i>metadata</i> values that you enter into the form "
"under the <a href=\"http://opendatacommons.org/licenses/odbl/1-0/\">Open "
"Database License</a>."
msgstr ""
"Goian aukeratu duzun <i>lizentzia datuak</i>datu multzo honetan gehitzen "
"dituzun edozein baliabide fitxategien edukietan besterik ez du aplikatzen. "
"Inprimaki hau bidaltzean, inprimakian sartutako<i>metadatos</i>baloreak<a "
"href=\"http://opendatacommons.org/licenses/odbl/1-0/\">lizentziaren menpe "
"askatzearekin ados zaude Open Database</a>."

#: ckan/templates/package/snippets/package_form.html:39
msgid "Are you sure you want to delete this dataset?"
msgstr "Ziur datu multzo hau ezabatu nahi duzula?"

#: ckan/templates/package/snippets/package_form.html:43
msgid "Next: Add Data"
msgstr "Hurrengoa: Datuak gehitu"

#: ckan/templates/package/snippets/package_metadata_fields.html:6
msgid "http://example.com/dataset.json"
msgstr "http://adibidea.com/dataset.json"

#: ckan/templates/package/snippets/package_metadata_fields.html:10
msgid "1.0"
msgstr "1.0"

#: ckan/templates/package/snippets/package_metadata_fields.html:14
#: ckan/templates/package/snippets/package_metadata_fields.html:20
#: ckan/templates/user/new_user_form.html:6
msgid "Joe Bloggs"
msgstr "Joe Bloggs"

#: ckan/templates/package/snippets/package_metadata_fields.html:16
msgid "Author Email"
msgstr "Egilearen email-a"

#: ckan/templates/package/snippets/package_metadata_fields.html:16
#: ckan/templates/package/snippets/package_metadata_fields.html:22
#: ckan/templates/user/new_user_form.html:7
msgid "joe@example.com"
msgstr "joe@adibidea.com"

#: ckan/templates/package/snippets/package_metadata_fields.html:22
msgid "Maintainer Email"
msgstr "Mantentzailearen email-a"

#: ckan/templates/package/snippets/resource_edit_form.html:12
msgid "Update Resource"
msgstr "Baliabidea eguneratu"

#: ckan/templates/package/snippets/resource_form.html:26
msgid "Data"
msgstr "Datuak"

#: ckan/templates/package/snippets/resource_form.html:26
msgid "http://example.com/external-data.csv"
msgstr "http://example.com/external-data.csv"

#: ckan/templates/package/snippets/resource_form.html:30
msgid "eg. January 2011 Gold Prices"
msgstr "adibidez. Urrearen prezioak 2011ko Urtarrilean"

#: ckan/templates/package/snippets/resource_form.html:34
msgid "Some useful notes about the data"
msgstr "Datuei buruzko baliozko hainbat ohar"

#: ckan/templates/package/snippets/resource_form.html:39
msgid "eg. CSV, XML or JSON"
msgstr "adibidez. CSV, XML edo JSON"

<<<<<<< HEAD
#: ckan/templates/organization/snippets/help.html:7
msgid ""
"<p>Organizations act like publishing departments for datasets (for example, "
"the Department of Health). This means that datasets can be published by and "
"belong to a department instead of an individual user.</p> <p>Within "
"organizations, admins can assign roles and authorise its members, giving "
"individual users the right to publish datasets from that particular "
"organisation (e.g. Office of National Statistics).</p>"
msgstr ""
"<p> Erakundeak datu multzoetarako argitaletxe sail gisa jokatzen du "
"(adibidez, Osasun Saila). Honek esan nahi du datu multzoak argitaratu ahal "
"direla sail bati dagokiolako banakako erabiltzaile bati beharrean.</p> "
"<p>Erakundeen barnean, administratzaileak beren kideentzat rolak eta "
"baimenak esleitzen dituzte, banakako erabiltzaileei erakunde horri buruzko "
"datu multzoak argitaratzeko eskubidea emanez (adibidez: Nazioko Estatistika "
"Bulegoa).</p>"

#: ckan/templates/organization/snippets/helper.html:8
msgid ""
"CKAN Organizations are used to create, manage and publish collections of "
"datasets. Users can have different roles within an Organization, depending "
"on their level of authorisation to create, edit and publish."
msgstr ""
"CKAN -en Erakundeak sortu, kudeatu eta datu multzoen bildumak argitaratzeko "
"erabiltzen dira. Erabiltzaileek profil ezberdinak izan ditzakete erakunde "
"batean, beren sortzeko, editatzeko eta argitaratzeko baimena mailaren "
"arabera."
=======
#: ckan/templates/package/snippets/resource_form.html:42
msgid "This will be guessed automatically. Leave blank if you wish"
msgstr "Hau automatikoki igarriko da, utzi bete gabe nahi baduzu"

#: ckan/templates/package/snippets/resource_form.html:53
msgid "eg. 2012-06-05"
msgstr "adibidez. 2012-06-05"
>>>>>>> fc1a6656

#: ckan/templates/package/snippets/resource_form.html:55
msgid "File Size"
msgstr "Fitxategiaren tamaina"

#: ckan/templates/package/snippets/resource_form.html:55
msgid "eg. 1024"
msgstr "adibidez. 1024"

#: ckan/templates/package/snippets/resource_form.html:57
#: ckan/templates/package/snippets/resource_form.html:59
msgid "MIME Type"
msgstr "MIME mota"

#: ckan/templates/package/snippets/resource_form.html:57
#: ckan/templates/package/snippets/resource_form.html:59
msgid "eg. application/json"
msgstr "adibidez. Aplikazioa / json"

#: ckan/templates/package/snippets/resource_form.html:67
msgid "Are you sure you want to delete this resource?"
msgstr "Ziur baliabide hau ezabatu nahi duzula?"

#: ckan/templates/package/snippets/resource_form.html:73
msgid "Previous"
msgstr "Aurrekoa"

#: ckan/templates/package/snippets/resource_form.html:76
msgid "Save & add another"
msgstr "Gorde eta beste bat gehitu"

#: ckan/templates/package/snippets/resource_form.html:79
msgid "Finish"
msgstr "Bukatu"

#: ckan/templates/package/snippets/resource_help.html:2
msgid "What's a resource?"
msgstr "Zer da baliabide bat?"

#: ckan/templates/package/snippets/resource_help.html:4
msgid "A resource can be any file or link to a file containing useful data."
msgstr ""
"Baliabide bat baliozko datuak dituen edozein fitxategi edo fitxategirako "
"lotura izan daiteke."

#: ckan/templates/package/snippets/resource_item.html:23
msgid "Explore"
msgstr "Arakatu"

#: ckan/templates/package/snippets/resource_item.html:35
msgid "More information"
msgstr "Informazio gahiago"

#: ckan/templates/package/snippets/resource_view.html:10
msgid "Fullscreen"
msgstr ""

#: ckan/templates/package/snippets/resource_view.html:18
msgid "Embed"
msgstr "Txertatu"

#: ckan/templates/package/snippets/resource_view.html:32
msgid "This resource view is not available at the moment."
msgstr "Baliabidearen ikuspegi hau ez dago momentuz erabilgarri."

#: ckan/templates/package/snippets/resource_view.html:74
msgid "Embed resource view"
msgstr "Baliabidearen ikuspegia txertatu"

#: ckan/templates/package/snippets/resource_view.html:77
msgid ""
"You can copy and paste the embed code into a CMS or blog software that "
"supports raw HTML"
msgstr ""
"Txertatze kodea CMS edo HTML gordina jasaten duen blog batean kopiatu eta "
"itsasi dezakezu"

#: ckan/templates/package/snippets/resource_view.html:80
msgid "Width"
msgstr "Zabalera"

#: ckan/templates/package/snippets/resource_view.html:83
msgid "Height"
msgstr "Altua"

#: ckan/templates/package/snippets/resource_view.html:86
msgid "Code"
msgstr "Kodea"

#: ckan/templates/package/snippets/resource_views_list.html:8
msgid "Resource Preview"
msgstr "Baliabidearen aurreikuspena"

#: ckan/templates/package/snippets/resources_list.html:13
msgid "Data and Resources"
msgstr "Datuak eta baliabideak"

#: ckan/templates/package/snippets/resources_list.html:30
msgid "This dataset has no data"
msgstr "Datu multzo honek ez ditu daturik"

#: ckan/templates/package/snippets/revisions_table.html:24
#, python-format
msgid "Read dataset as of %s"
msgstr "Datu multzoa %s -tik aurrera irakurri"

#: ckan/templates/package/snippets/stages.html:23
#: ckan/templates/package/snippets/stages.html:25
msgid "Create dataset"
msgstr "Datu multzoa sortu"

#: ckan/templates/package/snippets/stages.html:30
#: ckan/templates/package/snippets/stages.html:34
#: ckan/templates/package/snippets/stages.html:36
msgid "Add data"
msgstr "Datuak gehitu"

<<<<<<< HEAD
#: ckan/templates/package/new_view.html:19
msgid ""
"Data Explorer views may be slow and unreliable unless the DataStore "
"extension is enabled. For more information, please see the <a "
"href='http://docs.ckan.org/en/latest/maintaining/data-viewer.html#viewing-"
"structured-data-the-data-explorer' target='_blank'>Data Explorer "
"documentation</a>."
msgstr ""
"Data Explorer-en bistak motelak eta fidagarritasunik gabekoa izan daitezke, "
"DataStore luzapena aktibatuta izan ezean. Informazio gehiago nahi izanez "
"gero Data Explorer </a>-en <a "
"href='http://docs.ckan.org/en/latest/maintaining/data-viewer.html#viewing-"
"structured-data-the-data-explorer' target='_blank'> dokumentazioa berrikusi."
=======
#: ckan/templates/package/snippets/view_form.html:8
msgid "eg. My View"
msgstr "adibidez: Nire ikuspegiari buruzko informazioa"
>>>>>>> fc1a6656

#: ckan/templates/package/snippets/view_form.html:9
msgid "eg. Information about my view"
msgstr "adibidez: Nire ikuspegiari buruzko informazioa"

#: ckan/templates/package/snippets/view_form_filters.html:28
msgid "Remove Filter"
msgstr "Iragazkia kendo"

#: ckan/templates/package/snippets/view_form_filters.html:46
#: ckanext/reclineview/theme/public/recline_view.js:219
#: ckanext/reclineview/theme/public/recline_view.min.js:14
msgid "Filters"
msgstr "Iragazkiak"

#: ckan/templates/package/snippets/view_help.html:2
msgid "What's a view?"
msgstr "Zer da ikuspegi bat?"

#: ckan/templates/package/snippets/view_help.html:4
msgid "A view is a representation of the data held against a resource"
msgstr "Ikuspegi bat baliabide bati buruz izaten diren datuen irudikapena da"

#: ckan/templates/revision/diff.html:6
msgid "Differences"
msgstr "Desberdintasunak"

#: ckan/templates/revision/diff.html:13 ckan/templates/revision/diff.html:18
#: ckan/templates/revision/diff.html:23
msgid "Revision Differences"
msgstr "Berrikuspenetan desberdintasunak -"

#: ckan/templates/revision/diff.html:44
msgid "Difference"
msgstr "Desberdintasunak"

#: ckan/templates/revision/diff.html:54
msgid "No Differences"
msgstr "Ez dago desberdintasunik"

#: ckan/templates/revision/list.html:3 ckan/templates/revision/list.html:6
#: ckan/templates/revision/list.html:10
msgid "Revision History"
msgstr "Berrikuspenen historioa"

#: ckan/templates/revision/list.html:6 ckan/templates/revision/read.html:8
msgid "Revisions"
msgstr "Berrikuspenak"

#: ckan/templates/revision/read.html:30
msgid "Undelete"
msgstr "Berreskuratu"

#: ckan/templates/revision/read.html:64
msgid "Changes"
msgstr "Aldaketak"

#: ckan/templates/revision/read.html:74
msgid "Datasets' Tags"
msgstr "Datu multzoen etiketak"

#: ckan/templates/revision/snippets/revisions_list.html:7
msgid "Entity"
msgstr "Erakundea"

#: ckan/templates/snippets/activity_item.html:3
msgid "New activity item"
msgstr "Jarduera elementu berria"

#: ckan/templates/snippets/add_dataset.html:6
msgid "Add Dataset"
msgstr "Datu multzoa gehitu"

#: ckan/templates/snippets/datapusher_status.html:8
msgid "Datapusher status: {status}."
msgstr "Datapusher -aren egoera: {status}"

#: ckan/templates/snippets/disqus_trackback.html:2
msgid "Trackback URL"
msgstr "Trackback-aren URL-a"

#: ckan/templates/snippets/facet_list.html:82
msgid "Show More {facet_type}"
msgstr "Erakutsi gehiago {facet_type}"

#: ckan/templates/snippets/facet_list.html:85
msgid "Show Only Popular {facet_type}"
msgstr "Popularrak bakarrik erakutsi {facet_type}"

#: ckan/templates/snippets/facet_list.html:89
msgid "There are no {facet_type} that match this search"
msgstr "Ez dago bilaketa honekin bat egiten duen {facet_type}"

#: ckan/templates/snippets/home_breadcrumb_item.html:2
msgid "Home"
msgstr "Hasiera"

#: ckan/templates/snippets/language_selector.html:3
msgid "Language"
msgstr "Hizkuntza"

#: ckan/templates/snippets/language_selector.html:11
#: ckan/templates/snippets/search_form.html:42
#: ckan/templates/snippets/simple_search.html:15
#: ckan/templates/snippets/sort_by.html:22
msgid "Go"
msgstr "Joan"

#: ckan/templates/snippets/license.html:14
msgid "No License Provided"
msgstr "Ez da lizentzia batez hornitu"

#: ckan/templates/snippets/license.html:28
msgid "This dataset satisfies the Open Definition."
msgstr ""
"Datu multzo honek Ezagutza Irekiko Esanahiarekin bat dator - Definizioa "
"Ireki"

#: ckan/templates/snippets/organization.html:48
msgid "There is no description for this organization"
msgstr "Ez dago erakunde honentzako describapenik"

#: ckan/templates/snippets/package_item.html:57
msgid "This dataset has no description"
msgstr "Datu multzo honek ez du describapenik"

#: ckan/templates/snippets/search_form.html:33
#: ckan/templates/snippets/simple_search.html:8
#: ckan/templates/snippets/sort_by.html:12
msgid "Order by"
msgstr " -ren arabera antolatu"

#: ckan/templates/snippets/search_form.html:74
msgid "Filter Results"
msgstr "Emaitzak iragazi"

#: ckan/templates/snippets/search_form.html:81
msgid " <p class=\"extra\">Please try another search.</p> "
msgstr "<p class=\"extra\">Mesedez saiatu beste bilaketa batekin.</p>"

#: ckan/templates/snippets/search_form.html:87
msgid ""
" <p id=\"search-error\"><strong>There was an error while searching.</strong>"
" Please try again.</p> "
msgstr ""
"<p><strong>Akats bat gertatu da bilaketa egiten zen "
"bitartean.</strong>Mesedez saiatu berriro.</p>"

#: ckan/templates/snippets/search_result_text.html:15
msgid "{number} dataset found for \"{query}\""
msgid_plural "{number} datasets found for \"{query}\""
msgstr[0] "datu multzo {number} aurkituta \"{query}\" -rentzat"
msgstr[1] "{number} datu multzo aurkitutak \"{query}\" -rentzat"

#: ckan/templates/snippets/search_result_text.html:16
msgid "No datasets found for \"{query}\""
msgstr "Sentitzen dugu baina ez dira \"{query}\" -rentzat datu multzorik aurkitu "

#: ckan/templates/snippets/search_result_text.html:17
msgid "{number} dataset found"
msgid_plural "{number} datasets found"
msgstr[0] " datu multzo {number} aurkituta"
msgstr[1] "{number} datu multzo aurkituta"

#: ckan/templates/snippets/search_result_text.html:18
msgid "No datasets found"
msgstr "Ez dira datu multzorik aurkitu"

#: ckan/templates/snippets/search_result_text.html:21
msgid "{number} group found for \"{query}\""
msgid_plural "{number} groups found for \"{query}\""
msgstr[0] "talde {number} aurkituta \"{query}\" -rentzat"
msgstr[1] "{number} talde aurkitutak \"{query}\" -rentzat"

#: ckan/templates/snippets/search_result_text.html:22
msgid "No groups found for \"{query}\""
msgstr "Sentitzen dugu, ez da talderik aurkitu \"{query}\" -rentzat"

#: ckan/templates/snippets/search_result_text.html:23
msgid "{number} group found"
msgid_plural "{number} groups found"
msgstr[0] "talde {number} aurkituta"
msgstr[1] "{number} talde aurkitutak"

#: ckan/templates/snippets/search_result_text.html:24
msgid "No groups found"
msgstr "Ez da talderik aurkitu"

#: ckan/templates/snippets/search_result_text.html:27
msgid "{number} organization found for \"{query}\""
msgid_plural "{number} organizations found for \"{query}\""
msgstr[0] "\"{query}\"rako aurkitutako {number} erakundea"
msgstr[1] " \"{query}\"rako aurkitutako {number} erakundeak"

#: ckan/templates/snippets/search_result_text.html:28
msgid "No organizations found for \"{query}\""
msgstr "Sentitzen dugu, ez dira erakunderik aurkitu \"{query}\" -rentzat"

#: ckan/templates/snippets/search_result_text.html:29
msgid "{number} organization found"
msgid_plural "{number} organizations found"
msgstr[0] "erakunde {number} aurkituta"
msgstr[1] "{number} erakunde aurkitutak"

#: ckan/templates/snippets/search_result_text.html:30
msgid "No organizations found"
msgstr "Sentitzen dugu, ez dira erakunderik aurkitu"

#: ckan/templates/snippets/social.html:5
msgid "Social"
msgstr "Soziala"

#: ckan/templates/snippets/subscribe.html:2
msgid "Subscribe"
msgstr "Harpidetu"

#: ckan/templates/snippets/subscribe.html:4
#: ckan/templates/user/edit_user_form.html:12
#: ckan/templates/user/new_user_form.html:7
#: ckan/templates/user/read_base.html:82
msgid "Email"
msgstr "Helbide elektronikoa"

#: ckan/templates/snippets/subscribe.html:5
msgid "RSS"
msgstr "RSS"

#: ckan/templates/snippets/context/user.html:23
#: ckan/templates/user/read_base.html:57
msgid "Edits"
msgstr "Aldaketak"

#: ckan/templates/tag/index.html:33 ckan/templates/tag/index.html:34
msgid "Search Tags"
msgstr "Etiketak bilatu"

#: ckan/templates/user/dashboard.html:19 ckan/templates/user/dashboard.html:37
msgid "News feed"
msgstr "Albiste Feed-a"

#: ckan/templates/user/dashboard.html:20
#: ckan/templates/user/dashboard_datasets.html:12
msgid "My Datasets"
msgstr "Nire Datu Multzoak"

#: ckan/templates/user/dashboard.html:21
#: ckan/templates/user/dashboard_organizations.html:12
msgid "My Organizations"
msgstr "Nire erakundeak"

#: ckan/templates/user/dashboard.html:22
#: ckan/templates/user/dashboard_groups.html:12
msgid "My Groups"
msgstr "Nire taldeak"

#: ckan/templates/user/dashboard.html:39
msgid "Activity from items that I'm following"
msgstr "Jarraitzen dituzun elementuen jarduerak"

#: ckan/templates/user/dashboard_datasets.html:17
#: ckan/templates/user/read.html:20
msgid "You haven't created any datasets."
msgstr "Ez duzu datu multzorik sortu"

#: ckan/templates/user/dashboard_datasets.html:19
#: ckan/templates/user/dashboard_groups.html:22
#: ckan/templates/user/dashboard_organizations.html:23
#: ckan/templates/user/read.html:22
msgid "Create one now?"
msgstr "Sortu bat orain?"

#: ckan/templates/user/dashboard_groups.html:20
msgid "You are not a member of any groups."
msgstr "Ez zara inongo talderen kide."

#: ckan/templates/user/dashboard_organizations.html:21
msgid "You are not a member of any organizations."
msgstr "Ez zara inongo erekunderen kide."

#: ckan/templates/user/edit.html:6 ckan/templates/user/edit_base.html:3
#: ckan/templates/user/list.html:6 ckan/templates/user/list.html:13
#: ckan/templates/user/read_base.html:5 ckan/templates/user/read_base.html:8
#: ckan/templates/user/snippets/user_search.html:2
msgid "Users"
msgstr "Erabiltzaileak"

#: ckan/templates/user/edit.html:17
msgid "Account Info"
msgstr "Kontuaren informazioa"

#: ckan/templates/user/edit.html:19
msgid ""
<<<<<<< HEAD
"License definitions and additional information can be found at <a "
"href=\"http://opendefinition.org/licenses/\">opendefinition.org</a>"
=======
" Your profile lets other CKAN users know about who you are and what you do. "
>>>>>>> fc1a6656
msgstr ""
"Zure profilak CKAN -en beste erabiltzaieei zutaz eta egiten duzunaz jakitea "
"uzten die."

#: ckan/templates/user/edit_user_form.html:7
msgid "Change details"
msgstr "Aldatu zure xehetasunak"

#: ckan/templates/user/edit_user_form.html:10
msgid "Full name"
msgstr "Izen osoa"

#: ckan/templates/user/edit_user_form.html:10
msgid "eg. Joe Bloggs"
msgstr "adibidez: Joe Bloggs"

#: ckan/templates/user/edit_user_form.html:12
msgid "eg. joe@example.com"
msgstr "adibidez: joe@adibidea.com"

#: ckan/templates/user/edit_user_form.html:14
msgid "A little information about yourself"
msgstr "Zure buruari buruzko informazio piska bat"

#: ckan/templates/user/edit_user_form.html:17
msgid "Subscribe to notification emails"
msgstr "Jakinarazpen email-etara harpidetu"

#: ckan/templates/user/edit_user_form.html:26
msgid "Change password"
msgstr "Aldatu zure pasahitza"

#: ckan/templates/user/edit_user_form.html:29
msgid "Sysadmin Password"
msgstr "Sistemaren administratzailearen gakoa"

#: ckan/templates/user/edit_user_form.html:37
#: ckan/templates/user/logout_first.html:11
#: ckan/templates/user/new_user_form.html:8
#: ckan/templates/user/perform_reset.html:25
#: ckan/templates/user/snippets/login_form.html:22
msgid "Password"
msgstr "Pasahitza"

#: ckan/templates/user/edit_user_form.html:39
msgid "Confirm Password"
msgstr "Pasahitza baieztatu"

#: ckan/templates/user/edit_user_form.html:45
msgid "Are you sure you want to delete this User?"
msgstr "Ziur erabiltzaile hau ezabatu nahi duzula?"

#: ckan/templates/user/edit_user_form.html:50
msgid "Are you sure you want to regenerate the API key?"
msgstr "Ziur API kodea birsortu nahi duzula?"

#: ckan/templates/user/edit_user_form.html:50
msgid "Regenerate API Key"
msgstr "API kodea birsortu"

#: ckan/templates/user/edit_user_form.html:54
msgid "Update Profile"
msgstr "Profila eguneratu"

#: ckan/templates/user/list.html:3
#: ckan/templates/user/snippets/user_search.html:11
msgid "All Users"
msgstr "Erabiltzaile guztiak"

#: ckan/templates/user/login.html:3 ckan/templates/user/login.html:6
#: ckan/templates/user/login.html:12
#: ckan/templates/user/snippets/login_form.html:28
msgid "Login"
msgstr "Konektatu"

#: ckan/templates/user/login.html:25
msgid "Need an Account?"
msgstr "Kontu bat behar al duzu?"

#: ckan/templates/user/login.html:27
msgid "Then sign right up, it only takes a minute."
msgstr "Orduan erregistratu, minutu bat besterik ez dizu eramango"

#: ckan/templates/user/login.html:30
msgid "Create an Account"
msgstr "Kontu bat sortu"

#: ckan/templates/user/login.html:42
msgid "Forgotten your password?"
msgstr "Pasahitza ahaztu duzu?"

#: ckan/templates/user/login.html:44
msgid "No problem, use our password recovery form to reset it."
msgstr ""
"Ez dago arazorik, erabili gure pasahitza berreskuratzeko imprimakia "
"berrezartzeko."

#: ckan/templates/user/login.html:47
msgid "Forgot your password?"
msgstr "Pasahitza ahaztu duzu?"

#: ckan/templates/user/logout.html:3 ckan/templates/user/logout.html:9
msgid "Logged Out"
msgstr "Saioa amaitua"

#: ckan/templates/user/logout.html:11
msgid "You are now logged out."
msgstr "Saioa amaitu duzu."

#: ckan/templates/user/logout_first.html:9
msgid "You're already logged in as {user}."
msgstr "Dagoeneko {user} moduan hasi duzu saioa"

#: ckan/templates/user/logout_first.html:9
msgid "Logout"
msgstr "Irten"

#: ckan/templates/user/logout_first.html:12
#: ckan/templates/user/snippets/login_form.html:24
msgid "Remember me"
msgstr "Gogorarazi"

#: ckan/templates/user/logout_first.html:20
msgid "You're already logged in"
msgstr "Dagoeneko saioa hasi duzu"

#: ckan/templates/user/logout_first.html:22
msgid "You need to log out before you can log in with another account."
msgstr "Saioa itxi behar duzu beste kontu batekin saioa ireki baino lehen."

#: ckan/templates/user/logout_first.html:23
msgid "Log out now"
msgstr "Saioa orain itxi"

#: ckan/templates/user/new.html:6
msgid "Registration"
msgstr "Erregistroa"

#: ckan/templates/user/new.html:14
msgid "Register for an Account"
msgstr "Kontu bat erregistratu"

#: ckan/templates/user/new.html:26
msgid "Why Sign Up?"
msgstr "Zergatik erregistratu?"

#: ckan/templates/user/new.html:28
msgid "Create datasets, groups and other exciting things"
msgstr "Datu multzoak, taldeak eta beste hainbat gauz interesgarriak sortu"

#: ckan/templates/user/new_user_form.html:5
msgid "username"
msgstr "erabiltzaile izena"

#: ckan/templates/user/new_user_form.html:6
msgid "Full Name"
msgstr "Izen osoa"

#: ckan/templates/user/new_user_form.html:19
msgid "Create Account"
msgstr "Kontua sortu"

#: ckan/templates/user/perform_reset.html:4
#: ckan/templates/user/perform_reset.html:15
msgid "Reset Your Password"
msgstr "Zure pasahitza berrezarri"

#: ckan/templates/user/perform_reset.html:7
#: ckan/templates/user/request_reset.html:6
msgid "Password Reset"
msgstr "Pasahitza berrezarrita"

#: ckan/templates/user/perform_reset.html:21
msgid "You can also change username. It can not be modified later."
msgstr ""

#: ckan/templates/user/perform_reset.html:29
msgid "Update Password"
msgstr "Pasahitza eguneratu"

#: ckan/templates/user/perform_reset.html:43
#: ckan/templates/user/request_reset.html:36
msgid "How does this work?"
msgstr "Nola funtzionatzen du?"

#: ckan/templates/user/perform_reset.html:45
msgid "Simply enter a new password and we'll update your account"
msgstr "Idatzi pasahitz berri bat eta zure kontua eguneratuko dugu"

#: ckan/templates/user/read.html:27
msgid "User hasn't created any datasets."
msgstr "Erabiltzaileak ez du datu multzorik sortu."

#: ckan/templates/user/read_base.html:39
msgid "You have not provided a biography."
msgstr "Ez duzu biografiarik hornitu."

#: ckan/templates/user/read_base.html:41
msgid "This user has no biography."
msgstr "Erabiltzaine honek ez du biografiarik."

#: ckan/templates/user/read_base.html:73
msgid "Open ID"
msgstr "Ireki ID"

#: ckan/templates/user/read_base.html:82 ckan/templates/user/read_base.html:96
msgid "This means only you can see this"
msgstr "Honek, hau zuk bakarrik ikus dezakezula esan nahi du"

#: ckan/templates/user/read_base.html:87
msgid "Member Since"
msgstr " -tik bazkidea"

#: ckan/templates/user/read_base.html:96
msgid "API Key"
msgstr "API kodea"

#: ckan/templates/user/request_reset.html:3
#: ckan/templates/user/request_reset.html:13
msgid "Reset your password"
msgstr "Zure pasahitza berrezarri"

#: ckan/templates/user/request_reset.html:17
msgid "Email or username"
msgstr ""

#: ckan/templates/user/request_reset.html:22
msgid "Request Reset"
msgstr ""

#: ckan/templates/user/request_reset.html:38
msgid ""
"Enter your email address or username into the box and we will send you an "
"email with a link to enter a new password. "
msgstr ""

#: ckan/templates/user/snippets/followee_dropdown.html:15
#: ckan/templates/user/snippets/followee_dropdown.html:16
msgid "Activity from:"
msgstr " -n jarduera"

#: ckan/templates/user/snippets/followee_dropdown.html:23
msgid "Search list..."
msgstr "Bilaketa zerrenda..."

#: ckan/templates/user/snippets/followee_dropdown.html:44
msgid "You are not following anything"
msgstr "Ez zaude ezer jarraitzen hari"

#: ckan/templates/user/snippets/followers.html:9
msgid "No followers"
msgstr "Jarraitzailerik gabe"

#: ckan/templates/user/snippets/user_search.html:5
msgid "Search Users"
msgstr "Erabiltzaileak bilatu"

#: ckan/views/user.py:509
msgid "Email is required"
msgstr ""

#: ckan/views/user.py:561
msgid ""
"Error sending the email. Try again later or contact an administrator for "
"help"
msgstr ""

#: ckan/views/user.py:569
msgid ""
"A reset link has been emailed to you (unless the account specified does not "
"exist)"
msgstr ""

#: ckan/views/user.py:611
msgid "Your password must be 8 characters or longer."
msgstr "Kodeak 8 karaktere edo gehiago izan behar ditu."

#: ckanext/datapusher/helpers.py:21
msgid "Complete"
msgstr "Amaituta"

#: ckanext/datapusher/helpers.py:22
msgid "Pending"
msgstr "Zain"

#: ckanext/datapusher/helpers.py:23
msgid "Submitting"
msgstr "Bidaltzen"

#: ckanext/datapusher/helpers.py:29
msgid "Not Uploaded Yet"
msgstr "Oraindik eguneratu gabe"

#: ckanext/datapusher/templates-bs2/datapusher/resource_data.html:12
#: ckanext/datapusher/templates/datapusher/resource_data.html:12
msgid "Upload to DataStore"
msgstr "DataStore-ra igo"

#: ckanext/datapusher/templates-bs2/datapusher/resource_data.html:19
#: ckanext/datapusher/templates/datapusher/resource_data.html:19
msgid "Upload error:"
msgstr "Igoeran okerra"

#: ckanext/datapusher/templates-bs2/datapusher/resource_data.html:25
#: ckanext/datapusher/templates-bs2/datapusher/resource_data.html:27
#: ckanext/datapusher/templates/datapusher/resource_data.html:25
#: ckanext/datapusher/templates/datapusher/resource_data.html:27
msgid "Error:"
msgstr "Okerra:"

#: ckanext/datapusher/templates-bs2/datapusher/resource_data.html:36
#: ckanext/datapusher/templates/datapusher/resource_data.html:36
msgid "Error traceback:"
msgstr "Akatsaren aztarna:"

#: ckanext/datapusher/templates-bs2/datapusher/resource_data.html:48
#: ckanext/datapusher/templates/datapusher/resource_data.html:48
msgid "Status"
msgstr "Egoera"

#: ckanext/datapusher/templates-bs2/datapusher/resource_data.html:52
#: ckanext/datapusher/templates/datapusher/resource_data.html:52
msgid "Last updated"
msgstr "Azken eguneratzea"

#: ckanext/datapusher/templates-bs2/datapusher/resource_data.html:56
#: ckanext/datapusher/templates/datapusher/resource_data.html:56
msgid "Never"
msgstr "Inoiz"

#: ckanext/datapusher/templates-bs2/datapusher/resource_data.html:62
#: ckanext/datapusher/templates/datapusher/resource_data.html:62
msgid "Upload Log"
msgstr "Igoeraren log-a"

#: ckanext/datapusher/templates-bs2/datapusher/resource_data.html:76
#: ckanext/datapusher/templates/datapusher/resource_data.html:76
msgid "Details"
msgstr "Zehetasunak"

#: ckanext/datapusher/templates-bs2/datapusher/resource_data.html:83
#: ckanext/datapusher/templates/datapusher/resource_data.html:83
msgid "End of log"
msgstr "Log-aren amaiera"

#: ckanext/datapusher/templates-bs2/package/resource_edit_base.html:5
#: ckanext/datapusher/templates/package/resource_edit_base.html:5
msgid "DataStore"
msgstr "DataStore"

#: ckanext/datastore/controller.py:53
#, python-format
msgid "format: must be one of %s"
msgstr "formatua: %s bat izan behar du"

#: ckanext/datastore/controller.py:65
msgid "DataStore resource not found"
msgstr "Baliabidea ez da aurkitu"

#: ckanext/datastore/controller.py:101
msgid ""
"Data Dictionary saved. Any type overrides will take effect when the resource"
" is next uploaded to DataStore"
msgstr ""

#: ckanext/datastore/backend/postgres.py:1036
msgid ""
"The data was invalid (for example: a numeric value is out of range or was "
"inserted into a text field)."
msgstr ""
"Datuak baliogabeak izan dira (adibidez: zenbakizko balore bat eremuz kanpo "
"egon da edo testu eremu batean txertatuta izan da)."

#: ckanext/datastore/logic/action.py:258 ckanext/datastore/logic/action.py:286
#: ckanext/datastore/logic/action.py:344 ckanext/datastore/logic/action.py:457
msgid "Resource \"{0}\" was not found."
msgstr "\"{0}\" baliabidea ez da aurkitu."

#: ckanext/datastore/logic/auth.py:19
msgid "User {0} not authorized to update resource {1}"
msgstr "{0} erabiltzaileak ez du {1} baliabidea eguneratzeko baimenik"

#: ckanext/datastore/templates-bs2/ajax_snippets/api_info.html:19
#: ckanext/datastore/templates/ajax_snippets/api_info.html:21
msgid "CKAN Data API"
msgstr "Datuen API"

#: ckanext/datastore/templates-bs2/ajax_snippets/api_info.html:23
#: ckanext/datastore/templates/ajax_snippets/api_info.html:25
msgid "Access resource data via a web API with powerful query support"
msgstr ""
"Datuen baliabidera sarrera erabateko kontsulta zerbitzua duen API web baten "
"bitartez"

#: ckanext/datastore/templates/ajax_snippets/api_info.html:26
msgid ""
" Further information in the <a             "
"href=\"http://docs.ckan.org/en/latest/maintaining/datastore.html\" "
"target=\"_blank\">main CKAN Data API and DataStore documentation</a>.</p> "
msgstr ""
"Informazio gehiago <a "
"href=\"http://docs.ckan.org/en/latest/maintaining/datastore.html\" "
"target=\"_blank\"> -ean API-ren Datu nagusien eta CKAN-en DataStore-aren "
"dokumentazioa </a>.</p>"

#: ckanext/datastore/templates-bs2/ajax_snippets/api_info.html:33
#: ckanext/datastore/templates/ajax_snippets/api_info.html:35
msgid "Endpoints"
msgstr "API sarbide-puntua"

#: ckanext/datastore/templates-bs2/ajax_snippets/api_info.html:37
#: ckanext/datastore/templates/ajax_snippets/api_info.html:39
msgid ""
"The Data API can be accessed via the following actions of the CKAN action "
"API."
msgstr ""
"Datuen API-a CKAN-en API ekintzaren hurrengo ekintzen bitartez irisgarria "
"da."

#: ckanext/datastore/templates-bs2/ajax_snippets/api_info.html:42
#: ckanext/datastore/templates/ajax_snippets/api_info.html:44
msgid "Create"
msgstr "Sortu"

#: ckanext/datastore/templates-bs2/ajax_snippets/api_info.html:46
#: ckanext/datastore/templates/ajax_snippets/api_info.html:48
msgid "Update / Insert"
msgstr "Eguneratu / Txertatu"

#: ckanext/datastore/templates-bs2/ajax_snippets/api_info.html:50
#: ckanext/datastore/templates/ajax_snippets/api_info.html:52
msgid "Query"
msgstr "Kontsulta"

#: ckanext/datastore/templates-bs2/ajax_snippets/api_info.html:54
#: ckanext/datastore/templates/ajax_snippets/api_info.html:56
msgid "Query (via SQL)"
msgstr "Kontsulta (SQL-ren bidez)"

#: ckanext/datastore/templates-bs2/ajax_snippets/api_info.html:66
#: ckanext/datastore/templates/ajax_snippets/api_info.html:68
msgid "Querying"
msgstr "Kontsultatzen"

#: ckanext/datastore/templates-bs2/ajax_snippets/api_info.html:70
#: ckanext/datastore/templates/ajax_snippets/api_info.html:72
msgid "Query example (first 5 results)"
msgstr "Kontsulta adibidea (lehenengo 5 emaitzak)"

#: ckanext/datastore/templates-bs2/ajax_snippets/api_info.html:75
#: ckanext/datastore/templates/ajax_snippets/api_info.html:77
msgid "Query example (results containing 'jones')"
msgstr "Kontsulta adibidea ('jones' duten emaitzak)"

#: ckanext/datastore/templates-bs2/ajax_snippets/api_info.html:80
#: ckanext/datastore/templates/ajax_snippets/api_info.html:82
msgid "Query example (via SQL statement)"
msgstr "Kontsulta adibidea (SQL sententziaren bidez)"

#: ckanext/datastore/templates-bs2/ajax_snippets/api_info.html:91
#: ckanext/datastore/templates/ajax_snippets/api_info.html:93
msgid "Example: Javascript"
msgstr "Adibidez: Javascript"

#: ckanext/datastore/templates-bs2/ajax_snippets/api_info.html:95
#: ckanext/datastore/templates/ajax_snippets/api_info.html:97
msgid "A simple ajax (JSONP) request to the data API using jQuery."
msgstr "(JSONP) ajax kontsulta erraz bat API datuei jQuery erabiliz."

#: ckanext/datastore/templates-bs2/ajax_snippets/api_info.html:116
#: ckanext/datastore/templates/ajax_snippets/api_info.html:118
msgid "Example: Python"
msgstr "Adibidez: Python"

#: ckanext/datastore/templates-bs2/datastore/dictionary.html:16
#: ckanext/datastore/templates/datastore/snippets/dictionary_form.html:3
msgid "Field {num}."
msgstr "Eremu {num}."

#: ckanext/datastore/templates/datastore/snippets/dictionary_form.html:12
msgid "Type Override"
msgstr ""

#: ckanext/datastore/templates-bs2/datastore/dictionary.html:18
#: ckanext/datastore/templates-bs2/package/resource_read.html:20
#: ckanext/datastore/templates/datastore/snippets/dictionary_form.html:20
#: ckanext/datastore/templates/package/resource_read.html:21
#: ckanext/datatablesview/templates/datatables/datatables_form.html:18
msgid "Label"
msgstr "Etiketa"

#: ckanext/datastore/templates-bs2/package/resource_edit_base.html:6
#: ckanext/datastore/templates-bs2/package/resource_read.html:14
#: ckanext/datastore/templates/package/resource_edit_base.html:6
#: ckanext/datastore/templates/package/resource_read.html:14
msgid "Data Dictionary"
msgstr "Datuen hiztegia"

#: ckanext/datastore/templates-bs2/package/resource_read.html:18
#: ckanext/datastore/templates/package/resource_read.html:19
#: ckanext/datatablesview/templates/datatables/datatables_form.html:17
msgid "Column"
msgstr "Zutabea"

#: ckanext/datastore/templates-bs2/package/resource_read.html:19
#: ckanext/datastore/templates/package/resource_read.html:20
msgid "Type"
msgstr "Mota"

#: ckanext/datastore/templates-bs2/package/snippets/data_api_button.html:10
#: ckanext/datastore/templates/package/snippets/data_api_button.html:9
msgid "Data API"
msgstr "Datuen API"

#: ckanext/datastore/templates-bs2/ajax_snippets/api_info.html:24
msgid ""
" Further information in the <a       "
"href=\"http://docs.ckan.org/en/latest/maintaining/datastore.html\" "
"target=\"_blank\">main CKAN Data API and DataStore documentation</a>.</p> "
msgstr ""

#: ckanext/datatablesview/plugin.py:47 ckanext/reclineview/plugin.py:137
msgid "Table"
msgstr "Taula"

#: ckanext/datatablesview/templates/datatables/datatables_form.html:6
msgid "Responsive display"
msgstr "Responsive display"

#: ckanext/datatablesview/templates/datatables/datatables_form.html:12
msgid "Show Columns"
msgstr "Zutabeak bistaratu"

#: ckanext/datatablesview/templates/datatables/datatables_view.html:28
msgid "Hide/Unhide Columns"
msgstr "Zutabeak bistaratu/ezkutatu"

<<<<<<< HEAD
#: ckan/templates/user/edit.html:19
msgid ""
"Your profile lets other CKAN users know about who you are and what you do."
msgstr ""
"Zure profilak CKAN -en beste erabiltzaieei zutaz eta egiten duzunaz jakitea "
"uzten die."
=======
#: ckanext/example_iconfigurer/templates/admin/config.html:11
msgid "Datasets per page"
msgstr "Datu multzoak orrialdeka"
>>>>>>> fc1a6656

#: ckanext/example_iconfigurer/templates/admin/config.html:13
msgid "Test conf"
msgstr "Frogatzeko konfigurazioa"

#: ckanext/example_idatasetform/templates/package/search.html:16
msgid "Custom Field Ascending"
msgstr "Goranzko eremu pertsonalizatua"

#: ckanext/example_idatasetform/templates/package/search.html:17
msgid "Custom Field Descending"
msgstr "Beheranzko eremu pertsonalizatua"

#: ckanext/example_idatasetform/templates/package/snippets/additional_info.html:6
#: ckanext/example_idatasetform/templates/package/snippets/package_basic_fields.html:4
#: ckanext/example_idatasetform/templates/package/snippets/resource_form.html:6
msgid "Custom Text"
msgstr "Testu pertsonalizatua"

#: ckanext/example_idatasetform/templates/package/snippets/package_basic_fields.html:4
msgid "custom text"
msgstr "testu pertsonalizatua"

#: ckanext/example_idatasetform/templates/package/snippets/package_metadata_fields.html:11
msgid "Country Code"
msgstr "Herrialdeko kodea"

#: ckanext/example_idatasetform/templates/package/snippets/resource_form.html:6
msgid "custom resource text"
msgstr "baliabidearen testu pertsonalizatua"

#: ckanext/example_itranslation/templates/home/index.html:4
msgid "This is an untranslated string"
msgstr "Testu hau ez dago itzulita"

#: ckanext/example_theme_docs/v10_custom_snippet/templates/snippets/example_theme_most_popular_groups.html:20
#: ckanext/example_theme_docs/v11_HTML_and_CSS/templates/snippets/example_theme_most_popular_groups.html:19
msgid "This group has no description"
msgstr "Talde honek ez du deskribapenik"

#: ckanext/example_theme_docs/v12_extra_public_dir/templates/home/snippets/promoted.html:4
msgid "CKAN's data previewing tool has many powerful features"
msgstr "CKAN -en berrikuspen tresnak ezaugarri indartsu batzuk ditu"

#: ckanext/imageview/theme/templates/image_form.html:3
msgid "Image url"
msgstr "Irudiaren URL"

#: ckanext/imageview/theme/templates/image_form.html:3
msgid "eg. http://example.com/image.jpg (if blank uses resource url)"
msgstr ""
"adibidez: http://adibidea.com/irudia.jpg (ituak baliabidearen url-a "
"erabiltzen badu)"

#: ckanext/reclineview/plugin.py:110
msgid "Data Explorer"
msgstr "Datu esploratzailea"

#: ckanext/reclineview/plugin.py:180
#: ckanext/reclineview/theme/public/recline_view.js:204
#: ckanext/reclineview/theme/public/recline_view.min.js:14
msgid "Graph"
msgstr "Grafikoa"

#: ckanext/reclineview/plugin.py:240
#: ckanext/reclineview/theme/public/recline_view.js:211
#: ckanext/reclineview/theme/public/recline_view.min.js:14
msgid "Map"
msgstr "Mapa"

#: ckanext/reclineview/theme/public/recline_view.js:29
#: ckanext/reclineview/theme/public/recline_view.min.js:1
msgid "error loading view"
msgstr "akatsa bista kargatzean."

#: ckanext/reclineview/theme/public/recline_view.js:79
#: ckanext/reclineview/theme/public/recline_view.min.js:5
msgid "Could not load view"
msgstr "Bista ez da kargatu"

#: ckanext/reclineview/theme/public/recline_view.js:81
#: ckanext/reclineview/theme/public/recline_view.min.js:5
msgid "DataStore returned an error"
msgstr "DataStorek akats bat bidali du"

#: ckanext/reclineview/theme/public/recline_view.js:83
#: ckanext/reclineview/theme/public/recline_view.min.js:5
msgid "DataProxy returned an error"
msgstr "DataProxyk akats bat bidali du"

#: ckanext/reclineview/theme/public/recline_view.js:197
#: ckanext/reclineview/theme/public/recline_view.min.js:14
msgid "Grid"
msgstr "Taula"

#: ckanext/reclineview/theme/templates/recline_graph_form.html:3
#: ckanext/reclineview/theme/templates/recline_map_form.html:3
msgid "Row offset"
msgstr "Lerroko desplazamendua"

#: ckanext/reclineview/theme/templates/recline_graph_form.html:3
#: ckanext/reclineview/theme/templates/recline_map_form.html:3
msgid "eg: 0"
msgstr "adibidez: 0"

#: ckanext/reclineview/theme/templates/recline_graph_form.html:4
#: ckanext/reclineview/theme/templates/recline_map_form.html:4
msgid "Number of rows"
msgstr "Lerro kopurua"

#: ckanext/reclineview/theme/templates/recline_graph_form.html:4
#: ckanext/reclineview/theme/templates/recline_map_form.html:4
msgid "eg: 100"
msgstr "adibidez: 100"

#: ckanext/reclineview/theme/templates/recline_graph_form.html:6
msgid "Graph type"
msgstr "Grafiko mota"

#: ckanext/reclineview/theme/templates/recline_graph_form.html:7
msgid "Group (Axis 1)"
msgstr "(1. ardatza) taldea"

#: ckanext/reclineview/theme/templates/recline_graph_form.html:8
msgid "Series (Axis 2)"
msgstr "Serieak (2 ardatza)"

#: ckanext/reclineview/theme/templates/recline_map_form.html:6
msgid "Field type"
msgstr "Eremu mota"

#: ckanext/reclineview/theme/templates/recline_map_form.html:7
msgid "Latitude field"
msgstr "Latitude eremua"

#: ckanext/reclineview/theme/templates/recline_map_form.html:8
msgid "Longitude field"
msgstr "Luzera eremua"

#: ckanext/reclineview/theme/templates/recline_map_form.html:9
msgid "GeoJSON field"
msgstr "GeoJSON eremua"

#: ckanext/reclineview/theme/templates/recline_map_form.html:10
msgid "Auto zoom to features"
msgstr "Ezaugarriei auto hurbildu"

#: ckanext/reclineview/theme/templates/recline_map_form.html:11
msgid "Cluster markers"
msgstr "Kluster markagailuak"

#: ckanext/stats/templates/ckanext/stats/index.html:10
msgid "Total number of Datasets"
msgstr "Osotara zenbateko datu multzo"

#: ckanext/stats/templates/ckanext/stats/index.html:17
#: ckanext/stats/templates/ckanext/stats/index.html:40
msgid "Date"
msgstr "Data"

#: ckanext/stats/templates/ckanext/stats/index.html:18
msgid "Total datasets"
msgstr "Datu multzoak osotara"

#: ckanext/stats/templates/ckanext/stats/index.html:33
#: ckanext/stats/templates/ckanext/stats/index.html:179
msgid "Dataset Revisions per Week"
msgstr "Datu multzoen bertsioak asteka"

#: ckanext/stats/templates/ckanext/stats/index.html:41
msgid "All dataset revisions"
msgstr "Datu multzoen bertsio guztiak"

#: ckanext/stats/templates/ckanext/stats/index.html:42
msgid "New datasets"
msgstr "Datu multzo berriak"

#: ckanext/stats/templates/ckanext/stats/index.html:58
#: ckanext/stats/templates/ckanext/stats/index.html:180
msgid "Top Rated Datasets"
msgstr "Ongien baloratutako datu multzoak"

#: ckanext/stats/templates/ckanext/stats/index.html:64
msgid "Average rating"
msgstr "Batez besteko balorazioa"

#: ckanext/stats/templates/ckanext/stats/index.html:65
msgid "Number of ratings"
msgstr "Balorazio kopurua"

#: ckanext/stats/templates/ckanext/stats/index.html:79
msgid "No ratings"
msgstr "Ez dago baloraziorik"

#: ckanext/stats/templates/ckanext/stats/index.html:84
#: ckanext/stats/templates/ckanext/stats/index.html:181
msgid "Most Edited Datasets"
msgstr "Gehien editatutako datu multzoak"

#: ckanext/stats/templates/ckanext/stats/index.html:90
msgid "Number of edits"
msgstr "Aldaketa kopurua"

#: ckanext/stats/templates/ckanext/stats/index.html:103
msgid "No edited datasets"
msgstr "Ez dira editatutako datu multzorik existitzen"

#: ckanext/stats/templates/ckanext/stats/index.html:108
#: ckanext/stats/templates/ckanext/stats/index.html:182
msgid "Largest Groups"
msgstr "Talde haundienak"

#: ckanext/stats/templates/ckanext/stats/index.html:114
msgid "Number of datasets"
msgstr "Datu multzo kopurua"

#: ckanext/stats/templates/ckanext/stats/index.html:127
msgid "No groups"
msgstr "Ez dita talderik existitzen"

#: ckanext/stats/templates/ckanext/stats/index.html:132
#: ckanext/stats/templates/ckanext/stats/index.html:183
msgid "Top Tags"
msgstr "Etiketa gogokoenak"

#: ckanext/stats/templates/ckanext/stats/index.html:136
msgid "Tag Name"
msgstr "Etiketaren izena"

#: ckanext/stats/templates/ckanext/stats/index.html:137
#: ckanext/stats/templates/ckanext/stats/index.html:157
msgid "Number of Datasets"
msgstr "Datu multzo kopurua"

#: ckanext/stats/templates/ckanext/stats/index.html:152
#: ckanext/stats/templates/ckanext/stats/index.html:184
msgid "Users Creating Most Datasets"
msgstr "Datu-multzo gehiago sortu duten erabiltzaileak"

#: ckanext/stats/templates/ckanext/stats/index.html:175
msgid "Statistics Menu"
msgstr "Estatistika menua"

#: ckanext/stats/templates/ckanext/stats/index.html:178
msgid "Total Number of Datasets"
msgstr "Datu multzoen kopurua osotara"

#: ckanext/textview/plugin.py:67 ckanext/textview/plugin.py:69
msgid "Text"
msgstr "Testua"

#: ckanext/textview/theme/public/text_view.js:70
#: ckanext/textview/theme/public/text_view.min.js:3
msgid "An error occured during AJAX request. Could not load view."
msgstr ""

#: ckanext/webpageview/plugin.py:22 ckanext/webpageview/plugin.py:27
msgid "Website"
msgstr "Web gunea"

#: ckanext/webpageview/theme/templates/webpage_form.html:3
msgid "Web Page url"
msgstr "Web orriaren Url-a"

#: ckanext/webpageview/theme/templates/webpage_form.html:3
msgid "eg. http://example.com (if blank uses resource url)"
msgstr ""
"adibidez: http://adibidea.com (ituak baliabidearen url-a erabiltzen badu)"<|MERGE_RESOLUTION|>--- conflicted
+++ resolved
@@ -1,13 +1,8 @@
 # Translations template for ckan.
 # Copyright (C) 2020 ORGANIZATION
 # This file is distributed under the same license as the ckan project.
-<<<<<<< HEAD
-# FIRST AUTHOR <EMAIL@ADDRESS>, 2018.
-#
-=======
 # FIRST AUTHOR <EMAIL@ADDRESS>, 2020.
 # 
->>>>>>> fc1a6656
 # Translators:
 # Alberto Miedes <alberto@populate.tools>, 2019
 # David Portoles <dportoles@idearium-consultores.com>, 2019
@@ -24,10 +19,7 @@
 "MIME-Version: 1.0\n"
 "Content-Type: text/plain; charset=UTF-8\n"
 "Content-Transfer-Encoding: 8bit\n"
-<<<<<<< HEAD
-=======
 "Generated-By: Babel 2.3.4\n"
->>>>>>> fc1a6656
 "Language: eu\n"
 "Plural-Forms: nplurals=2; plural=(n != 1);\n"
 "Generated-By: Babel 2.5.3\n"
@@ -234,23 +226,6 @@
 msgid "Incorrect group type"
 msgstr "Okerreko talde mota "
 
-<<<<<<< HEAD
-#: ckanext/datastore/templates/ajax_snippets/api_info.html:26
-msgid ""
-"Further information in the <a "
-"href=\"http://docs.ckan.org/en/latest/maintaining/datastore.html\" "
-"target=\"_blank\">main CKAN Data API and DataStore documentation</a>.</p>"
-msgstr ""
-"Informazio gehiago <a "
-"href=\"http://docs.ckan.org/en/latest/maintaining/datastore.html\" "
-"target=\"_blank\"> -ean API-ren Datu nagusien eta CKAN-en DataStore-aren "
-"dokumentazioa </a>.</p>"
-
-#: ckanext/datastore/templates-bs2/ajax_snippets/api_info.html:33
-#: ckanext/datastore/templates/ajax_snippets/api_info.html:35
-msgid "Endpoints"
-msgstr "API sarbide-puntua"
-=======
 #: ckan/controllers/group.py:306 ckan/controllers/home.py:61
 #: ckan/controllers/package.py:256 ckan/lib/helpers.py:1073
 #: ckan/templates/header.html:87 ckan/templates/organization/edit_base.html:5
@@ -263,7 +238,6 @@
 #: ckan/templates/package/base.html:15 ckan/views/home.py:46
 msgid "Organizations"
 msgstr "Erakundeak"
->>>>>>> fc1a6656
 
 #: ckan/controllers/group.py:307 ckan/controllers/home.py:62
 #: ckan/controllers/package.py:257 ckan/lib/helpers.py:1074
@@ -388,19 +362,10 @@
 msgid "Log message: "
 msgstr "Log mezua:"
 
-<<<<<<< HEAD
-#: ckanext/datastore/templates-bs2/ajax_snippets/api_info.html:24
-msgid ""
-"Further information in the <a "
-"href=\"http://docs.ckan.org/en/latest/maintaining/datastore.html\" "
-"target=\"_blank\">main CKAN Data API and DataStore documentation</a>.</p>"
-msgstr ""
-=======
 #: ckan/controllers/group.py:861 ckan/controllers/package.py:1193
 #: ckan/controllers/user.py:719 ckan/views/user.py:673
 msgid "You are now following {0}"
 msgstr "{0} jarraitzen zaude"
->>>>>>> fc1a6656
 
 #: ckan/controllers/group.py:881 ckan/controllers/package.py:1212
 #: ckan/controllers/user.py:739 ckan/views/user.py:695
@@ -765,16 +730,9 @@
 msgid "Redirecting to external site is not allowed."
 msgstr "Kanpoko gunera ezin da berbideratu"
 
-<<<<<<< HEAD
-#: ckanext/webpageview/theme/templates/webpage_form.html:3
-msgid "eg. http://example.com  (if blank uses resource url)"
-msgstr ""
-"adibidez: http://adibidea.com (ituak baliabidearen url-a erabiltzen badu)"
-=======
 #: ckan/lib/activity_streams.py:60
 msgid "{actor} added the tag {tag} to the dataset {dataset}"
 msgstr " {actor} ek {tag} etiketa gehitu du {dataset} datu multzoan"
->>>>>>> fc1a6656
 
 #: ckan/lib/activity_streams.py:63
 msgid "{actor} updated the group {group}"
@@ -3086,23 +3044,9 @@
 msgid "Image URL"
 msgstr "Irudiaren URL -a"
 
-<<<<<<< HEAD
-#: ckan/templates/admin/index.html:20
-#, python-format
-msgid ""
-"<p>As a sysadmin user you have full control over this CKAN instance. Proceed"
-" with care!</p> <p>For guidance on using sysadmin features, see the CKAN  <a"
-" href=\"%(docs_url)s\" target=\"_blank\">sysadmin guide</a></p>"
-msgstr ""
-"<p>Sistemaren erabiltzaile administratzaile bakoitzak CKANen kontrol osoa "
-"dauka Kontuz jardun!</p> <p>Erabiltzaile administratzaileen ezaugarriak "
-"erabiltzeko laguntza gisa, ikusi CKAN <a \"href=\"%(docs_url)s\" "
-"target=\"_blank\">sistemaren erabiltzaile administratzaileen gida</a></p>"
-=======
 #: ckan/templates/macros/form.html:438
 msgid "Clear Upload"
 msgstr "Karga ezabatu"
->>>>>>> fc1a6656
 
 #: ckan/templates/organization/base_form_page.html:5
 msgid "Organization Form"
@@ -3476,16 +3420,9 @@
 
 #: ckan/templates/package/resource_read.html:140
 msgid ""
-<<<<<<< HEAD
-"You can use CKAN Groups to create and manage collections of datasets. This "
-"could be to catalogue datasets for a particular project or team, or on a "
-"particular theme, or as a very simple way to help people find and search "
-"your own published datasets."
-=======
 "If a view requires the DataStore, the DataStore plugin may not be enabled, "
 "or the data may not have been pushed to the DataStore, or the DataStore "
 "hasn't finished processing the data yet"
->>>>>>> fc1a6656
 msgstr ""
 "Bista batek DataStore-a behar badu, orduan DataStorearen plugin-a gaitu gabe"
 " egon daiteke, edo datuak DataStorean argitaratu gabe egon daitezke, edo "
@@ -3534,35 +3471,9 @@
 msgid "License"
 msgstr "Lizentzia"
 
-<<<<<<< HEAD
-#: ckan/templates/home/snippets/about_text.html:1
-msgid ""
-"<p>CKAN is the world’s leading open-source data portal platform.</p> <p>CKAN"
-" is a complete out-of-the-box software solution that makes data accessible "
-"and usable – by providing tools to streamline publishing, sharing, finding "
-"and using data (including storage of data and provision of robust data "
-"APIs). CKAN is aimed at data publishers (national and regional governments, "
-"companies and organizations) wanting to make their data open and "
-"available.</p> <p>CKAN is used by governments and user groups worldwide and "
-"powers a variety of official and community data portals including portals "
-"for local, national and international government, such as the UK’s <a "
-"href=\"http://data.gov.uk\">data.gov.uk</a> and the European Union’s <a "
-"href=\"http://publicdata.eu/\">publicdata.eu</a>, the Brazilian <a "
-"href=\"http://dados.gov.br/\">dados.gov.br</a>, Dutch and Netherland "
-"government portals, as well as city and municipal sites in the US, UK, "
-"Argentina, Finland and elsewhere.</p> <p>CKAN: <a "
-"href=\"http://ckan.org/\">http://ckan.org/</a><br /> CKAN Tour: <a "
-"href=\"http://ckan.org/tour/\">http://ckan.org/tour/</a><br /> Features "
-"overview: <a "
-"href=\"http://ckan.org/features/\">http://ckan.org/features/</a></p>"
-msgstr ""
-"<p>CKAN kode irekiko datu plataforma da, mundu mailan aintzindari.</p><p>CKAN erabiltzeko prest dagoen software irtenbide bat da, zein argitaretzeko, banantzeko, aukitzeko eta erabiltzeko tresnak eskainiz datuak esduragarriak eta erebligarriak eginten ditu (datu bilteguiak eta API eskaintza sendioak barne). CKAN bere datuak irekiak eta erabligarriak egin nahi dituzten hornitzailetzat (adminiztrazion nazionalak eta regionalak, kopaniak eta erakundeak ) orientatuta dago..</p><p>CKAN gobernuak eta munduko erabilgarri taldeak erabiltzen dute eta hainbat datu oficial eta komunitariok kudeatzen ditu, tokiko, estatuko eta nazioarteko gobernueen portalak sartuz, adibidez\n"
-"<a href=\"http://data.gov.uk\">data.gov.uk</a> Erresuma batuetakoa, <a href=\"http://publicdata.eu/\">publicdata.eu</a> Europar batasuneko; <a href=\"http://dados.gov.br/\">dados.gov.br</a> Basileko; baita Danimarkako Erresuma batuko eta Holandako gobernuko portalak , Estatu batuetako, Erresuma batuetako, Argentinako, Finlandiako y eta beste lekuetako hiriak eta udalerriak </p> <p>CKAN: <a href=\"http://ckan.org/\">http://ckan.org/</a><br /> Tour de CKAN: <a href=\"http://ckan.org/tour/\">http://ckan.org/tour/</a><br /> Funtzioen berrikuspena: <a href=\"http://ckan.org/features/\">http://ckan.org/features/</a>"
-=======
 #: ckan/templates/package/resource_views.html:10
 msgid "New view"
 msgstr "Ikuspegi berria"
->>>>>>> fc1a6656
 
 #: ckan/templates/package/resource_views.html:27
 msgid "This resource has no views"
@@ -3576,13 +3487,8 @@
 #: ckan/templates/package/snippets/resources_list.html:26
 #, python-format
 msgid ""
-<<<<<<< HEAD
-"This is a nice introductory paragraph about CKAN or the site in general. We "
-"don't have any copy to go here yet but soon we will"
-=======
 " <p class=\"empty\">This dataset has no data, <a href=\"%(url)s\">why not "
 "add some?</a></p> "
->>>>>>> fc1a6656
 msgstr ""
 "<p class=\"empty\">datu multzoak ez ditu daturik,<a "
 "href=\"%(url)s\">zergatik ez duzu baten bat gehitzen?</a></p> "
@@ -3804,35 +3710,6 @@
 msgid "eg. CSV, XML or JSON"
 msgstr "adibidez. CSV, XML edo JSON"
 
-<<<<<<< HEAD
-#: ckan/templates/organization/snippets/help.html:7
-msgid ""
-"<p>Organizations act like publishing departments for datasets (for example, "
-"the Department of Health). This means that datasets can be published by and "
-"belong to a department instead of an individual user.</p> <p>Within "
-"organizations, admins can assign roles and authorise its members, giving "
-"individual users the right to publish datasets from that particular "
-"organisation (e.g. Office of National Statistics).</p>"
-msgstr ""
-"<p> Erakundeak datu multzoetarako argitaletxe sail gisa jokatzen du "
-"(adibidez, Osasun Saila). Honek esan nahi du datu multzoak argitaratu ahal "
-"direla sail bati dagokiolako banakako erabiltzaile bati beharrean.</p> "
-"<p>Erakundeen barnean, administratzaileak beren kideentzat rolak eta "
-"baimenak esleitzen dituzte, banakako erabiltzaileei erakunde horri buruzko "
-"datu multzoak argitaratzeko eskubidea emanez (adibidez: Nazioko Estatistika "
-"Bulegoa).</p>"
-
-#: ckan/templates/organization/snippets/helper.html:8
-msgid ""
-"CKAN Organizations are used to create, manage and publish collections of "
-"datasets. Users can have different roles within an Organization, depending "
-"on their level of authorisation to create, edit and publish."
-msgstr ""
-"CKAN -en Erakundeak sortu, kudeatu eta datu multzoen bildumak argitaratzeko "
-"erabiltzen dira. Erabiltzaileek profil ezberdinak izan ditzakete erakunde "
-"batean, beren sortzeko, editatzeko eta argitaratzeko baimena mailaren "
-"arabera."
-=======
 #: ckan/templates/package/snippets/resource_form.html:42
 msgid "This will be guessed automatically. Leave blank if you wish"
 msgstr "Hau automatikoki igarriko da, utzi bete gabe nahi baduzu"
@@ -3840,7 +3717,6 @@
 #: ckan/templates/package/snippets/resource_form.html:53
 msgid "eg. 2012-06-05"
 msgstr "adibidez. 2012-06-05"
->>>>>>> fc1a6656
 
 #: ckan/templates/package/snippets/resource_form.html:55
 msgid "File Size"
@@ -3958,25 +3834,9 @@
 msgid "Add data"
 msgstr "Datuak gehitu"
 
-<<<<<<< HEAD
-#: ckan/templates/package/new_view.html:19
-msgid ""
-"Data Explorer views may be slow and unreliable unless the DataStore "
-"extension is enabled. For more information, please see the <a "
-"href='http://docs.ckan.org/en/latest/maintaining/data-viewer.html#viewing-"
-"structured-data-the-data-explorer' target='_blank'>Data Explorer "
-"documentation</a>."
-msgstr ""
-"Data Explorer-en bistak motelak eta fidagarritasunik gabekoa izan daitezke, "
-"DataStore luzapena aktibatuta izan ezean. Informazio gehiago nahi izanez "
-"gero Data Explorer </a>-en <a "
-"href='http://docs.ckan.org/en/latest/maintaining/data-viewer.html#viewing-"
-"structured-data-the-data-explorer' target='_blank'> dokumentazioa berrikusi."
-=======
 #: ckan/templates/package/snippets/view_form.html:8
 msgid "eg. My View"
 msgstr "adibidez: Nire ikuspegiari buruzko informazioa"
->>>>>>> fc1a6656
 
 #: ckan/templates/package/snippets/view_form.html:9
 msgid "eg. Information about my view"
@@ -4269,12 +4129,7 @@
 
 #: ckan/templates/user/edit.html:19
 msgid ""
-<<<<<<< HEAD
-"License definitions and additional information can be found at <a "
-"href=\"http://opendefinition.org/licenses/\">opendefinition.org</a>"
-=======
 " Your profile lets other CKAN users know about who you are and what you do. "
->>>>>>> fc1a6656
 msgstr ""
 "Zure profilak CKAN -en beste erabiltzaieei zutaz eta egiten duzunaz jakitea "
 "uzten die."
@@ -4812,18 +4667,9 @@
 msgid "Hide/Unhide Columns"
 msgstr "Zutabeak bistaratu/ezkutatu"
 
-<<<<<<< HEAD
-#: ckan/templates/user/edit.html:19
-msgid ""
-"Your profile lets other CKAN users know about who you are and what you do."
-msgstr ""
-"Zure profilak CKAN -en beste erabiltzaieei zutaz eta egiten duzunaz jakitea "
-"uzten die."
-=======
 #: ckanext/example_iconfigurer/templates/admin/config.html:11
 msgid "Datasets per page"
 msgstr "Datu multzoak orrialdeka"
->>>>>>> fc1a6656
 
 #: ckanext/example_iconfigurer/templates/admin/config.html:13
 msgid "Test conf"
