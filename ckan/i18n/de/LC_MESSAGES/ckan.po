--- conflicted
+++ resolved
@@ -1,13 +1,8 @@
 # Translations template for ckan.
 # Copyright (C) 2020 ORGANIZATION
 # This file is distributed under the same license as the ckan project.
-<<<<<<< HEAD
-# FIRST AUTHOR <EMAIL@ADDRESS>, 2018.
-#
-=======
 # FIRST AUTHOR <EMAIL@ADDRESS>, 2020.
 # 
->>>>>>> fc1a6656
 # Translators:
 # Adrià Mercader <adria.mercader@okfn.org>, 2018
 # Ondics Githubler, 2018
@@ -24,10 +19,7 @@
 "MIME-Version: 1.0\n"
 "Content-Type: text/plain; charset=UTF-8\n"
 "Content-Transfer-Encoding: 8bit\n"
-<<<<<<< HEAD
-=======
 "Generated-By: Babel 2.3.4\n"
->>>>>>> fc1a6656
 "Language: de\n"
 "Plural-Forms: nplurals=2; plural=(n != 1);\n"
 "Generated-By: Babel 2.5.3\n"
@@ -138,23 +130,10 @@
 msgid "Not authorized to see this page"
 msgstr "Keine Berechtigung zum Anzeigen dieser Seite"
 
-<<<<<<< HEAD
-#: ckanext/datastore/templates/ajax_snippets/api_info.html:24
-msgid ""
-"Further information in the <a "
-"href=\"http://docs.ckan.org/en/latest/maintaining/datastore.html\" "
-"target=\"_blank\">main CKAN Data API and DataStore documentation</a>.</p>"
-msgstr ""
-"Weiterführende Information in der <a "
-"href=\"http://docs.ckan.org/en/latest/maintaining/datastore.html\" "
-"target=\"_blank\">zentralen CKAN Data API und DataStore "
-"Dokumentation</a>.</p>"
-=======
 #: ckan/controllers/api.py:127 ckan/controllers/api.py:218
 #: ckan/views/api.py:114 ckan/views/api.py:301
 msgid "Access denied"
 msgstr "Zugriff verweigert"
->>>>>>> fc1a6656
 
 #: ckan/controllers/api.py:133 ckan/controllers/api.py:227
 #: ckan/logic/action/create.py:911 ckan/logic/converters.py:123
@@ -303,22 +282,9 @@
 msgid "User %r not authorized to edit %s"
 msgstr "Benutzer %r hat keine Berechtigung %s zu bearbeiten"
 
-<<<<<<< HEAD
-#: ckanext/datastore/templates-bs2/ajax_snippets/api_info.html:24
-msgid ""
-"Further information in the <a "
-"href=\"http://docs.ckan.org/en/latest/maintaining/datastore.html\" "
-"target=\"_blank\">main CKAN Data API and DataStore documentation</a>.</p>"
-msgstr ""
-"Weiterführende Information in der <a "
-"href=\"http://docs.ckan.org/en/latest/maintaining/datastore.html\" "
-"target=\"_blank\">zentralen CKAN Data API und DataStore "
-"Dokumentation</a>.</p>"
-=======
 #: ckan/controllers/group.py:443
 msgid "Not authorized to perform bulk update"
 msgstr "Keine Berechtigung für Massenupdates"
->>>>>>> fc1a6656
 
 #: ckan/controllers/group.py:461
 msgid "Unauthorized to create a group"
@@ -692,15 +658,9 @@
 msgid "Old Password"
 msgstr "Altes Kennwort"
 
-<<<<<<< HEAD
-#: ckanext/webpageview/theme/templates/webpage_form.html:3
-msgid "eg. http://example.com  (if blank uses resource url)"
-msgstr "z.B. http://example.com (wenn leer wird die Ressourcen-URL verwendet)"
-=======
 #: ckan/controllers/user.py:387 ckan/views/user.py:212
 msgid "incorrect password"
 msgstr "ungültiges Kennwort"
->>>>>>> fc1a6656
 
 #: ckan/controllers/user.py:427 ckan/views/user.py:386
 msgid "Login failed. Bad username or password."
@@ -3133,23 +3093,9 @@
 msgid "Clear Upload"
 msgstr "Hochgeladene Datei löschen"
 
-<<<<<<< HEAD
-#: ckan/templates/admin/index.html:20
-#, python-format
-msgid ""
-"<p>As a sysadmin user you have full control over this CKAN instance. Proceed"
-" with care!</p> <p>For guidance on using sysadmin features, see the CKAN  <a"
-" href=\"%(docs_url)s\" target=\"_blank\">sysadmin guide</a></p>"
-msgstr ""
-" <p>Als Systeadministrator haben Sie volle Kontrolle über diese CKAN "
-"Instanz. Handeln Sie mit Vorsicht!</p> <p>Hilfe zu den Möglichkeiten zur "
-"Systemadministration erhalten Sie im CKAN <a href=\"%(docs_url)s\" "
-"target=\"_blank\">SysAdmin Handbuch</a></p> "
-=======
 #: ckan/templates/organization/base_form_page.html:5
 msgid "Organization Form"
 msgstr "Organisations-Formular"
->>>>>>> fc1a6656
 
 #: ckan/templates/organization/bulk_process.html:3
 #: ckan/templates/organization/bulk_process.html:11
@@ -3522,16 +3468,9 @@
 
 #: ckan/templates/package/resource_read.html:140
 msgid ""
-<<<<<<< HEAD
-"You can use CKAN Groups to create and manage collections of datasets. This "
-"could be to catalogue datasets for a particular project or team, or on a "
-"particular theme, or as a very simple way to help people find and search "
-"your own published datasets."
-=======
 "If a view requires the DataStore, the DataStore plugin may not be enabled, "
 "or the data may not have been pushed to the DataStore, or the DataStore "
 "hasn't finished processing the data yet"
->>>>>>> fc1a6656
 msgstr ""
 "Wenn eine Darstellung den DataStore erfordert wurde das DataStore Plugin "
 "nicht aktiviert oder die Daten befinden sich nicht im DataStore oder der "
@@ -3580,49 +3519,6 @@
 msgid "License"
 msgstr "Lizenz"
 
-<<<<<<< HEAD
-#: ckan/templates/home/snippets/about_text.html:1
-msgid ""
-"<p>CKAN is the world’s leading open-source data portal platform.</p> <p>CKAN"
-" is a complete out-of-the-box software solution that makes data accessible "
-"and usable – by providing tools to streamline publishing, sharing, finding "
-"and using data (including storage of data and provision of robust data "
-"APIs). CKAN is aimed at data publishers (national and regional governments, "
-"companies and organizations) wanting to make their data open and "
-"available.</p> <p>CKAN is used by governments and user groups worldwide and "
-"powers a variety of official and community data portals including portals "
-"for local, national and international government, such as the UK’s <a "
-"href=\"http://data.gov.uk\">data.gov.uk</a> and the European Union’s <a "
-"href=\"http://publicdata.eu/\">publicdata.eu</a>, the Brazilian <a "
-"href=\"http://dados.gov.br/\">dados.gov.br</a>, Dutch and Netherland "
-"government portals, as well as city and municipal sites in the US, UK, "
-"Argentina, Finland and elsewhere.</p> <p>CKAN: <a "
-"href=\"http://ckan.org/\">http://ckan.org/</a><br /> CKAN Tour: <a "
-"href=\"http://ckan.org/tour/\">http://ckan.org/tour/</a><br /> Features "
-"overview: <a "
-"href=\"http://ckan.org/features/\">http://ckan.org/features/</a></p>"
-msgstr ""
-" <p>CKAN ist die weltweit führende Open Souce Data Portalsoftware.</p> "
-"<p>CKAN ist eine vollständige und schlüsselfertige Software, die Daten "
-"verfügbar, zugreifbar und benutzbar macht. Sie bietet Hilfsmittel, um Daten "
-"zu veröffentlichen, teilen, finden und zu benutzen (einschließlich der "
-"Datenspeicherung und robuster Datenschnittstellen/APIs). CKAN wurde "
-"entwickelt für Datenherausgeber, die ihre Daten öffentlich verfügbar machen "
-"wollen, zum Beispiel Regierungen, Behörden, Unternehmen und "
-"Organisationen.</p> <p>CKAN wird weltweit von öffentlicher Seite und "
-"Benutzergruppen eingesetzt und ist Grundlage einer Vielzahl von offiziellen "
-"und Community-Portale sowie Portale für Kommunen, Länder und Internationale "
-"Behörden, darunter das Datenportal für Deutschland <a "
-"href=\"https://govdata.de/\">govdata.de</a>, das englische Portal <a "
-"href=\"http://data.gov.uk\">data.gov.uk</a>, das Portal der Europäische "
-"Union <a href=\"http://publicdata.eu/\">publicdata.eu</a>, das "
-"brasilianische Portal <a href=\"http://dados.gov.br/\">dados.gov.br</a>, "
-"sowie kommunale und Städteportale in allen Teilen der Welt.</p> <p>CKAN: <a "
-"href=\"http://ckan.org/\">http://ckan.org/</a><br /> CKAN Kennenlern-Tour: "
-"<a href=\"http://ckan.org/tour/\">http://ckan.org/tour/</a><br /> "
-"Leistungsüberblick: <a "
-"href=\"http://ckan.org/features/\">http://ckan.org/features/</a></p> "
-=======
 #: ckan/templates/package/resource_views.html:10
 msgid "New view"
 msgstr "Neue Darstellung/View"
@@ -3644,7 +3540,6 @@
 msgstr ""
 " <p class=\"empty\">Dieser Datensatz hat keine Daten, <a "
 "href=\"%(url)s\">Wollen sie welche hinzufügen?</a></p> "
->>>>>>> fc1a6656
 
 #: ckan/templates/package/search.html:52
 msgid "API"
@@ -3661,13 +3556,8 @@
 #: ckan/templates/package/search.html:56
 #, python-format
 msgid ""
-<<<<<<< HEAD
-"This is a nice introductory paragraph about CKAN or the site in general. We "
-"don't have any copy to go here yet but soon we will"
-=======
 " You can also access this registry using the %(api_link)s (see "
 "%(api_doc_link)s) or download a %(dump_link)s. "
->>>>>>> fc1a6656
 msgstr ""
 " Sie können dieses Register auch über die %(api_link)s (siehe "
 "%(api_doc_link)s) oder über einen %(dump_link)s abrufen. "
@@ -3898,35 +3788,6 @@
 msgid "eg. application/json"
 msgstr "z.B. application/json"
 
-<<<<<<< HEAD
-#: ckan/templates/organization/snippets/help.html:7
-msgid ""
-"<p>Organizations act like publishing departments for datasets (for example, "
-"the Department of Health). This means that datasets can be published by and "
-"belong to a department instead of an individual user.</p> <p>Within "
-"organizations, admins can assign roles and authorise its members, giving "
-"individual users the right to publish datasets from that particular "
-"organisation (e.g. Office of National Statistics).</p>"
-msgstr ""
-" <p>Organisationen repräsentieren Veröffentlichungsabteilungen für "
-"Datensätze (zum Beispiel das Katasteramt). Das bedeutet, dass Datensätze von"
-" dieser Abteilung veröffentlicht werden und dieser auch gehören, anstatt "
-"einem einzelnen Nutzer.</p> <p>Admins können innerhalb von Organisationen "
-"Rollen und Berechtigungen an Mitglieder vergeben, um einzelnen Nutzern "
-"Rechte zu geben, um für die Organisation Datensätze zu veröffentlichen (z.B."
-" für das Statistikamt).</p> "
-
-#: ckan/templates/organization/snippets/helper.html:8
-msgid ""
-"CKAN Organizations are used to create, manage and publish collections of "
-"datasets. Users can have different roles within an Organization, depending "
-"on their level of authorisation to create, edit and publish."
-msgstr ""
-"Mit CKAN Organisationen können Gruppen von Datensätzen erstellt, bearbeitet "
-"und veröffentlicht werden. Benutzer haben verschiedene Berechtigungen "
-"innerhalb von Organisationen, die von ihrer Berechtigungsstufe abhängen: "
-"erstellen, bearbeiten, veröffentlichen."
-=======
 #: ckan/templates/package/snippets/resource_form.html:67
 msgid "Are you sure you want to delete this resource?"
 msgstr "Sind Sie sicher, dass Sie diese Ressource löschen wollen?"
@@ -3934,7 +3795,6 @@
 #: ckan/templates/package/snippets/resource_form.html:73
 msgid "Previous"
 msgstr "Vorherige"
->>>>>>> fc1a6656
 
 #: ckan/templates/package/snippets/resource_form.html:76
 msgid "Save & add another"
@@ -4039,27 +3899,11 @@
 msgid "Remove Filter"
 msgstr "Filter entfernen"
 
-<<<<<<< HEAD
-#: ckan/templates/package/new_view.html:19
-msgid ""
-"Data Explorer views may be slow and unreliable unless the DataStore "
-"extension is enabled. For more information, please see the <a "
-"href='http://docs.ckan.org/en/latest/maintaining/data-viewer.html#viewing-"
-"structured-data-the-data-explorer' target='_blank'>Data Explorer "
-"documentation</a>."
-msgstr ""
-"Data Explorer Darstellungen können langsam und ungenau sein solange die "
-"DataStore Extension nicht aktiviert ist. Weiterführende Informationen hierzu"
-" in der <a href='http://docs.ckan.org/en/latest/maintaining/data-viewer.html"
-"#viewing-structured-data-the-data-explorer' target='_blank'>Data Explorer "
-"Dokumentation</a>. "
-=======
 #: ckan/templates/package/snippets/view_form_filters.html:46
 #: ckanext/reclineview/theme/public/recline_view.js:219
 #: ckanext/reclineview/theme/public/recline_view.min.js:14
 msgid "Filters"
 msgstr "Filter"
->>>>>>> fc1a6656
 
 #: ckan/templates/package/snippets/view_help.html:2
 msgid "What's a view?"
@@ -4304,21 +4148,10 @@
 msgid "Activity from items that I'm following"
 msgstr "Aktivitäten von Elementen, denen ich folge"
 
-<<<<<<< HEAD
-#: ckan/templates/package/snippets/package_basic_fields.html:41
-msgid ""
-"License definitions and additional information can be found at <a "
-"href=\"http://opendefinition.org/licenses/\">opendefinition.org</a>"
-msgstr ""
-"Lizenzdefinitionen und weiterführende Informationen können unter <a "
-"href=\"http://opendefinition.org/licenses/\">opendefinition.org</a> gefunden"
-" werden."
-=======
 #: ckan/templates/user/dashboard_datasets.html:17
 #: ckan/templates/user/read.html:20
 msgid "You haven't created any datasets."
 msgstr "Sie haben noch keine Datensätze erstellt."
->>>>>>> fc1a6656
 
 #: ckan/templates/user/dashboard_datasets.html:19
 #: ckan/templates/user/dashboard_groups.html:22
@@ -4869,13 +4702,9 @@
 
 #: ckanext/datastore/templates-bs2/ajax_snippets/api_info.html:24
 msgid ""
-<<<<<<< HEAD
-"Your profile lets other CKAN users know about who you are and what you do."
-=======
 " Further information in the <a       "
 "href=\"http://docs.ckan.org/en/latest/maintaining/datastore.html\" "
 "target=\"_blank\">main CKAN Data API and DataStore documentation</a>.</p> "
->>>>>>> fc1a6656
 msgstr ""
 "Weiterführende Information in der <a "
 "href=\"http://docs.ckan.org/en/latest/maintaining/datastore.html\" "
