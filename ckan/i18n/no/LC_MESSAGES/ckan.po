--- conflicted
+++ resolved
@@ -1,13 +1,8 @@
 # Translations template for ckan.
 # Copyright (C) 2020 ORGANIZATION
 # This file is distributed under the same license as the ckan project.
-<<<<<<< HEAD
-# FIRST AUTHOR <EMAIL@ADDRESS>, 2018.
-#
-=======
 # FIRST AUTHOR <EMAIL@ADDRESS>, 2020.
 # 
->>>>>>> fc1a6656
 # Translators:
 # Adrià Mercader <adria.mercader@okfn.org>, 2018
 # Hilde Austlid <hilde.austlid@vegvesen.no>, 2019
@@ -24,10 +19,7 @@
 "MIME-Version: 1.0\n"
 "Content-Type: text/plain; charset=UTF-8\n"
 "Content-Transfer-Encoding: 8bit\n"
-<<<<<<< HEAD
-=======
 "Generated-By: Babel 2.3.4\n"
->>>>>>> fc1a6656
 "Language: no\n"
 "Plural-Forms: nplurals=2; plural=(n != 1);\n"
 "Generated-By: Babel 2.5.3\n"
@@ -143,17 +135,6 @@
 msgid "Access denied"
 msgstr "Ingen tilgang"
 
-<<<<<<< HEAD
-#: ckanext/datastore/templates/ajax_snippets/api_info.html:24
-msgid ""
-"Further information in the <a "
-"href=\"http://docs.ckan.org/en/latest/maintaining/datastore.html\" "
-"target=\"_blank\">main CKAN Data API and DataStore documentation</a>.</p>"
-msgstr ""
-"Les mer i <a "
-"href=\"http://docs.ckan.org/en/latest/maintaining/datastore.html\" "
-"target=\"_blank\">dokumentasjonen for data-API i CKAN og DataStore</a>.</p> "
-=======
 #: ckan/controllers/api.py:133 ckan/controllers/api.py:227
 #: ckan/logic/action/create.py:911 ckan/logic/converters.py:123
 #: ckan/logic/converters.py:148 ckan/logic/converters.py:173
@@ -164,7 +145,6 @@
 #: ckan/logic/validators.py:715 ckan/views/api.py:121 ckan/views/api.py:310
 msgid "Not found"
 msgstr "Ikke funnet"
->>>>>>> fc1a6656
 
 #: ckan/controllers/api.py:139 ckan/views/api.py:128
 msgid "Bad request"
@@ -301,21 +281,9 @@
 msgid "User %r not authorized to edit %s"
 msgstr "Bruker %r har ikke tillatelse til å redigere %s"
 
-<<<<<<< HEAD
-#: ckanext/datastore/templates-bs2/ajax_snippets/api_info.html:24
-msgid ""
-"Further information in the <a "
-"href=\"http://docs.ckan.org/en/latest/maintaining/datastore.html\" "
-"target=\"_blank\">main CKAN Data API and DataStore documentation</a>.</p>"
-msgstr ""
-"Les mer i <a "
-"href=\"http://docs.ckan.org/en/latest/maintaining/datastore.html\" "
-"target=\"_blank\">dokumentasjonen for data-API i CKAN og DataStore</a>.</p> "
-=======
 #: ckan/controllers/group.py:443
 msgid "Not authorized to perform bulk update"
 msgstr "Ikke tilgang til å utføre bulk-oppdatering"
->>>>>>> fc1a6656
 
 #: ckan/controllers/group.py:461
 msgid "Unauthorized to create a group"
@@ -688,16 +656,9 @@
 msgid "incorrect password"
 msgstr "feil passord"
 
-<<<<<<< HEAD
-#: ckanext/webpageview/theme/templates/webpage_form.html:3
-msgid "eg. http://example.com  (if blank uses resource url)"
-msgstr ""
-"f.eks. http://example.com (hvis denne er tom brukes URL til ressursen)"
-=======
 #: ckan/controllers/user.py:427 ckan/views/user.py:386
 msgid "Login failed. Bad username or password."
 msgstr "Innlogging mislyktes. Galt brukernavn eller passord."
->>>>>>> fc1a6656
 
 #: ckan/controllers/user.py:460 ckan/views/user.py:503
 msgid "Unauthorized to request reset password."
@@ -3001,14 +2962,8 @@
 
 #: ckan/templates/home/snippets/promoted.html:10
 msgid ""
-<<<<<<< HEAD
-"<p>As a sysadmin user you have full control over this CKAN instance. Proceed"
-" with care!</p> <p>For guidance on using sysadmin features, see the CKAN  <a"
-" href=\"%(docs_url)s\" target=\"_blank\">sysadmin guide</a></p>"
-=======
 "This is a nice introductory paragraph about CKAN or the site in general. We "
 "don't have any copy to go here yet but soon we will "
->>>>>>> fc1a6656
 msgstr ""
 "Dette er en fin innledning til CKAN eller om nettstedet. Snart har vi en bra"
 " tekst klar her."
@@ -3397,15 +3352,8 @@
 #: ckan/templates/package/read_base.html:32
 #, python-format
 msgid ""
-<<<<<<< HEAD
-"You can use CKAN Groups to create and manage collections of datasets. This "
-"could be to catalogue datasets for a particular project or team, or on a "
-"particular theme, or as a very simple way to help people find and search "
-"your own published datasets."
-=======
 "This is an old revision of this dataset, as edited at %(timestamp)s. It may "
 "differ significantly from the <a href=\"%(url)s\">current revision</a>."
->>>>>>> fc1a6656
 msgstr ""
 "Dette er en eldre versjon av dette datasettet, redigert %(timestamp)s. Det "
 "kan være forskjellig fra den <a href=\"%(url)s\">nåværende versjonen</a>."
@@ -3446,49 +3394,9 @@
 msgid "URL:"
 msgstr "URL:"
 
-<<<<<<< HEAD
-#: ckan/templates/home/snippets/about_text.html:1
-msgid ""
-"<p>CKAN is the world’s leading open-source data portal platform.</p> <p>CKAN"
-" is a complete out-of-the-box software solution that makes data accessible "
-"and usable – by providing tools to streamline publishing, sharing, finding "
-"and using data (including storage of data and provision of robust data "
-"APIs). CKAN is aimed at data publishers (national and regional governments, "
-"companies and organizations) wanting to make their data open and "
-"available.</p> <p>CKAN is used by governments and user groups worldwide and "
-"powers a variety of official and community data portals including portals "
-"for local, national and international government, such as the UK’s <a "
-"href=\"http://data.gov.uk\">data.gov.uk</a> and the European Union’s <a "
-"href=\"http://publicdata.eu/\">publicdata.eu</a>, the Brazilian <a "
-"href=\"http://dados.gov.br/\">dados.gov.br</a>, Dutch and Netherland "
-"government portals, as well as city and municipal sites in the US, UK, "
-"Argentina, Finland and elsewhere.</p> <p>CKAN: <a "
-"href=\"http://ckan.org/\">http://ckan.org/</a><br /> CKAN Tour: <a "
-"href=\"http://ckan.org/tour/\">http://ckan.org/tour/</a><br /> Features "
-"overview: <a "
-"href=\"http://ckan.org/features/\">http://ckan.org/features/</a></p>"
-msgstr ""
-" <p>CKAN er verdens ledende programvare for dataportaler, basert på åpen "
-"kildekode.</p> <p>CKAN er en komplett programvareløsning som gjør data "
-"tilgjengelig og klar for bruk - ved å tilby verktøy som gjør det lett å "
-"publisere, dele, finne og bruke data (inkludert lagring av data og robuste "
-"data-APIer). CKAN er rettet mot dem som vil publisere data (nasjonale og "
-"regionale myndigheter, bedrifter og organisasjoner) og åpne dem opp for "
-"viderebruk.</p> <p>CKAN brukes av myndigheter og brukergrupper verden over, "
-"og brukes til en rekke offisielle og brukerdrevne dataportaler, som "
-"Storbritannias <a href=\"http://data.gov.uk\">data.gov.uk</a> og EUs <a "
-"href=\"http://publicdata.eu/\">publicdata.eu</a>, den brasilianske <a "
-"href=\"http://dados.gov.br/\">dados.gov.br</a>, så vel som portaler for byer"
-" og kommuner i USA, Storbritannia, Argentina, Finland og andre steder.</p> "
-"<p>CKAN: <a href=\"http://ckan.org/\">http://ckan.org/</a><br /> CKAN Tour: "
-"<a href=\"http://ckan.org/tour/\">http://ckan.org/tour/</a><br /> Features "
-"overview: <a "
-"href=\"http://ckan.org/features/\">http://ckan.org/features/</a></p> "
-=======
 #: ckan/templates/package/resource_read.html:86
 msgid "From the dataset abstract"
 msgstr "Fra sammendrag av datasettet"
->>>>>>> fc1a6656
 
 #: ckan/templates/package/resource_read.html:88
 #, python-format
@@ -3519,14 +3427,9 @@
 
 #: ckan/templates/package/resource_read.html:140
 msgid ""
-<<<<<<< HEAD
-"This is a nice introductory paragraph about CKAN or the site in general. We "
-"don't have any copy to go here yet but soon we will"
-=======
 "If a view requires the DataStore, the DataStore plugin may not be enabled, "
 "or the data may not have been pushed to the DataStore, or the DataStore "
 "hasn't finished processing the data yet"
->>>>>>> fc1a6656
 msgstr ""
 "Hvis en visning krever DataStore kan det hende at DataStore-tillegget ikke "
 "er aktivert på nettstedet, eller dataene har ikke blitt importert inn i "
@@ -3775,34 +3678,6 @@
 msgid "Joe Bloggs"
 msgstr "Kari Nordmann"
 
-<<<<<<< HEAD
-#: ckan/templates/organization/snippets/help.html:7
-msgid ""
-"<p>Organizations act like publishing departments for datasets (for example, "
-"the Department of Health). This means that datasets can be published by and "
-"belong to a department instead of an individual user.</p> <p>Within "
-"organizations, admins can assign roles and authorise its members, giving "
-"individual users the right to publish datasets from that particular "
-"organisation (e.g. Office of National Statistics).</p>"
-msgstr ""
-"<p>Organisasjoner fungerer som publiserende enheter for datasett. Dette "
-"betyr at datasett kan bli publisert av og tilhøre en enhet (f.eks. "
-"Helsedirektoratet eller Statistisk sentralbyrå) i stedet for en enkelt "
-"bruker.</p><p>Innen en organisasjon kan administratorer tildele roller og gi"
-" tillatelser til medlemmene sine, slik at enkeltbrukere kan å publisere "
-"datasett fra organisasjonen sin.</p>"
-
-#: ckan/templates/organization/snippets/helper.html:8
-msgid ""
-"CKAN Organizations are used to create, manage and publish collections of "
-"datasets. Users can have different roles within an Organization, depending "
-"on their level of authorisation to create, edit and publish."
-msgstr ""
-"Organisasjoner i CKAN brukes for å opprette, administrere og publisere "
-"samlinger av datasett. Brukere kan ha forskjellige roller innen en "
-"organisasjon, med forskjellige tillatelser til å opprette, redigere og "
-"publisere."
-=======
 #: ckan/templates/package/snippets/package_metadata_fields.html:16
 msgid "Author Email"
 msgstr "Forfatters e-post"
@@ -3812,7 +3687,6 @@
 #: ckan/templates/user/new_user_form.html:7
 msgid "joe@example.com"
 msgstr "kari@example.com"
->>>>>>> fc1a6656
 
 #: ckan/templates/package/snippets/package_metadata_fields.html:22
 msgid "Maintainer Email"
@@ -3920,16 +3794,8 @@
 
 #: ckan/templates/package/snippets/resource_view.html:77
 msgid ""
-<<<<<<< HEAD
-"Data Explorer views may be slow and unreliable unless the DataStore "
-"extension is enabled. For more information, please see the <a "
-"href='http://docs.ckan.org/en/latest/maintaining/data-viewer.html#viewing-"
-"structured-data-the-data-explorer' target='_blank'>Data Explorer "
-"documentation</a>."
-=======
 "You can copy and paste the embed code into a CMS or blog software that "
 "supports raw HTML"
->>>>>>> fc1a6656
 msgstr ""
 "Du kan kopiere og lime inn koden for innebygging i et "
 "nettpubliseringsverktøy (f.eks. en blogg) som tillater HTML."
@@ -4213,19 +4079,9 @@
 msgid "Search Tags"
 msgstr "Søk i stikkord"
 
-<<<<<<< HEAD
-#: ckan/templates/package/snippets/package_basic_fields.html:41
-msgid ""
-"License definitions and additional information can be found at <a "
-"href=\"http://opendefinition.org/licenses/\">opendefinition.org</a>"
-msgstr ""
-"Definisjoner av lisenser og tilleggsinformasjon kan bil funnet på  <a "
-"href=\"http://opendefinition.org/licenses/\">opendefinition.org</a>"
-=======
 #: ckan/templates/user/dashboard.html:19 ckan/templates/user/dashboard.html:37
 msgid "News feed"
 msgstr "Nyhetsstrøm"
->>>>>>> fc1a6656
 
 #: ckan/templates/user/dashboard.html:20
 #: ckan/templates/user/dashboard_datasets.html:12
@@ -4786,13 +4642,9 @@
 
 #: ckanext/datastore/templates-bs2/ajax_snippets/api_info.html:24
 msgid ""
-<<<<<<< HEAD
-"Your profile lets other CKAN users know about who you are and what you do."
-=======
 " Further information in the <a       "
 "href=\"http://docs.ckan.org/en/latest/maintaining/datastore.html\" "
 "target=\"_blank\">main CKAN Data API and DataStore documentation</a>.</p> "
->>>>>>> fc1a6656
 msgstr ""
 "Les mer i <a "
 "href=\"http://docs.ckan.org/en/latest/maintaining/datastore.html\" "
