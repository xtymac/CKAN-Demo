--- conflicted
+++ resolved
@@ -1,13 +1,8 @@
 # Translations template for ckan.
 # Copyright (C) 2020 ORGANIZATION
 # This file is distributed under the same license as the ckan project.
-<<<<<<< HEAD
-# FIRST AUTHOR <EMAIL@ADDRESS>, 2018.
-#
-=======
 # FIRST AUTHOR <EMAIL@ADDRESS>, 2020.
 # 
->>>>>>> fc1a6656
 # Translators:
 # Adrià Mercader <adria.mercader@okfn.org>, 2018
 #
@@ -23,10 +18,7 @@
 "MIME-Version: 1.0\n"
 "Content-Type: text/plain; charset=UTF-8\n"
 "Content-Transfer-Encoding: 8bit\n"
-<<<<<<< HEAD
-=======
 "Generated-By: Babel 2.3.4\n"
->>>>>>> fc1a6656
 "Language: gl\n"
 "Plural-Forms: nplurals=2; plural=(n != 1);\n"
 "Generated-By: Babel 2.5.3\n"
@@ -244,75 +236,6 @@
 msgid "Organizations"
 msgstr "Organizacións"
 
-<<<<<<< HEAD
-#: ckanext/datastore/templates-bs2/ajax_snippets/api_info.html:23
-#: ckanext/datastore/templates/ajax_snippets/api_info.html:25
-msgid "Access resource data via a web API with powerful query support"
-msgstr ""
-"Acceso ao recurso de datos mediante unha API web con servizo completo de "
-"consulta"
-
-#: ckanext/datastore/templates/ajax_snippets/api_info.html:26
-msgid ""
-"Further information in the <a "
-"href=\"http://docs.ckan.org/en/latest/maintaining/datastore.html\" "
-"target=\"_blank\">main CKAN Data API and DataStore documentation</a>.</p>"
-msgstr ""
-
-#: ckanext/datastore/templates-bs2/ajax_snippets/api_info.html:33
-#: ckanext/datastore/templates/ajax_snippets/api_info.html:35
-msgid "Endpoints"
-msgstr "Puntos de acceso"
-
-#: ckanext/datastore/templates-bs2/ajax_snippets/api_info.html:37
-#: ckanext/datastore/templates/ajax_snippets/api_info.html:39
-msgid ""
-"The Data API can be accessed via the following actions of the CKAN action "
-"API."
-msgstr ""
-"A API de Datos é accesíbel mediante as seguintes accións da API de acción do"
-" CKAN."
-
-#: ckanext/datastore/templates-bs2/ajax_snippets/api_info.html:42
-#: ckanext/datastore/templates/ajax_snippets/api_info.html:44
-msgid "Create"
-msgstr "Crear"
-
-#: ckanext/datastore/templates-bs2/ajax_snippets/api_info.html:46
-#: ckanext/datastore/templates/ajax_snippets/api_info.html:48
-msgid "Update / Insert"
-msgstr "Actualizar / Inserir"
-
-#: ckanext/datastore/templates-bs2/ajax_snippets/api_info.html:50
-#: ckanext/datastore/templates/ajax_snippets/api_info.html:52
-msgid "Query"
-msgstr "Consulta"
-
-#: ckanext/datastore/templates-bs2/ajax_snippets/api_info.html:54
-#: ckanext/datastore/templates/ajax_snippets/api_info.html:56
-msgid "Query (via SQL)"
-msgstr "Consulta (con SQL)"
-
-#: ckanext/datastore/templates-bs2/ajax_snippets/api_info.html:66
-#: ckanext/datastore/templates/ajax_snippets/api_info.html:68
-msgid "Querying"
-msgstr "Consultando"
-
-#: ckanext/datastore/templates-bs2/ajax_snippets/api_info.html:70
-#: ckanext/datastore/templates/ajax_snippets/api_info.html:72
-msgid "Query example (first 5 results)"
-msgstr "Exemplo de consulta (primeiros cinco resultados)"
-
-#: ckanext/datastore/templates-bs2/ajax_snippets/api_info.html:75
-#: ckanext/datastore/templates/ajax_snippets/api_info.html:77
-msgid "Query example (results containing 'jones')"
-msgstr "Exemplo de consulta (resultados contendo «jones»)"
-
-#: ckanext/datastore/templates-bs2/ajax_snippets/api_info.html:80
-#: ckanext/datastore/templates/ajax_snippets/api_info.html:82
-msgid "Query example (via SQL statement)"
-msgstr "Consulta exemplo (con sentencia SQL)"
-=======
 #: ckan/controllers/group.py:307 ckan/controllers/home.py:62
 #: ckan/controllers/package.py:257 ckan/lib/helpers.py:1074
 #: ckan/templates/group/base_form_page.html:6 ckan/templates/group/edit.html:4
@@ -326,7 +249,6 @@
 #: ckan/tests/config/test_middleware.py:632 ckan/views/home.py:47
 msgid "Groups"
 msgstr "Grupos"
->>>>>>> fc1a6656
 
 #: ckan/controllers/group.py:308 ckan/controllers/home.py:63
 #: ckan/controllers/package.py:258 ckan/lib/helpers.py:1075
@@ -402,17 +324,9 @@
 msgid "User %r not authorized to edit members of %s"
 msgstr "O usuario %r non está autorizado para editar os membros de %s"
 
-<<<<<<< HEAD
-#: ckanext/datastore/templates-bs2/ajax_snippets/api_info.html:24
-msgid ""
-"Further information in the <a "
-"href=\"http://docs.ckan.org/en/latest/maintaining/datastore.html\" "
-"target=\"_blank\">main CKAN Data API and DataStore documentation</a>.</p>"
-=======
 #: ckan/controllers/group.py:670
 #, python-format
 msgid "Unauthorized to create group %s members"
->>>>>>> fc1a6656
 msgstr ""
 
 #: ckan/controllers/group.py:712
@@ -710,15 +624,9 @@
 msgid "Unauthorized to create user %s"
 msgstr "Non está autorizado para crear o usuario %s"
 
-<<<<<<< HEAD
-#: ckanext/webpageview/theme/templates/webpage_form.html:3
-msgid "eg. http://example.com  (if blank uses resource url)"
-msgstr "ex.: http://example.com (se estiver en branco usará o URL do recurso)"
-=======
 #: ckan/controllers/user.py:252 ckan/views/user.py:306
 msgid "Bad Captcha. Please try again."
 msgstr ""
->>>>>>> fc1a6656
 
 #: ckan/controllers/user.py:266 ckan/views/user.py:325
 #, python-format
@@ -3035,17 +2943,8 @@
 msgid "dataset"
 msgstr ""
 
-<<<<<<< HEAD
-#: ckan/templates/admin/index.html:20
-#, python-format
-msgid ""
-"<p>As a sysadmin user you have full control over this CKAN instance. Proceed"
-" with care!</p> <p>For guidance on using sysadmin features, see the CKAN  <a"
-" href=\"%(docs_url)s\" target=\"_blank\">sysadmin guide</a></p>"
-=======
 #: ckan/templates/home/snippets/stats.html:11
 msgid "datasets"
->>>>>>> fc1a6656
 msgstr ""
 
 #: ckan/templates/home/snippets/stats.html:17
@@ -3386,18 +3285,9 @@
 msgid "View resource"
 msgstr ""
 
-<<<<<<< HEAD
-#: ckan/templates/group/snippets/helper.html:8
-msgid ""
-"You can use CKAN Groups to create and manage collections of datasets. This "
-"could be to catalogue datasets for a particular project or team, or on a "
-"particular theme, or as a very simple way to help people find and search "
-"your own published datasets."
-=======
 #: ckan/templates/package/resource_edit_base.html:24
 #: ckan/templates/package/resource_edit_base.html:30
 msgid "Edit resource"
->>>>>>> fc1a6656
 msgstr ""
 
 #: ckan/templates/package/resource_edit_base.html:26
@@ -3436,31 +3326,8 @@
 msgid "There are no views created for this resource yet."
 msgstr ""
 
-<<<<<<< HEAD
-#: ckan/templates/home/snippets/about_text.html:1
-msgid ""
-"<p>CKAN is the world’s leading open-source data portal platform.</p> <p>CKAN"
-" is a complete out-of-the-box software solution that makes data accessible "
-"and usable – by providing tools to streamline publishing, sharing, finding "
-"and using data (including storage of data and provision of robust data "
-"APIs). CKAN is aimed at data publishers (national and regional governments, "
-"companies and organizations) wanting to make their data open and "
-"available.</p> <p>CKAN is used by governments and user groups worldwide and "
-"powers a variety of official and community data portals including portals "
-"for local, national and international government, such as the UK’s <a "
-"href=\"http://data.gov.uk\">data.gov.uk</a> and the European Union’s <a "
-"href=\"http://publicdata.eu/\">publicdata.eu</a>, the Brazilian <a "
-"href=\"http://dados.gov.br/\">dados.gov.br</a>, Dutch and Netherland "
-"government portals, as well as city and municipal sites in the US, UK, "
-"Argentina, Finland and elsewhere.</p> <p>CKAN: <a "
-"href=\"http://ckan.org/\">http://ckan.org/</a><br /> CKAN Tour: <a "
-"href=\"http://ckan.org/tour/\">http://ckan.org/tour/</a><br /> Features "
-"overview: <a "
-"href=\"http://ckan.org/features/\">http://ckan.org/features/</a></p>"
-=======
 #: ckan/templates/package/resource_read.html:131
 msgid "Not seeing the views you were expecting?"
->>>>>>> fc1a6656
 msgstr ""
 
 #: ckan/templates/package/resource_read.html:136
@@ -3477,14 +3344,9 @@
 
 #: ckan/templates/package/resource_read.html:140
 msgid ""
-<<<<<<< HEAD
-"This is a nice introductory paragraph about CKAN or the site in general. We "
-"don't have any copy to go here yet but soon we will"
-=======
 "If a view requires the DataStore, the DataStore plugin may not be enabled, "
 "or the data may not have been pushed to the DataStore, or the DataStore "
 "hasn't finished processing the data yet"
->>>>>>> fc1a6656
 msgstr ""
 
 #: ckan/templates/package/resource_read.html:162
@@ -3698,30 +3560,12 @@
 msgid "Are you sure you want to delete this dataset?"
 msgstr ""
 
-<<<<<<< HEAD
-#: ckan/templates/organization/snippets/help.html:7
-msgid ""
-"<p>Organizations act like publishing departments for datasets (for example, "
-"the Department of Health). This means that datasets can be published by and "
-"belong to a department instead of an individual user.</p> <p>Within "
-"organizations, admins can assign roles and authorise its members, giving "
-"individual users the right to publish datasets from that particular "
-"organisation (e.g. Office of National Statistics).</p>"
-msgstr ""
-
-#: ckan/templates/organization/snippets/helper.html:8
-msgid ""
-"CKAN Organizations are used to create, manage and publish collections of "
-"datasets. Users can have different roles within an Organization, depending "
-"on their level of authorisation to create, edit and publish."
-=======
 #: ckan/templates/package/snippets/package_form.html:43
 msgid "Next: Add Data"
 msgstr ""
 
 #: ckan/templates/package/snippets/package_metadata_fields.html:6
 msgid "http://example.com/dataset.json"
->>>>>>> fc1a6656
 msgstr ""
 
 #: ckan/templates/package/snippets/package_metadata_fields.html:10
@@ -3830,18 +3674,8 @@
 msgid "More information"
 msgstr ""
 
-<<<<<<< HEAD
-#: ckan/templates/package/new_view.html:19
-msgid ""
-"Data Explorer views may be slow and unreliable unless the DataStore "
-"extension is enabled. For more information, please see the <a "
-"href='http://docs.ckan.org/en/latest/maintaining/data-viewer.html#viewing-"
-"structured-data-the-data-explorer' target='_blank'>Data Explorer "
-"documentation</a>."
-=======
 #: ckan/templates/package/snippets/resource_view.html:10
 msgid "Fullscreen"
->>>>>>> fc1a6656
 msgstr ""
 
 #: ckan/templates/package/snippets/resource_view.html:18
@@ -4113,15 +3947,8 @@
 msgid "Social"
 msgstr ""
 
-<<<<<<< HEAD
-#: ckan/templates/package/snippets/package_basic_fields.html:45
-msgid ""
-"License definitions and additional information can be found at <a "
-"href=\"http://opendefinition.org/licenses/\">opendefinition.org</a>"
-=======
 #: ckan/templates/snippets/subscribe.html:2
 msgid "Subscribe"
->>>>>>> fc1a6656
 msgstr ""
 
 #: ckan/templates/snippets/subscribe.html:4
@@ -4734,16 +4561,9 @@
 msgid "Hide/Unhide Columns"
 msgstr "Agachar/amosar as columnas"
 
-<<<<<<< HEAD
-#: ckan/templates/user/edit.html:19
-msgid ""
-"Your profile lets other CKAN users know about who you are and what you do."
-msgstr ""
-=======
 #: ckanext/example_iconfigurer/templates/admin/config.html:11
 msgid "Datasets per page"
 msgstr "Conxuntos de datos por páxina"
->>>>>>> fc1a6656
 
 #: ckanext/example_iconfigurer/templates/admin/config.html:13
 msgid "Test conf"
