# Translations template for ckan.
# Copyright (C) 2010 ORGANIZATION
# This file is distributed under the same license as the ckan project.
# FIRST AUTHOR <EMAIL@ADDRESS>, 2010.
#
#, fuzzy
msgid ""
msgstr ""
"Project-Id-Version: ckan 0.11a\n"
"Report-Msgid-Bugs-To: EMAIL@ADDRESS\n"
<<<<<<< HEAD
"POT-Creation-Date: 2010-02-05 18:54+0000\n"
=======
"POT-Creation-Date: 2010-02-03 15:14+0100\n"
>>>>>>> 6f8b37e9
"PO-Revision-Date: YEAR-MO-DA HO:MI+ZONE\n"
"Last-Translator: FULL NAME <EMAIL@ADDRESS>\n"
"Language-Team: LANGUAGE <LL@li.org>\n"
"MIME-Version: 1.0\n"
"Content-Type: text/plain; charset=utf-8\n"
"Content-Transfer-Encoding: 8bit\n"
"Generated-By: Babel 0.9.4\n"

#: ckan/controllers/group.py:29
#, python-format
msgid "Not authorized to read %s"
msgstr ""

#: ckan/controllers/group.py:54
msgid "Must be logged in to create a new group."
msgstr ""

#: ckan/controllers/group.py:102
#, python-format
msgid "User %r not authorized to edit %r"
msgstr ""

#: ckan/controllers/group.py:138
msgid "Group not found"
msgstr ""

#: ckan/controllers/group.py:143
msgid "Not authorized to edit authization for group"
msgstr ""

#: ckan/controllers/group.py:170 ckan/controllers/package.py:264
#, python-format
msgid "Added role '%s' for user '%s'"
msgstr ""

#: ckan/controllers/group.py:177 ckan/controllers/package.py:271
msgid "Error: No role found with that id"
msgstr ""

#: ckan/controllers/group.py:180 ckan/controllers/package.py:273
#, python-format
msgid "Deleted role '%s' for user '%s'"
msgstr ""

#: ckan/controllers/importer.py:36
msgid "Need to login before importing."
msgstr ""

#: ckan/controllers/importer.py:41
msgid "Need to specify a filename."
msgstr ""

#: ckan/controllers/importer.py:44
msgid "Did not receive file successfully."
msgstr ""

#: ckan/controllers/importer.py:50
#, python-format
msgid "File '%s' not found."
msgstr ""

#: ckan/controllers/importer.py:55 ckan/controllers/importer.py:84
#, python-format
msgid "Error importing file '%s' as Excel or CSV format: %s"
msgstr ""

#: ckan/controllers/importer.py:95
msgid "Errors remain - see preview."
msgstr ""

#: ckan/controllers/importer.py:110
msgid "Problem with user account."
msgstr ""

#: ckan/controllers/importer.py:117
#, python-format
msgid "Imported %i package."
msgid_plural "Imported %i packages."
msgstr[0] ""
msgstr[1] ""

#: ckan/controllers/importer.py:153
msgid "Could not access import file any more."
msgstr ""

#: ckan/controllers/importer.py:165
msgid "User is not logged in"
msgstr ""

#: ckan/controllers/importer.py:169
msgid "Error with user account. Log out and log in again."
msgstr ""

#: ckan/controllers/importer.py:172
#, python-format
msgid "Package %s already exists in database. Import will edit the fields."
msgstr ""

#: ckan/controllers/importer.py:175
#, python-format
msgid "User %r unauthorized to edit existing package %s"
msgstr ""

#: ckan/controllers/package.py:76 ckan/controllers/package.py:112
#: ckan/controllers/package.py:232
msgid "Package not found"
msgstr ""

#: ckan/controllers/package.py:87
#, python-format
msgid "Unauthorized to read package %s"
msgstr ""

#: ckan/controllers/package.py:106
msgid "Select two revisions before doing the comparison."
msgstr ""

#: ckan/controllers/package.py:185
#, python-format
msgid "User %r not authorized to edit %s"
msgstr ""

#: ckan/controllers/package.py:237
#, python-format
msgid "User %r not authorized to edit %s authorizations"
msgstr ""

#: ckan/controllers/package.py:289
msgid "404 Package Not Found"
msgstr ""

#: ckan/controllers/package.py:295
msgid "Rating value invalid"
msgstr ""

#: ckan/controllers/rest.py:72 ckan/controllers/rest.py:127
#: ckan/controllers/rest.py:178
msgid "Access denied"
msgstr ""

#: ckan/controllers/rest.py:77 ckan/controllers/rest.py:133
#, python-format
msgid "JSON Error: %s"
msgstr ""

#: ckan/controllers/rest.py:90
#, python-format
msgid "Cannot create new entity of this type: %s"
msgstr ""

#: ckan/controllers/rest.py:97
#, python-format
msgid "REST API: Create object %s"
msgstr ""

#: ckan/controllers/rest.py:121
#, python-format
msgid "Cannot update entity of this type: %s"
msgstr ""

#: ckan/controllers/rest.py:151
#, python-format
msgid "REST API: Update object %s"
msgstr ""

#: ckan/controllers/rest.py:172
#, python-format
msgid "Cannot delete entity of this type: %s"
msgstr ""

#: ckan/controllers/rest.py:192
msgid "Blank qjson parameter"
msgstr ""

#: ckan/controllers/rest.py:201
#, python-format
msgid "Search params: %s"
msgstr ""

#: ckan/controllers/rest.py:228
msgid "You must supply a package name (parameter \"package\")."
msgstr ""

#: ckan/controllers/rest.py:230
msgid "You must supply a rating (parameter \"rating\")."
msgstr ""

#: ckan/controllers/rest.py:235
msgid "Rating must be an integer value."
msgstr ""

#: ckan/controllers/rest.py:239
#, python-format
msgid "Rating must be between %i and %i."
msgstr ""

#: ckan/controllers/rest.py:241
#, python-format
msgid "Package with name %r does not exist."
msgstr ""

#: ckan/controllers/rest.py:299
#, python-format
msgid "Can't find entity data in request params %s: %s"
msgstr ""

#: ckan/controllers/revision.py:18
msgid "CKAN Package Revision History"
msgstr ""

#: ckan/controllers/revision.py:20
msgid "Recent changes to the CKAN repository."
msgstr ""

#: ckan/controllers/revision.py:43
#, python-format
msgid "Packages affected: %s.\n"
msgstr ""

#: ckan/controllers/revision.py:101
msgid "No revision id specified"
msgstr ""

#: ckan/controllers/revision.py:104
msgid "You are not authorized to perform this action"
msgstr ""

#: ckan/controllers/revision.py:113
#, python-format
msgid "Purge of revision failed: %s"
msgstr ""

#: ckan/controllers/user.py:75
msgid "Changed user details"
msgstr ""

#: ckan/forms/authz.py:43 ckan/forms/authz.py:47
msgid "delete"
msgstr ""

#: ckan/forms/authz.py:52
msgid "username"
msgstr ""

#: ckan/forms/authz.py:53
msgid "No user found"
msgstr ""

#: ckan/templates/error_document_template.html:4
#, python-format
msgid "Error %(code)s"
msgstr ""

#: ckan/templates/error_document_template.html:6
#, python-format
msgid "%(message)s"
msgstr ""

#: ckan/templates/layout.html:11
msgid "CKAN - Comprehensive Knowledge Archive Network -"
msgstr ""

#: ckan/templates/layout.html:14
msgid "CKAN Recent Changes"
msgstr ""

#: ckan/templates/layout.html:16
msgid "Master stylesheet"
msgstr ""

#: ckan/templates/layout.html:42
msgid "Logged in as"
msgstr ""

#: ckan/templates/layout.html:44
msgid "My account"
msgstr ""

#: ckan/templates/layout.html:45 ckan/templates/user/logout.html:7
msgid "Logout"
msgstr ""

#: ckan/templates/layout.html:48
msgid "Login with"
msgstr ""

#: ckan/templates/layout.html:48
msgid "OpenID"
msgstr ""

#: ckan/templates/layout.html:54
msgid "CKAN Logo"
msgstr ""

#: ckan/templates/layout.html:60
msgid "Sections:"
msgstr ""

<<<<<<< HEAD
#: ckan/templates/layout.html:63 ckan/templates/group/layout.html:17
=======
#: ckan/templates/layout.html:62 ckan/templates/group/layout.html:16
>>>>>>> 6f8b37e9
#: ckan/templates/home/about.html:4 ckan/templates/home/index.html:4
#: ckan/templates/package/layout.html:16
msgid "Home"
msgstr ""

<<<<<<< HEAD
#: ckan/templates/layout.html:64 ckan/templates/group/edit_form.html:8
=======
#: ckan/templates/layout.html:63 ckan/templates/group/edit_form.html:8
>>>>>>> 6f8b37e9
#: ckan/templates/home/index.html:39 ckan/templates/package/index.html:7
#: ckan/templates/package/list.html:32 ckan/templates/revision/list.html:16
#: ckan/templates/revision/read.html:20 ckan/templates/user/read.html:37
msgid "Packages"
msgstr ""

<<<<<<< HEAD
#: ckan/templates/layout.html:65 ckan/templates/package/read_core.html:93
=======
#: ckan/templates/layout.html:64 ckan/templates/package/read_core.html:93
>>>>>>> 6f8b37e9
#: ckan/templates/tag/index.html:7
msgid "Tags"
msgstr ""

<<<<<<< HEAD
#: ckan/templates/layout.html:66 ckan/templates/group/index.html:8
=======
#: ckan/templates/layout.html:65 ckan/templates/group/index.html:7
>>>>>>> 6f8b37e9
#: ckan/templates/package/read_core.html:98
msgid "Groups"
msgstr ""

<<<<<<< HEAD
#: ckan/templates/layout.html:67 ckan/templates/user/read.html:34
msgid "Recent changes"
msgstr ""

#: ckan/templates/layout.html:68
msgid "API"
msgstr ""

#: ckan/templates/layout.html:70
=======
#: ckan/templates/layout.html:66 ckan/templates/user/read.html:34
msgid "Recent changes"
msgstr ""

#: ckan/templates/layout.html:67
msgid "API"
msgstr ""

#: ckan/templates/layout.html:69
>>>>>>> 6f8b37e9
msgid "In this section:"
msgstr ""

#: ckan/templates/layout.html:80
msgid "Skip to page content"
msgstr ""

<<<<<<< HEAD
#: ckan/templates/layout.html:81
msgid "[ Skip to main content) ]"
=======
#: ckan/templates/layout.html:80
msgid "[ Skip to main content ]"
>>>>>>> 6f8b37e9
msgstr ""

#: ckan/templates/layout.html:94
msgid "Master content template placeholder … please replace me."
msgstr ""

#: ckan/templates/layout.html:99
msgid "Valid XHTML 1.1"
msgstr ""

#: ckan/templates/layout.html:99
msgid "XHTML"
msgstr ""

#: ckan/templates/layout.html:100
msgid "CSS"
msgstr ""

#: ckan/templates/layout.html:101
msgid "Project Home Page"
msgstr ""

#: ckan/templates/layout.html:102
msgid "Contact Us"
msgstr ""

#: ckan/templates/layout.html:103
msgid "Privacy Policy"
msgstr ""

#: ckan/templates/layout.html:106
<<<<<<< HEAD
msgid "[1:] An [2:Open Knowledge Foundation] Project"
=======
msgid "An"
msgstr ""

#: ckan/templates/layout.html:106 ckan/templates/home/about.html:46
msgid "Open Knowledge Foundation"
msgstr ""

#: ckan/templates/layout.html:106
msgid "Project"
>>>>>>> 6f8b37e9
msgstr ""

#: ckan/templates/layout.html:108
msgid "v"
msgstr ""

#: ckan/templates/layout.html:109
msgid ""
"| (c) Open Knowledge Foundation\n"
"\t| All material available under an"
msgstr ""

#: ckan/templates/layout.html:111 ckan/templates/package/search_form.html:7
msgid "open license"
msgstr ""

#: ckan/templates/layout.html:112
msgid "This Content and Data is Open"
msgstr ""

#: ckan/templates/group/authz.html:4
msgid "Groups - Authorization -"
msgstr ""

#: ckan/templates/group/authz.html:7
msgid "Authorization for group:"
msgstr ""

#: ckan/templates/group/authz.html:14 ckan/templates/package/authz.html:14
msgid "Update Existing Roles"
msgstr ""

#: ckan/templates/group/authz.html:19 ckan/templates/package/authz.html:19
msgid "Create New User Roles"
msgstr ""

#: ckan/templates/group/authz.html:24 ckan/templates/group/edit_form.html:22
#: ckan/templates/package/authz.html:24
msgid "Save"
msgstr ""

#: ckan/templates/group/edit.html:4 ckan/templates/group/new.html:4
msgid "Groups - Edit -"
msgstr ""

#: ckan/templates/group/edit.html:7
msgid "Edit Group:"
msgstr ""

#: ckan/templates/group/edit.html:11 ckan/templates/group/new.html:11
#: ckan/templates/package/edit.html:12 ckan/templates/package/history.html:18
#: ckan/templates/package/new.html:11
msgid "Error:"
msgstr ""

#: ckan/templates/group/edit_form.html:15
msgid "New Packages"
msgstr ""

#: ckan/templates/group/index.html:5
msgid "Groups - Index"
msgstr ""

<<<<<<< HEAD
#: ckan/templates/group/index.html:10
#, python-format
msgid "There are [1:%(c)s] groups."
=======
#: ckan/templates/group/index.html:9 ckan/templates/group/read.html:40
#: ckan/templates/package/index.html:13 ckan/templates/tag/index.html:18
#: ckan/templates/tag/index.html:21 ckan/templates/tag/read.html:8
msgid "There are"
msgstr ""

#: ckan/templates/group/index.html:9
msgid "groups."
>>>>>>> 6f8b37e9
msgstr ""

#: ckan/templates/group/layout.html:11
msgid "Groups section"
msgstr ""

#: ckan/templates/group/layout.html:12
msgid ""
"Whilst tags are great at collecting packages together, there are occasions "
"when you want to restrict users from editing a collection. A [1:group] can be"
" set-up to specify which users have permission to add or remove packages from"
" it."
msgstr ""

<<<<<<< HEAD
#: ckan/templates/group/layout.html:18
=======
#: ckan/templates/group/layout.html:11
msgid ""
"can be set-up to specify which users have permission to add or remove "
"packages from it."
msgstr ""

#: ckan/templates/group/layout.html:17
>>>>>>> 6f8b37e9
msgid "Create a new group"
msgstr ""

#: ckan/templates/group/new.html:7
msgid "New Group"
msgstr ""

#: ckan/templates/group/read.html:5
msgid "Groups -"
msgstr ""

#: ckan/templates/group/read.html:10
msgid "No Title"
msgstr ""

#: ckan/templates/group/read.html:17
msgid "[edit]"
msgstr ""

#: ckan/templates/group/read.html:20
msgid "[authorization]"
msgstr ""

#: ckan/templates/group/read.html:28
msgid "Administrators:"
msgstr ""

#: ckan/templates/group/read.html:34
msgid "Packages:"
msgstr ""

<<<<<<< HEAD
#: ckan/templates/group/read.html:43
msgid "There is"
msgstr ""

#: ckan/templates/group/read.html:43
msgid "package in this group."
msgstr ""

#: ckan/templates/group/read.html:44
msgid "There are"
msgstr ""

#: ckan/templates/group/read.html:44
=======
#: ckan/templates/group/read.html:41
>>>>>>> 6f8b37e9
msgid "packages in this group."
msgstr ""

#: ckan/templates/home/about.html:7 ckan/templates/home/index.html:8
msgid "About CKAN"
msgstr ""

#: ckan/templates/home/about.html:9
msgid "CKAN is the Comprehensive Knowledge Archive Network, a"
msgstr ""

#: ckan/templates/home/about.html:9
msgid "registry"
msgstr ""

#: ckan/templates/home/about.html:9
msgid "of"
msgstr ""

#: ckan/templates/home/about.html:10
msgid "open knowledge"
msgstr ""

#: ckan/templates/home/about.html:10
msgid ""
"packages and projects\n"
"    (and a few closed ones)."
msgstr ""

#: ckan/templates/home/about.html:13
msgid "CKAN makes it easy to"
msgstr ""

#: ckan/templates/home/about.html:13
msgid ""
"find, share and reuse open\n"
"      content and data"
msgstr ""

#: ckan/templates/home/about.html:14
msgid ""
", especially in ways that are machine\n"
"      automatable."
msgstr ""

#: ckan/templates/home/about.html:18
msgid "As a system CKAN functions as a synthesis of several different services:"
msgstr ""

#: ckan/templates/home/about.html:20
msgid "CKAN Features Overview"
msgstr ""

#: ckan/templates/home/about.html:22
msgid ""
"As the diagram shows, CKAN combines the features of a listing/registry,\n"
"\t\ta package index and a wiki. As a registry it acts like"
msgstr ""

#: ckan/templates/home/about.html:24
msgid "freshmeat"
msgstr ""

#: ckan/templates/home/about.html:24
msgid ""
"but for open data and\n"
"\t\tcontent resources. However it adds to a simple registry in key ways."
msgstr ""

#: ckan/templates/home/about.html:27
msgid "First, thanks to its underlying"
msgstr ""

#: ckan/templates/home/about.html:28
msgid "versioned domain model"
msgstr ""

#: ckan/templates/home/about.html:28
msgid ""
"CKAN has a\n"
"\t\twiki-like interface that lets anyone add and material held in it. Second,"
"\n"
"\t\tand unlike a wiki, CKAN can store 'structured' information, which allows "
"it\n"
"\t\tto provide 'index'-like features such as automated registration, "
"discovery\n"
"\t\tand installation of material. In this respect it behaves like"
msgstr ""

#: ckan/templates/home/about.html:33
msgid "CPAN"
msgstr ""

#: ckan/templates/home/about.html:33
msgid "or"
msgstr ""

#: ckan/templates/home/about.html:34
msgid "PyPI"
msgstr ""

#: ckan/templates/home/about.html:34
msgid ""
"in the software world -- though\n"
"\t\tagain for"
msgstr ""

#: ckan/templates/home/about.html:35
msgid "open data and content"
msgstr ""

#: ckan/templates/home/about.html:35
msgid "not code."
msgstr ""

#: ckan/templates/home/about.html:38
msgid ""
"More about CKAN, and the background to its creation can\n"
"    be found in"
msgstr ""

#: ckan/templates/home/about.html:40
msgid ""
"these\n"
"      slides"
msgstr ""

#: ckan/templates/home/about.html:43
msgid "Who's Behind CKAN?"
msgstr ""

#: ckan/templates/home/about.html:45
msgid "The CKAN software and site is developed and maintained by the"
msgstr ""

#: ckan/templates/home/about.html:46
msgid "Open Knowledge Foundation"
msgstr ""

#: ckan/templates/home/about.html:46
msgid ""
". Both the\n"
"    CKAN code and data are open:"
msgstr ""

#: ckan/templates/home/about.html:47
msgid ""
"free for anyone to use\n"
"      and reuse"
msgstr ""

#: ckan/templates/home/about.html:48
msgid ". To find out more check out the the"
msgstr ""

#: ckan/templates/home/about.html:49
msgid "CKAN project page"
msgstr ""

#: ckan/templates/home/about.html:49
msgid ""
"on the Open\n"
"    Knowledge Foundation site."
msgstr ""

#: ckan/templates/home/about.html:52
msgid "Contributors"
msgstr ""

#: ckan/templates/home/about.html:54
msgid ""
"Various people and projects have contributed to the development of CKAN "
"including:"
msgstr ""

#: ckan/templates/home/about.html:56
msgid "Rufus Pollock"
msgstr ""

#: ckan/templates/home/about.html:57
msgid "David Read"
msgstr ""

#: ckan/templates/home/about.html:58
msgid "Nick Stenning"
msgstr ""

#: ckan/templates/home/about.html:58
msgid "(css and js)"
msgstr ""

#: ckan/templates/home/about.html:59
msgid "John Bywater"
msgstr ""

#: ckan/templates/home/about.html:60
msgid "CKAN logo: \""
msgstr ""

#: ckan/templates/home/about.html:60
msgid "angry"
msgstr ""

#: ckan/templates/home/about.html:60
msgid "hamster"
msgstr ""

#: ckan/templates/home/about.html:61
msgid "famfamfam.com for silk icons"
msgstr ""

#: ckan/templates/home/about.html:62
msgid "Pylons"
msgstr ""

#: ckan/templates/home/about.html:63
msgid "Genshi"
msgstr ""

#: ckan/templates/home/guide.html:4
msgid "Guide"
msgstr ""

#: ckan/templates/home/guide.html:7
msgid "CKAN Guide"
msgstr ""

#: ckan/templates/home/guide.html:9
msgid "Bookmarklet for Adding Packages"
msgstr ""

#: ckan/templates/home/guide.html:10
msgid ""
"Want to automate creating a package from the info in a webpage? You can use "
"the CKAN bookmarklet. This will automatically extract information such as "
"url, title and a description and send it off to the new package form (where "
"you can then edit further)."
msgstr ""

#: ckan/templates/home/guide.html:11
msgid ""
"To install the bookmarklet just drag the following link to your bookmarks "
"toolbar (in IE: right-click on it and select Add to Favourites). For more "
"details on installing bookmarklets see"
msgstr ""

#: ckan/templates/home/guide.html:11
msgid "the del.icio.us help page on the topic"
msgstr ""

#: ckan/templates/home/guide.html:14
msgid "Add to CKAN"
msgstr ""

#: ckan/templates/home/index.html:9
msgid ""
"Find out more about CKAN by reading our about pages or consulting the \n"
"        CKAN guide."
msgstr ""

#: ckan/templates/home/index.html:22
msgid "Welcome to CKAN"
msgstr ""

#: ckan/templates/home/index.html:23
msgid "CKAN is a registry of"
msgstr ""

#: ckan/templates/home/index.html:24
msgid ""
"open data \n"
"      and content"
msgstr ""

#: ckan/templates/home/index.html:25
msgid "packages. CKAN makes it easy to"
msgstr ""

#: ckan/templates/home/index.html:25
msgid ""
"find, share and reuse \n"
"      open content and data"
msgstr ""

#: ckan/templates/home/index.html:26
msgid ""
", especially in ways that are machine \n"
"      automatable."
msgstr ""

#: ckan/templates/home/index.html:30
msgid "registered packages"
msgstr ""

#: ckan/templates/home/index.html:30
msgid "available."
msgstr ""

#: ckan/templates/home/index.html:36
msgid "Recently changed"
msgstr ""

#: ckan/templates/home/index.html:40 ckan/templates/package/history.html:26
#: ckan/templates/revision/list.html:16 ckan/templates/user/read.html:37
msgid "Author"
msgstr ""

#: ckan/templates/home/index.html:41
msgid "Time"
msgstr ""

#: ckan/templates/home/index.html:54
msgid "View older changes »"
msgstr ""

#: ckan/templates/home/layout.html:9 ckan/templates/user/read.html:18
msgid "About"
msgstr ""

#: ckan/templates/home/layout.html:10
msgid "FAQ and Guide"
msgstr ""

#: ckan/templates/home/license.html:5
msgid "License"
msgstr ""

#: ckan/templates/home/license.html:8
msgid "CKAN License"
msgstr ""

#: ckan/templates/home/license.html:10
msgid "Code"
msgstr ""

#: ckan/templates/home/license.html:11
msgid ""
"The code that runs CKAN is open-source and licensed under the [1:GNU Affero "
"GPL\n"
"      ]. It is hosted on [2:KnowledgeForge], and the project\n"
"    home page is here:[3:http://knowledgeforge.net/project/ckan/]."
msgstr ""

#: ckan/templates/home/license.html:20
msgid "Content and Data"
msgstr ""

#: ckan/templates/home/license.html:21
msgid ""
"All material on this site is [1:open] and can be freely used, reused\n"
"    and redistributed. Formally, the data/database is licensed under the "
"[2:Open Data Commons Open\n"
"      Database License v1.0], with all copyrightable content in that\n"
"    database plus any additional content on this site licensed under a "
"[3:Creative Commons\n"
"      Attribution Share-Alike v3.0 license]."
msgstr ""

#: ckan/templates/home/license.html:29
msgid ""
"For convenience, all material - including all package, tag and revision "
"information - is available in bulk, in the form of a full dump of the CKAN "
"database. This (gzipped) dump file is updated daily and can be downloaded "
"from [1:http://www.ckan.net/dump/]."
msgstr ""

#: ckan/templates/package/authz.html:4
msgid "Packages - Authorization -"
msgstr ""

#: ckan/templates/package/authz.html:7
msgid "Authorization for package:"
msgstr ""

#: ckan/templates/package/edit.html:4
msgid "Packages - Edit -"
msgstr ""

#: ckan/templates/package/edit.html:7
msgid "Edit package:"
msgstr ""

#: ckan/templates/package/edit.html:9 ckan/templates/package/new.html:8
#: ckan/templates/user/edit.html:10
msgid "(skip to preview)"
msgstr ""

#: ckan/templates/package/edit.html:20 ckan/templates/package/new.html:19
#: ckan/templates/user/edit.html:30
msgid "Preview"
msgstr ""

#: ckan/templates/package/edit_form.html:13
msgid "Optional Log Message about this Change:"
msgstr ""

#: ckan/templates/package/edit_form.html:14 ckan/templates/user/edit.html:19
msgid "You can use [1:Markdown formatting] here."
msgstr ""

#: ckan/templates/package/edit_form.html:17 ckan/templates/revision/read.html:11
msgid "Author:"
msgstr ""

#: ckan/templates/package/edit_form.html:18
msgid ""
"If you have not signed in this will just be your IP address.[1:]\n"
"      [2:Click here to sign in] before submitting (opens in new window)."
msgstr ""

#: ckan/templates/package/edit_form.html:24 ckan/templates/user/edit.html:23
msgid "Commit"
msgstr ""

<<<<<<< HEAD
#: ckan/templates/package/edit_form.html:26
=======
#: ckan/templates/package/edit_form.html:23 ckan/templates/user/edit.html:22
msgid "Commit"
msgstr ""

#: ckan/templates/package/edit_form.html:25
>>>>>>> 6f8b37e9
msgid "Please Note:"
msgstr ""

#: ckan/templates/package/edit_form.html:27
#, python-format
msgid ""
"[1:By submitting content, you agree to release your contributions\n"
"        under the open license specified on the %(h)s (essentially Creative "
"Commons\n"
"        Attribution-Share Alike v3.0).]\n"
"        [2:If you are not happy for this to occur please refrain from editing"
"\n"
"        this page.]"
msgstr ""

#: ckan/templates/package/history.html:4 ckan/templates/revision/read.html:32
msgid "Package -"
msgstr ""

#: ckan/templates/package/history.html:4
msgid "- History"
msgstr ""

#: ckan/templates/package/history.html:12
msgid "Revisions"
msgstr ""

#: ckan/templates/package/history.html:26 ckan/templates/revision/read.html:4
#: ckan/templates/user/read.html:37
msgid "Revision"
msgstr ""

#: ckan/templates/package/history.html:26 ckan/templates/revision/list.html:16
#: ckan/templates/user/read.html:37
msgid "Timestamp"
msgstr ""

#: ckan/templates/package/history.html:26 ckan/templates/revision/list.html:16
#: ckan/templates/user/read.html:37
msgid "Log Message"
msgstr ""

#: ckan/templates/package/history.html:43
msgid "Compare »"
<<<<<<< HEAD
msgstr ""

#: ckan/templates/package/index.html:4
msgid "Packages - Index"
=======
>>>>>>> 6f8b37e9
msgstr ""

#: ckan/templates/package/index.html:4
msgid "Packages - Index"
msgstr ""

#: ckan/templates/package/index.html:13
msgid "packages."
msgstr ""

#: ckan/templates/package/layout.html:10
msgid "This package:"
msgstr ""

#: ckan/templates/package/layout.html:11
msgid "View"
msgstr ""

#: ckan/templates/package/layout.html:12 ckan/templates/user/read.html:24
msgid "Edit"
msgstr ""

#: ckan/templates/package/layout.html:13
msgid "History"
msgstr ""

#: ckan/templates/package/layout.html:17
msgid "Browse"
msgstr ""

#: ckan/templates/package/layout.html:18
msgid "Register new package"
msgstr ""

#: ckan/templates/package/list.html:4
msgid "Packages - List"
msgstr ""

#: ckan/templates/package/list.html:8
msgid "Package listing key"
msgstr ""

#: ckan/templates/package/list.html:11
msgid "Openly licensed"
msgstr ""

#: ckan/templates/package/list.html:13
msgid "Closed/unknown licensing"
msgstr ""

#: ckan/templates/package/list.html:15
msgid "Resources available"
msgstr ""

#: ckan/templates/package/list.html:16
msgid "Click on the arrow to show the package resources."
msgstr ""

#: ckan/templates/package/list.html:18
msgid "No resources listed"
msgstr ""

#: ckan/templates/package/list.html:21
msgid "Packages with a blue stripe satisfy the OKFN's"
msgstr ""

#: ckan/templates/package/list.html:23
msgid "Open Knowledge Definition."
msgstr ""

#: ckan/templates/package/new.html:4
msgid "Packages - New"
msgstr ""

#: ckan/templates/package/new.html:7
msgid "Register a New Package"
msgstr ""

#: ckan/templates/package/read.html:4
msgid "Packages -"
msgstr ""

#: ckan/templates/package/read.html:9
msgid ""
"Do you work on the project producing this data?\n"
"          Can you help us keep this page up to date?\n"
"          If so, why not"
msgstr ""

#: ckan/templates/package/read.html:13
msgid "update the package information"
msgstr ""

#: ckan/templates/package/read.html:19
msgid "You can"
msgstr ""

#: ckan/templates/package/read.html:21
msgid "make an enquiry"
msgstr ""

#: ckan/templates/package/read.html:21
msgid "about the openness of this package using"
msgstr ""

#: ckan/templates/package/read.html:23
msgid "Is It Open"
msgstr ""

#: ckan/templates/package/read.html:35
msgid "RDF Version"
msgstr ""

#: ckan/templates/package/read_core.html:18
msgid "Version"
msgstr ""

#: ckan/templates/package/read_core.html:24
#: ckan/templates/package/read_core.html:72
msgid "License not given"
msgstr ""

#: ckan/templates/package/read_core.html:44
#: ckan/templates/package/read_core.html:51
msgid "Resources"
msgstr ""

#: ckan/templates/package/read_core.html:46
msgid "URL"
msgstr ""

#: ckan/templates/package/read_core.html:46
msgid "Format"
msgstr ""

#: ckan/templates/package/read_core.html:46
msgid "Description"
msgstr ""

#: ckan/templates/package/read_core.html:46
msgid "Hash"
msgstr ""

#: ckan/templates/package/read_core.html:51
msgid "None given for this package."
msgstr ""

#: ckan/templates/package/read_core.html:57
msgid "Extras"
msgstr ""

#: ckan/templates/package/read_core.html:66
msgid "Openness"
msgstr ""

#: ckan/templates/package/read_core.html:68
msgid "This package is licensed"
msgstr ""

#: ckan/templates/package/read_core.html:77
msgid "This package satisfies the OKFN's Open Knowledge Definition."
msgstr ""

#: ckan/templates/package/read_core.html:80
msgid "[Open Knowledge]"
msgstr ""

#: ckan/templates/package/read_core.html:86
msgid "Rating"
msgstr ""

#: ckan/templates/package/read_core.html:108
msgid "State:"
msgstr ""

#: ckan/templates/package/resources.html:2
msgid "Someresources"
msgstr ""

#: ckan/templates/package/search.html:6
msgid "Packages - Search"
msgstr ""

#: ckan/templates/package/search.html:9
msgid "Search packages"
msgstr ""

#: ckan/templates/package/search.html:17
msgid "tags found."
msgstr ""

#: ckan/templates/package/search.html:21
msgid "packages found."
msgstr ""

#: ckan/templates/package/search.html:23
msgid "Would you like to"
msgstr ""

#: ckan/templates/package/search.html:23
msgid "create a new package?"
msgstr ""

#: ckan/templates/package/search_form.html:3
msgid "Search Packages »"
msgstr ""

#: ckan/templates/package/search_form.html:4
msgid "E.g. 'geo', 'shakespeare', 'science'"
msgstr ""

#: ckan/templates/package/search_form.html:7
msgid "Filters:"
msgstr ""

#: ckan/templates/package/search_form.html:8
msgid "downloadable"
msgstr ""

#: ckan/templates/revision/diff.html:4
msgid "Diff"
msgstr ""

#: ckan/templates/revision/diff.html:7
msgid "Revision Differences -"
msgstr ""

#: ckan/templates/revision/diff.html:9
msgid "From:"
msgstr ""

#: ckan/templates/revision/diff.html:13
msgid "To:"
msgstr ""

#: ckan/templates/revision/diff.html:20
msgid "Field"
msgstr ""

#: ckan/templates/revision/diff.html:20
msgid "Difference"
msgstr ""

#: ckan/templates/revision/diff.html:28
msgid "No differences"
msgstr ""

#: ckan/templates/revision/layout.html:8
msgid "CKAN Atom Feed"
msgstr ""

#: ckan/templates/revision/list.html:4 ckan/templates/revision/list.html:7
msgid "Repository History"
msgstr ""

#: ckan/templates/revision/list.html:8
msgid ""
"This page lists all changes to package database, with most recent\n"
"    changes first. It is also available as an"
msgstr ""

#: ckan/templates/revision/list.html:9
msgid ""
"Atom\n"
"      Feed"
msgstr ""

#: ckan/templates/revision/list.html:16
msgid "Number"
msgstr ""

#: ckan/templates/revision/purge.html:4
msgid "Revisions - Purge"
msgstr ""

#: ckan/templates/revision/purge.html:7
msgid "Revision Purge"
msgstr ""

#: ckan/templates/revision/purge.html:8
msgid "There was an error:"
msgstr ""

#: ckan/templates/revision/purge.html:9
msgid "Purge successful."
msgstr ""

#: ckan/templates/revision/read.html:7
msgid "Revision:"
msgstr ""

#: ckan/templates/revision/read.html:14
msgid "Timestamp:"
msgstr ""

#: ckan/templates/revision/read.html:16
msgid "Log Message:"
msgstr ""

#: ckan/templates/revision/read.html:19
msgid "Changes"
msgstr ""

#: ckan/templates/revision/read.html:29
msgid "Packages' Tags"
msgstr ""

#: ckan/templates/revision/read.html:33
msgid ""
",\n"
"      Tag -"
msgstr ""

#: ckan/templates/tag/index.html:4
msgid "Tags - Index"
msgstr ""

#: ckan/templates/tag/index.html:19
msgid "results for ‘"
msgstr ""

#: ckan/templates/tag/index.html:22
msgid "results for tags."
msgstr ""

#: ckan/templates/tag/index.html:32
msgid "and see all tags."
msgstr ""

#: ckan/templates/tag/read.html:4
msgid "Tags -"
msgstr ""

#: ckan/templates/tag/read.html:7
msgid "Tag:"
msgstr ""

#: ckan/templates/tag/read.html:8
<<<<<<< HEAD
msgid "package"
msgstr ""

#: ckan/templates/tag/read.html:8
msgid "tagged with"
=======
msgid "packages tagged with"
>>>>>>> 6f8b37e9
msgstr ""

#: ckan/templates/user/apikey.html:4 ckan/templates/user/login_form.html:4
#: ckan/templates/user/openid_form.html:4
msgid "Account - Login"
msgstr ""

#: ckan/templates/user/apikey.html:7
msgid "API Key"
msgstr ""

#: ckan/templates/user/apikey.html:8
msgid "Your API key is:"
msgstr ""

#: ckan/templates/user/edit.html:5
msgid "User - Edit -"
msgstr ""

#: ckan/templates/user/edit.html:8
msgid "Edit User:"
msgstr ""

#: ckan/templates/user/edit.html:18
msgid "About user:"
msgstr ""

#: ckan/templates/user/login_form.html:7 ckan/templates/user/openid_form.html:7
msgid "Login"
msgstr ""

#: ckan/templates/user/login_form.html:8
msgid "Please login now."
msgstr ""

#: ckan/templates/user/login_form.html:11
msgid "Username:"
msgstr ""

#: ckan/templates/user/login_form.html:13
msgid "Password:"
msgstr ""

#: ckan/templates/user/logout.html:4
msgid "Account - Logout"
msgstr ""

#: ckan/templates/user/logout.html:8
msgid "You have logged out successfully."
msgstr ""

#: ckan/templates/user/openid_form.html:8
msgid ""
"You don't need to sign up for yet another account to use CKAN. Instead you "
"can just"
msgstr ""

#: ckan/templates/user/openid_form.html:8
msgid "use your OpenID"
msgstr ""

#: ckan/templates/user/openid_form.html:13
msgid "Your OpenID identity URL:"
msgstr ""

#: ckan/templates/user/openid_form.html:19
msgid "Don't have an OpenID?"
msgstr ""

#: ckan/templates/user/openid_form.html:20
msgid "If you haven't already got an OpenID it is"
msgstr ""

#: ckan/templates/user/openid_form.html:22
msgid "easy to get one"
msgstr ""

#: ckan/templates/user/openid_form.html:22
msgid ""
". Probably the simplest\n"
"    way is sign up with a free OpenID provider such as"
msgstr ""

#: ckan/templates/user/openid_form.html:24
msgid "https://www.myopenid.com/"
msgstr ""

#: ckan/templates/user/read.html:6 ckan/templates/user/read.html:10
msgid "User Account -"
msgstr ""

#: ckan/templates/user/read.html:12
msgid "My Account"
msgstr ""

#: ckan/templates/user/read.html:13
msgid "You are logged in."
msgstr ""

#: ckan/templates/user/read.html:13
msgid "Log out"
msgstr ""

#: ckan/templates/user/read.html:15
msgid "View your API key"
msgstr ""

#: ckan/templates/user/read.html:28
msgid "Activity"
msgstr ""

#: ckan/templates/user/read.html:30
msgid "Number of edits:"
msgstr ""

#: ckan/templates/user/read.html:31
msgid "Number of packages administered:"
msgstr ""
<|MERGE_RESOLUTION|>--- conflicted
+++ resolved
@@ -6,13 +6,9 @@
 #, fuzzy
 msgid ""
 msgstr ""
-"Project-Id-Version: ckan 0.11a\n"
+"Project-Id-Version: ckan 1.0a\n"
 "Report-Msgid-Bugs-To: EMAIL@ADDRESS\n"
-<<<<<<< HEAD
-"POT-Creation-Date: 2010-02-05 18:54+0000\n"
-=======
-"POT-Creation-Date: 2010-02-03 15:14+0100\n"
->>>>>>> 6f8b37e9
+"POT-Creation-Date: 2010-02-19 10:57+0100\n"
 "PO-Revision-Date: YEAR-MO-DA HO:MI+ZONE\n"
 "Last-Translator: FULL NAME <EMAIL@ADDRESS>\n"
 "Language-Team: LANGUAGE <LL@li.org>\n"
@@ -43,16 +39,16 @@
 msgid "Not authorized to edit authization for group"
 msgstr ""
 
-#: ckan/controllers/group.py:170 ckan/controllers/package.py:264
+#: ckan/controllers/group.py:170 ckan/controllers/package.py:261
 #, python-format
 msgid "Added role '%s' for user '%s'"
 msgstr ""
 
-#: ckan/controllers/group.py:177 ckan/controllers/package.py:271
+#: ckan/controllers/group.py:177 ckan/controllers/package.py:268
 msgid "Error: No role found with that id"
 msgstr ""
 
-#: ckan/controllers/group.py:180 ckan/controllers/package.py:273
+#: ckan/controllers/group.py:180 ckan/controllers/package.py:270
 #, python-format
 msgid "Deleted role '%s' for user '%s'"
 msgstr ""
@@ -83,68 +79,68 @@
 msgid "Errors remain - see preview."
 msgstr ""
 
-#: ckan/controllers/importer.py:110
+#: ckan/controllers/importer.py:109
 msgid "Problem with user account."
 msgstr ""
 
-#: ckan/controllers/importer.py:117
+#: ckan/controllers/importer.py:116
 #, python-format
 msgid "Imported %i package."
 msgid_plural "Imported %i packages."
 msgstr[0] ""
 msgstr[1] ""
 
-#: ckan/controllers/importer.py:153
+#: ckan/controllers/importer.py:148
 msgid "Could not access import file any more."
 msgstr ""
 
-#: ckan/controllers/importer.py:165
+#: ckan/controllers/importer.py:160
 msgid "User is not logged in"
 msgstr ""
 
-#: ckan/controllers/importer.py:169
+#: ckan/controllers/importer.py:164
 msgid "Error with user account. Log out and log in again."
 msgstr ""
 
-#: ckan/controllers/importer.py:172
+#: ckan/controllers/importer.py:167
 #, python-format
 msgid "Package %s already exists in database. Import will edit the fields."
 msgstr ""
 
-#: ckan/controllers/importer.py:175
+#: ckan/controllers/importer.py:170
 #, python-format
 msgid "User %r unauthorized to edit existing package %s"
 msgstr ""
 
-#: ckan/controllers/package.py:76 ckan/controllers/package.py:112
-#: ckan/controllers/package.py:232
+#: ckan/controllers/package.py:73 ckan/controllers/package.py:109
+#: ckan/controllers/package.py:229
 msgid "Package not found"
 msgstr ""
 
-#: ckan/controllers/package.py:87
+#: ckan/controllers/package.py:84
 #, python-format
 msgid "Unauthorized to read package %s"
 msgstr ""
 
-#: ckan/controllers/package.py:106
+#: ckan/controllers/package.py:103
 msgid "Select two revisions before doing the comparison."
 msgstr ""
 
-#: ckan/controllers/package.py:185
+#: ckan/controllers/package.py:182
 #, python-format
 msgid "User %r not authorized to edit %s"
 msgstr ""
 
-#: ckan/controllers/package.py:237
+#: ckan/controllers/package.py:234
 #, python-format
 msgid "User %r not authorized to edit %s authorizations"
 msgstr ""
 
-#: ckan/controllers/package.py:289
+#: ckan/controllers/package.py:286
 msgid "404 Package Not Found"
 msgstr ""
 
-#: ckan/controllers/package.py:295
+#: ckan/controllers/package.py:292
 msgid "Rating value invalid"
 msgstr ""
 
@@ -249,18 +245,6 @@
 msgid "Changed user details"
 msgstr ""
 
-#: ckan/forms/authz.py:43 ckan/forms/authz.py:47
-msgid "delete"
-msgstr ""
-
-#: ckan/forms/authz.py:52
-msgid "username"
-msgstr ""
-
-#: ckan/forms/authz.py:53
-msgid "No user found"
-msgstr ""
-
 #: ckan/templates/error_document_template.html:4
 #, python-format
 msgid "Error %(code)s"
@@ -311,141 +295,100 @@
 msgid "Sections:"
 msgstr ""
 
-<<<<<<< HEAD
-#: ckan/templates/layout.html:63 ckan/templates/group/layout.html:17
-=======
 #: ckan/templates/layout.html:62 ckan/templates/group/layout.html:16
->>>>>>> 6f8b37e9
 #: ckan/templates/home/about.html:4 ckan/templates/home/index.html:4
 #: ckan/templates/package/layout.html:16
 msgid "Home"
 msgstr ""
 
-<<<<<<< HEAD
-#: ckan/templates/layout.html:64 ckan/templates/group/edit_form.html:8
-=======
 #: ckan/templates/layout.html:63 ckan/templates/group/edit_form.html:8
->>>>>>> 6f8b37e9
-#: ckan/templates/home/index.html:39 ckan/templates/package/index.html:7
+#: ckan/templates/home/index.html:75 ckan/templates/package/index.html:7
 #: ckan/templates/package/list.html:32 ckan/templates/revision/list.html:16
 #: ckan/templates/revision/read.html:20 ckan/templates/user/read.html:37
 msgid "Packages"
 msgstr ""
 
-<<<<<<< HEAD
-#: ckan/templates/layout.html:65 ckan/templates/package/read_core.html:93
-=======
 #: ckan/templates/layout.html:64 ckan/templates/package/read_core.html:93
->>>>>>> 6f8b37e9
 #: ckan/templates/tag/index.html:7
 msgid "Tags"
 msgstr ""
 
-<<<<<<< HEAD
-#: ckan/templates/layout.html:66 ckan/templates/group/index.html:8
-=======
 #: ckan/templates/layout.html:65 ckan/templates/group/index.html:7
->>>>>>> 6f8b37e9
 #: ckan/templates/package/read_core.html:98
 msgid "Groups"
 msgstr ""
 
-<<<<<<< HEAD
-#: ckan/templates/layout.html:67 ckan/templates/user/read.html:34
-msgid "Recent changes"
-msgstr ""
-
-#: ckan/templates/layout.html:68
-msgid "API"
-msgstr ""
-
-#: ckan/templates/layout.html:70
-=======
 #: ckan/templates/layout.html:66 ckan/templates/user/read.html:34
 msgid "Recent changes"
 msgstr ""
 
-#: ckan/templates/layout.html:67
-msgid "API"
-msgstr ""
-
-#: ckan/templates/layout.html:69
->>>>>>> 6f8b37e9
+#: ckan/templates/layout.html:68
 msgid "In this section:"
 msgstr ""
 
-#: ckan/templates/layout.html:80
+#: ckan/templates/layout.html:79
 msgid "Skip to page content"
 msgstr ""
 
-<<<<<<< HEAD
-#: ckan/templates/layout.html:81
-msgid "[ Skip to main content) ]"
-=======
-#: ckan/templates/layout.html:80
+#: ckan/templates/layout.html:79
 msgid "[ Skip to main content ]"
->>>>>>> 6f8b37e9
-msgstr ""
-
-#: ckan/templates/layout.html:94
+msgstr ""
+
+#: ckan/templates/layout.html:93
 msgid "Master content template placeholder … please replace me."
 msgstr ""
 
+#: ckan/templates/layout.html:98
+msgid "Valid XHTML 1.1"
+msgstr ""
+
+#: ckan/templates/layout.html:98
+msgid "XHTML"
+msgstr ""
+
 #: ckan/templates/layout.html:99
-msgid "Valid XHTML 1.1"
-msgstr ""
-
-#: ckan/templates/layout.html:99
-msgid "XHTML"
+msgid "CSS"
 msgstr ""
 
 #: ckan/templates/layout.html:100
-msgid "CSS"
+msgid "Project Home Page"
 msgstr ""
 
 #: ckan/templates/layout.html:101
-msgid "Project Home Page"
+msgid "Contact Us"
 msgstr ""
 
 #: ckan/templates/layout.html:102
-msgid "Contact Us"
-msgstr ""
-
-#: ckan/templates/layout.html:103
 msgid "Privacy Policy"
 msgstr ""
 
-#: ckan/templates/layout.html:106
-<<<<<<< HEAD
-msgid "[1:] An [2:Open Knowledge Foundation] Project"
-=======
+#: ckan/templates/layout.html:105
 msgid "An"
 msgstr ""
 
-#: ckan/templates/layout.html:106 ckan/templates/home/about.html:46
+#: ckan/templates/layout.html:105 ckan/templates/home/about.html:46
 msgid "Open Knowledge Foundation"
 msgstr ""
 
-#: ckan/templates/layout.html:106
+#: ckan/templates/layout.html:105
 msgid "Project"
->>>>>>> 6f8b37e9
+msgstr ""
+
+#: ckan/templates/layout.html:107
+msgid "v"
 msgstr ""
 
 #: ckan/templates/layout.html:108
-msgid "v"
-msgstr ""
-
-#: ckan/templates/layout.html:109
 msgid ""
 "| (c) Open Knowledge Foundation\n"
 "\t| All material available under an"
 msgstr ""
 
-#: ckan/templates/layout.html:111 ckan/templates/package/search_form.html:7
+#: ckan/templates/layout.html:110 ckan/templates/package/search_form.html:7
 msgid "open license"
 msgstr ""
 
-#: ckan/templates/layout.html:112
+#: ckan/templates/layout.html:111
 msgid "This Content and Data is Open"
 msgstr ""
 
@@ -488,15 +431,10 @@
 msgid "New Packages"
 msgstr ""
 
-#: ckan/templates/group/index.html:5
+#: ckan/templates/group/index.html:4
 msgid "Groups - Index"
 msgstr ""
 
-<<<<<<< HEAD
-#: ckan/templates/group/index.html:10
-#, python-format
-msgid "There are [1:%(c)s] groups."
-=======
 #: ckan/templates/group/index.html:9 ckan/templates/group/read.html:40
 #: ckan/templates/package/index.html:13 ckan/templates/tag/index.html:18
 #: ckan/templates/tag/index.html:21 ckan/templates/tag/read.html:8
@@ -505,24 +443,22 @@
 
 #: ckan/templates/group/index.html:9
 msgid "groups."
->>>>>>> 6f8b37e9
+msgstr ""
+
+#: ckan/templates/group/layout.html:10
+msgid "Groups section"
 msgstr ""
 
 #: ckan/templates/group/layout.html:11
-msgid "Groups section"
-msgstr ""
-
-#: ckan/templates/group/layout.html:12
 msgid ""
 "Whilst tags are great at collecting packages together, there are occasions "
-"when you want to restrict users from editing a collection. A [1:group] can be"
-" set-up to specify which users have permission to add or remove packages from"
-" it."
-msgstr ""
-
-<<<<<<< HEAD
-#: ckan/templates/group/layout.html:18
-=======
+"when you want to restrict users from editing a collection. A"
+msgstr ""
+
+#: ckan/templates/group/layout.html:11
+msgid "group"
+msgstr ""
+
 #: ckan/templates/group/layout.html:11
 msgid ""
 "can be set-up to specify which users have permission to add or remove "
@@ -530,7 +466,6 @@
 msgstr ""
 
 #: ckan/templates/group/layout.html:17
->>>>>>> 6f8b37e9
 msgid "Create a new group"
 msgstr ""
 
@@ -538,51 +473,35 @@
 msgid "New Group"
 msgstr ""
 
-#: ckan/templates/group/read.html:5
+#: ckan/templates/group/read.html:4
 msgid "Groups -"
 msgstr ""
 
-#: ckan/templates/group/read.html:10
+#: ckan/templates/group/read.html:9
 msgid "No Title"
 msgstr ""
 
-#: ckan/templates/group/read.html:17
+#: ckan/templates/group/read.html:16
 msgid "[edit]"
 msgstr ""
 
-#: ckan/templates/group/read.html:20
+#: ckan/templates/group/read.html:19
 msgid "[authorization]"
 msgstr ""
 
-#: ckan/templates/group/read.html:28
+#: ckan/templates/group/read.html:27
 msgid "Administrators:"
 msgstr ""
 
-#: ckan/templates/group/read.html:34
+#: ckan/templates/group/read.html:33
 msgid "Packages:"
 msgstr ""
 
-<<<<<<< HEAD
-#: ckan/templates/group/read.html:43
-msgid "There is"
-msgstr ""
-
-#: ckan/templates/group/read.html:43
-msgid "package in this group."
-msgstr ""
-
-#: ckan/templates/group/read.html:44
-msgid "There are"
-msgstr ""
-
-#: ckan/templates/group/read.html:44
-=======
 #: ckan/templates/group/read.html:41
->>>>>>> 6f8b37e9
 msgid "packages in this group."
 msgstr ""
 
-#: ckan/templates/home/about.html:7 ckan/templates/home/index.html:8
+#: ckan/templates/home/about.html:7 ckan/templates/home/index.html:35
 msgid "About CKAN"
 msgstr ""
 
@@ -715,10 +634,6 @@
 msgstr ""
 
 #: ckan/templates/home/about.html:46
-msgid "Open Knowledge Foundation"
-msgstr ""
-
-#: ckan/templates/home/about.html:46
 msgid ""
 ". Both the\n"
 "    CKAN code and data are open:"
@@ -833,64 +748,72 @@
 msgid "Add to CKAN"
 msgstr ""
 
-#: ckan/templates/home/index.html:9
+#: ckan/templates/home/index.html:36
 msgid ""
 "Find out more about CKAN by reading our about pages or consulting the \n"
 "        CKAN guide."
 msgstr ""
 
-#: ckan/templates/home/index.html:22
+#: ckan/templates/home/index.html:44 ckan/templates/home/layout.html:11
+msgid "Help"
+msgstr ""
+
+#: ckan/templates/home/index.html:50
 msgid "Welcome to CKAN"
 msgstr ""
 
-#: ckan/templates/home/index.html:23
+#: ckan/templates/home/index.html:51
 msgid "CKAN is a registry of"
 msgstr ""
 
-#: ckan/templates/home/index.html:24
+#: ckan/templates/home/index.html:52
 msgid ""
 "open data \n"
 "      and content"
 msgstr ""
 
-#: ckan/templates/home/index.html:25
+#: ckan/templates/home/index.html:53
 msgid "packages. CKAN makes it easy to"
 msgstr ""
 
-#: ckan/templates/home/index.html:25
+#: ckan/templates/home/index.html:53
 msgid ""
 "find, share and reuse \n"
 "      open content and data"
 msgstr ""
 
-#: ckan/templates/home/index.html:26
+#: ckan/templates/home/index.html:54
 msgid ""
 ", especially in ways that are machine \n"
 "      automatable."
 msgstr ""
 
-#: ckan/templates/home/index.html:30
+#: ckan/templates/home/index.html:58
 msgid "registered packages"
 msgstr ""
 
-#: ckan/templates/home/index.html:30
+#: ckan/templates/home/index.html:58
 msgid "available."
 msgstr ""
 
-#: ckan/templates/home/index.html:36
+#: ckan/templates/home/index.html:62 ckan/templates/home/stats.html:30
+msgid "Top Tags"
+msgstr ""
+
+#: ckan/templates/home/index.html:72
 msgid "Recently changed"
 msgstr ""
 
-#: ckan/templates/home/index.html:40 ckan/templates/package/history.html:26
+#: ckan/templates/home/index.html:76 ckan/templates/package/history.html:26
 #: ckan/templates/revision/list.html:16 ckan/templates/user/read.html:37
 msgid "Author"
 msgstr ""
 
-#: ckan/templates/home/index.html:41
+#: ckan/templates/home/index.html:77
 msgid "Time"
 msgstr ""
 
-#: ckan/templates/home/index.html:54
+#: ckan/templates/home/index.html:91
 msgid "View older changes »"
 msgstr ""
 
@@ -898,51 +821,126 @@
 msgid "About"
 msgstr ""
 
-#: ckan/templates/home/layout.html:10
-msgid "FAQ and Guide"
-msgstr ""
-
-#: ckan/templates/home/license.html:5
+#: ckan/templates/home/license.html:4
 msgid "License"
 msgstr ""
 
-#: ckan/templates/home/license.html:8
+#: ckan/templates/home/license.html:7
 msgid "CKAN License"
 msgstr ""
 
+#: ckan/templates/home/license.html:9
+msgid "Code"
+msgstr ""
+
 #: ckan/templates/home/license.html:10
-msgid "Code"
-msgstr ""
-
-#: ckan/templates/home/license.html:11
-msgid ""
-"The code that runs CKAN is open-source and licensed under the [1:GNU Affero "
-"GPL\n"
-"      ]. It is hosted on [2:KnowledgeForge], and the project\n"
-"    home page is here:[3:http://knowledgeforge.net/project/ckan/]."
+msgid "The code that runs CKAN is open-source and licensed under the"
+msgstr ""
+
+#: ckan/templates/home/license.html:12
+msgid "GNU Affero GPL"
+msgstr ""
+
+#: ckan/templates/home/license.html:13
+msgid ". It is hosted on"
+msgstr ""
+
+#: ckan/templates/home/license.html:14
+msgid "KnowledgeForge"
+msgstr ""
+
+#: ckan/templates/home/license.html:14
+msgid ""
+", and the project\n"
+"    home page is here:"
+msgstr ""
+
+#: ckan/templates/home/license.html:16
+msgid "http://knowledgeforge.net/project/ckan/"
+msgstr ""
+
+#: ckan/templates/home/license.html:19
+msgid "Content and Data"
 msgstr ""
 
 #: ckan/templates/home/license.html:20
-msgid "Content and Data"
+msgid "All material on this site is"
 msgstr ""
 
 #: ckan/templates/home/license.html:21
-msgid ""
-"All material on this site is [1:open] and can be freely used, reused\n"
-"    and redistributed. Formally, the data/database is licensed under the "
-"[2:Open Data Commons Open\n"
-"      Database License v1.0], with all copyrightable content in that\n"
-"    database plus any additional content on this site licensed under a "
-"[3:Creative Commons\n"
-"      Attribution Share-Alike v3.0 license]."
-msgstr ""
-
-#: ckan/templates/home/license.html:29
+msgid "open"
+msgstr ""
+
+#: ckan/templates/home/license.html:21
+msgid ""
+"and can be freely used, reused\n"
+"    and redistributed. Formally, the data/database is licensed under the"
+msgstr ""
+
+#: ckan/templates/home/license.html:23
+msgid ""
+"Open Data Commons Open\n"
+"      Database License v1.0"
+msgstr ""
+
+#: ckan/templates/home/license.html:24
+msgid ""
+", with all copyrightable content in that\n"
+"    database plus any additional content on this site licensed under a"
+msgstr ""
+
+#: ckan/templates/home/license.html:26
+msgid ""
+"Creative Commons\n"
+"      Attribution Share-Alike v3.0 license"
+msgstr ""
+
+#: ckan/templates/home/license.html:28
 msgid ""
 "For convenience, all material - including all package, tag and revision "
 "information - is available in bulk, in the form of a full dump of the CKAN "
 "database. This (gzipped) dump file is updated daily and can be downloaded "
-"from [1:http://www.ckan.net/dump/]."
+"from"
+msgstr ""
+
+#: ckan/templates/home/license.html:29
+msgid "http://www.ckan.net/dump/"
+msgstr ""
+
+#: ckan/templates/home/stats.html:4
+msgid "Stats"
+msgstr ""
+
+#: ckan/templates/home/stats.html:7
+msgid "Statistics"
+msgstr ""
+
+#: ckan/templates/home/stats.html:9
+msgid "Top Rated Packages"
+msgstr ""
+
+#: ckan/templates/home/stats.html:16
+msgid "Most Edited Packages"
+msgstr ""
+
+#: ckan/templates/home/stats.html:23
+msgid "Largest Groups"
+msgstr ""
+
+#: ckan/templates/home/stats.html:37
+msgid "Users owning most packages"
+msgstr ""
+
+#: ckan/templates/home/stats.html:44
+msgid "Rate of new packages"
+msgstr ""
+
+#: ckan/templates/home/stats.html:46
+msgid "Week commencing"
+msgstr ""
+
+#: ckan/templates/home/stats.html:46
+msgid "Number of new packages"
 msgstr ""
 
 #: ckan/templates/package/authz.html:4
@@ -962,59 +960,71 @@
 msgstr ""
 
 #: ckan/templates/package/edit.html:9 ckan/templates/package/new.html:8
-#: ckan/templates/user/edit.html:10
+#: ckan/templates/user/edit.html:9
 msgid "(skip to preview)"
 msgstr ""
 
 #: ckan/templates/package/edit.html:20 ckan/templates/package/new.html:19
-#: ckan/templates/user/edit.html:30
+#: ckan/templates/user/edit.html:29
 msgid "Preview"
 msgstr ""
 
-#: ckan/templates/package/edit_form.html:13
+#: ckan/templates/package/edit_form.html:12
 msgid "Optional Log Message about this Change:"
 msgstr ""
 
-#: ckan/templates/package/edit_form.html:14 ckan/templates/user/edit.html:19
-msgid "You can use [1:Markdown formatting] here."
-msgstr ""
-
-#: ckan/templates/package/edit_form.html:17 ckan/templates/revision/read.html:11
+#: ckan/templates/package/edit_form.html:13 ckan/templates/user/edit.html:18
+msgid "You can use"
+msgstr ""
+
+#: ckan/templates/package/edit_form.html:13 ckan/templates/user/edit.html:18
+msgid "Markdown formatting"
+msgstr ""
+
+#: ckan/templates/package/edit_form.html:13 ckan/templates/user/edit.html:18
+msgid "here."
+msgstr ""
+
+#: ckan/templates/package/edit_form.html:16 ckan/templates/revision/read.html:11
 msgid "Author:"
 msgstr ""
 
-#: ckan/templates/package/edit_form.html:18
-msgid ""
-"If you have not signed in this will just be your IP address.[1:]\n"
-"      [2:Click here to sign in] before submitting (opens in new window)."
-msgstr ""
-
-#: ckan/templates/package/edit_form.html:24 ckan/templates/user/edit.html:23
-msgid "Commit"
-msgstr ""
-
-<<<<<<< HEAD
-#: ckan/templates/package/edit_form.html:26
-=======
+#: ckan/templates/package/edit_form.html:17
+msgid "If you have not signed in this will just be your IP address."
+msgstr ""
+
+#: ckan/templates/package/edit_form.html:19
+msgid "Click here to sign in"
+msgstr ""
+
+#: ckan/templates/package/edit_form.html:19
+msgid "before submitting (opens in new window)."
+msgstr ""
+
 #: ckan/templates/package/edit_form.html:23 ckan/templates/user/edit.html:22
 msgid "Commit"
 msgstr ""
 
 #: ckan/templates/package/edit_form.html:25
->>>>>>> 6f8b37e9
 msgid "Please Note:"
 msgstr ""
 
 #: ckan/templates/package/edit_form.html:27
-#, python-format
-msgid ""
-"[1:By submitting content, you agree to release your contributions\n"
-"        under the open license specified on the %(h)s (essentially Creative "
-"Commons\n"
-"        Attribution-Share Alike v3.0).]\n"
-"        [2:If you are not happy for this to occur please refrain from editing"
-"\n"
-"        this page.]"
+msgid ""
+"By submitting content, you agree to release your contributions\n"
+"        under the open license specified on the"
+msgstr ""
+
+#: ckan/templates/package/edit_form.html:29
+msgid ""
+"(essentially Creative Commons\n"
+"        Attribution-Share Alike v3.0)."
+msgstr ""
+
+#: ckan/templates/package/edit_form.html:31
+msgid ""
+"If you are not happy for this to occur please refrain from editing\n"
+"        this page."
 msgstr ""
 
 #: ckan/templates/package/history.html:4 ckan/templates/revision/read.html:32
@@ -1046,13 +1056,6 @@
 
 #: ckan/templates/package/history.html:43
 msgid "Compare »"
-<<<<<<< HEAD
-msgstr ""
-
-#: ckan/templates/package/index.html:4
-msgid "Packages - Index"
-=======
->>>>>>> 6f8b37e9
 msgstr ""
 
 #: ckan/templates/package/index.html:4
@@ -1241,7 +1244,11 @@
 msgstr ""
 
 #: ckan/templates/package/search.html:17
-msgid "tags found."
+msgid "tags found (max"
+msgstr ""
+
+#: ckan/templates/package/search.html:17
+msgid "shown)."
 msgstr ""
 
 #: ckan/templates/package/search.html:21
@@ -1391,15 +1398,7 @@
 msgstr ""
 
 #: ckan/templates/tag/read.html:8
-<<<<<<< HEAD
-msgid "package"
-msgstr ""
-
-#: ckan/templates/tag/read.html:8
-msgid "tagged with"
-=======
 msgid "packages tagged with"
->>>>>>> 6f8b37e9
 msgstr ""
 
 #: ckan/templates/user/apikey.html:4 ckan/templates/user/login_form.html:4
@@ -1415,15 +1414,15 @@
 msgid "Your API key is:"
 msgstr ""
 
-#: ckan/templates/user/edit.html:5
+#: ckan/templates/user/edit.html:4
 msgid "User - Edit -"
 msgstr ""
 
-#: ckan/templates/user/edit.html:8
+#: ckan/templates/user/edit.html:7
 msgid "Edit User:"
 msgstr ""
 
-#: ckan/templates/user/edit.html:18
+#: ckan/templates/user/edit.html:17
 msgid "About user:"
 msgstr ""
 
