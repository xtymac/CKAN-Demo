--- conflicted
+++ resolved
@@ -1,20 +1,12 @@
 # Translations template for ckan.
 # Copyright (C) 2020 ORGANIZATION
 # This file is distributed under the same license as the ckan project.
-<<<<<<< HEAD
-# FIRST AUTHOR <EMAIL@ADDRESS>, 2018.
-#
-# Translators:
-# Adrià Mercader <adria.mercader@okfn.org>, 2018
-#
-=======
 # FIRST AUTHOR <EMAIL@ADDRESS>, 2020.
 # 
 # Translators:
 # Adrià Mercader <adria.mercader@okfn.org>, 2018
 # Yaron Shahrabani <sh.yaron@gmail.com>, 2020
 # 
->>>>>>> fc1a6656
 #, fuzzy
 msgid ""
 msgstr ""
@@ -27,10 +19,7 @@
 "MIME-Version: 1.0\n"
 "Content-Type: text/plain; charset=UTF-8\n"
 "Content-Transfer-Encoding: 8bit\n"
-<<<<<<< HEAD
-=======
 "Generated-By: Babel 2.3.4\n"
->>>>>>> fc1a6656
 "Language: he\n"
 "Plural-Forms: nplurals=4; plural=(n == 1 && n % 1 == 0) ? 0 : (n == 2 && n % 1 == 0) ? 1: (n % 10 == 0 && n % 1 == 0 && n > 10) ? 2 : 3;\n"
 "Generated-By: Babel 2.5.3\n"
@@ -160,19 +149,10 @@
 msgid "Bad request"
 msgstr "בקשה שגויה"
 
-<<<<<<< HEAD
-#: ckanext/datastore/templates/ajax_snippets/api_info.html:24
-msgid ""
-"Further information in the <a "
-"href=\"http://docs.ckan.org/en/latest/maintaining/datastore.html\" "
-"target=\"_blank\">main CKAN Data API and DataStore documentation</a>.</p>"
-msgstr ""
-=======
 #: ckan/controllers/api.py:167
 #, python-format
 msgid "Action name not known: %s"
 msgstr "פעולה לא מוכרת:  %s"
->>>>>>> fc1a6656
 
 #: ckan/controllers/api.py:188 ckan/views/api.py:270
 #, python-format
@@ -316,19 +296,10 @@
 msgid "Integrity Error"
 msgstr "שגיאת שלמות"
 
-<<<<<<< HEAD
-#: ckanext/datastore/templates-bs2/ajax_snippets/api_info.html:24
-msgid ""
-"Further information in the <a "
-"href=\"http://docs.ckan.org/en/latest/maintaining/datastore.html\" "
-"target=\"_blank\">main CKAN Data API and DataStore documentation</a>.</p>"
-msgstr ""
-=======
 #: ckan/controllers/group.py:595
 #, python-format
 msgid "User %r not authorized to edit %s authorizations"
 msgstr "משתמש %r לא מורשה לערוך הרשאות %s"
->>>>>>> fc1a6656
 
 #: ckan/controllers/group.py:615 ckan/controllers/group.py:630
 #, python-format
@@ -692,16 +663,10 @@
 msgid "\"%s\" matched several users"
 msgstr "\"%s\" תואם לכמה משתמשים"
 
-<<<<<<< HEAD
-#: ckanext/webpageview/theme/templates/webpage_form.html:3
-msgid "eg. http://example.com  (if blank uses resource url)"
-msgstr ""
-=======
 #: ckan/controllers/user.py:491 ckan/controllers/user.py:493
 #, python-format
 msgid "No such user: %s"
 msgstr "אין משתמש כזה: %s"
->>>>>>> fc1a6656
 
 #: ckan/controllers/user.py:498
 msgid "Please check your inbox for a reset code."
@@ -3106,19 +3071,9 @@
 msgid "Clear Upload"
 msgstr "ניקוי העלאה"
 
-<<<<<<< HEAD
-#: ckan/templates/admin/index.html:20
-#, python-format
-msgid ""
-"<p>As a sysadmin user you have full control over this CKAN instance. Proceed"
-" with care!</p> <p>For guidance on using sysadmin features, see the CKAN  <a"
-" href=\"%(docs_url)s\" target=\"_blank\">sysadmin guide</a></p>"
-msgstr ""
-=======
 #: ckan/templates/organization/base_form_page.html:5
 msgid "Organization Form"
 msgstr "טופס ארגון"
->>>>>>> fc1a6656
 
 #: ckan/templates/organization/bulk_process.html:3
 #: ckan/templates/organization/bulk_process.html:11
@@ -3473,16 +3428,9 @@
 
 #: ckan/templates/package/resource_read.html:140
 msgid ""
-<<<<<<< HEAD
-"You can use CKAN Groups to create and manage collections of datasets. This "
-"could be to catalogue datasets for a particular project or team, or on a "
-"particular theme, or as a very simple way to help people find and search "
-"your own published datasets."
-=======
 "If a view requires the DataStore, the DataStore plugin may not be enabled, "
 "or the data may not have been pushed to the DataStore, or the DataStore "
 "hasn't finished processing the data yet"
->>>>>>> fc1a6656
 msgstr ""
 
 #: ckan/templates/package/resource_read.html:162
@@ -3528,49 +3476,9 @@
 msgid "License"
 msgstr "רישיון"
 
-<<<<<<< HEAD
-#: ckan/templates/home/snippets/about_text.html:1
-msgid ""
-"<p>CKAN is the world’s leading open-source data portal platform.</p> <p>CKAN"
-" is a complete out-of-the-box software solution that makes data accessible "
-"and usable – by providing tools to streamline publishing, sharing, finding "
-"and using data (including storage of data and provision of robust data "
-"APIs). CKAN is aimed at data publishers (national and regional governments, "
-"companies and organizations) wanting to make their data open and "
-"available.</p> <p>CKAN is used by governments and user groups worldwide and "
-"powers a variety of official and community data portals including portals "
-"for local, national and international government, such as the UK’s <a "
-"href=\"http://data.gov.uk\">data.gov.uk</a> and the European Union’s <a "
-"href=\"http://publicdata.eu/\">publicdata.eu</a>, the Brazilian <a "
-"href=\"http://dados.gov.br/\">dados.gov.br</a>, Dutch and Netherland "
-"government portals, as well as city and municipal sites in the US, UK, "
-"Argentina, Finland and elsewhere.</p> <p>CKAN: <a "
-"href=\"http://ckan.org/\">http://ckan.org/</a><br /> CKAN Tour: <a "
-"href=\"http://ckan.org/tour/\">http://ckan.org/tour/</a><br /> Features "
-"overview: <a "
-"href=\"http://ckan.org/features/\">http://ckan.org/features/</a></p>"
-msgstr ""
-" <p>CKAN היא פלטפורמת המידע הפתוחה המובילה בעולם</p> <p>CKAN היא פתרון שלם "
-"ישר  מהקופסה שהופך מידע לנגיש ושימושי - על ידי כלים שמאפשרים פרסום, שיתוף "
-"חיפוש ושימוש במידע (כולל אחסון המידע וכלי API מתקדמים). CKAN מיועדת לגופים "
-"המפרסמים מידע (ברמה הלאומית והאזורית, חברות וארגונים) שמעונינים להפוך את "
-"המידע שלהם לפתוח וזמין.</p> <p>CKAN נמצאות בשימוש ממשלות וקבוצות משתמשים "
-"ברחבי העולם ומפעילה מגוון אתרים רשמיים וקהילתיים כולל מידע מקומי, לאומי "
-"ובינלאומי. בין היתר ניתן למצוא את <a "
-"href=\"http://data.gov.uk\">data.gov.uk</a> ואת האיחוד האירופי <a "
-"href=\"http://publicdata.eu/\">publicdata.eu</a>, הברזילאי<a "
-"href=\"http://dados.gov.br/\">dados.gov.br</a>, אתרים ממשלתיים של גרמניה "
-"והולנד, כמו למשל אתרים עירוניים ואזוריים בארה\"ב, בריטניה, ארגנטינה, פינלנד "
-"ומקומות רבים אחרים. </p> <p>CKAN: <a "
-"href=\"http://ckan.org/\">http://ckan.org/</a><br /> סיור ב-CKAN: <a "
-"href=\"http://ckan.org/tour/\">http://ckan.org/tour/</a><br /> אפשרויות "
-"המערכת: <a "
-"href=\"http://ckan.org/features/\">http://ckan.org/features/</a></p> "
-=======
 #: ckan/templates/package/resource_views.html:10
 msgid "New view"
 msgstr "תצוגה חדשה"
->>>>>>> fc1a6656
 
 #: ckan/templates/package/resource_views.html:27
 msgid "This resource has no views"
@@ -3584,13 +3492,8 @@
 #: ckan/templates/package/snippets/resources_list.html:26
 #, python-format
 msgid ""
-<<<<<<< HEAD
-"This is a nice introductory paragraph about CKAN or the site in general. We "
-"don't have any copy to go here yet but soon we will"
-=======
 " <p class=\"empty\">This dataset has no data, <a href=\"%(url)s\">why not "
 "add some?</a></p> "
->>>>>>> fc1a6656
 msgstr ""
 "<p class=\"empty\"> אין נתונים בצביר נתונים זה, <a href=\"%(url)s\"> מדוע "
 "שלא תוסיפו כמה? </a></p>"
@@ -3817,27 +3720,6 @@
 msgid "File Size"
 msgstr "גודל קובץ"
 
-<<<<<<< HEAD
-#: ckan/templates/organization/snippets/help.html:7
-msgid ""
-"<p>Organizations act like publishing departments for datasets (for example, "
-"the Department of Health). This means that datasets can be published by and "
-"belong to a department instead of an individual user.</p> <p>Within "
-"organizations, admins can assign roles and authorise its members, giving "
-"individual users the right to publish datasets from that particular "
-"organisation (e.g. Office of National Statistics).</p>"
-msgstr ""
-
-#: ckan/templates/organization/snippets/helper.html:8
-msgid ""
-"CKAN Organizations are used to create, manage and publish collections of "
-"datasets. Users can have different roles within an Organization, depending "
-"on their level of authorisation to create, edit and publish."
-msgstr ""
-"ארגונים ב-CKAN משמשים כדי ליצור, לנהל ולפרסם אוספים של צבירי נתונים. "
-"למשתמשים יכולים תפקידים שונםי בארגון, בהתאם לרמת ההרשאות ליצור, לערוך "
-"ולפרסם."
-=======
 #: ckan/templates/package/snippets/resource_form.html:55
 msgid "eg. 1024"
 msgstr "לדוגמה: 1024"
@@ -3846,7 +3728,6 @@
 #: ckan/templates/package/snippets/resource_form.html:59
 msgid "MIME Type"
 msgstr "סוג MIME"
->>>>>>> fc1a6656
 
 #: ckan/templates/package/snippets/resource_form.html:57
 #: ckan/templates/package/snippets/resource_form.html:59
@@ -3959,20 +3840,9 @@
 msgid "eg. Information about my view"
 msgstr "למשל: פרטים על התצוגה שלי"
 
-<<<<<<< HEAD
-#: ckan/templates/package/new_view.html:19
-msgid ""
-"Data Explorer views may be slow and unreliable unless the DataStore "
-"extension is enabled. For more information, please see the <a "
-"href='http://docs.ckan.org/en/latest/maintaining/data-viewer.html#viewing-"
-"structured-data-the-data-explorer' target='_blank'>Data Explorer "
-"documentation</a>."
-msgstr ""
-=======
 #: ckan/templates/package/snippets/view_form_filters.html:28
 msgid "Remove Filter"
 msgstr "הסרת מסנן"
->>>>>>> fc1a6656
 
 #: ckan/templates/package/snippets/view_form_filters.html:46
 #: ckanext/reclineview/theme/public/recline_view.js:219
@@ -4230,19 +4100,9 @@
 msgid "My Groups"
 msgstr "הקבוצות שלי"
 
-<<<<<<< HEAD
-#: ckan/templates/package/snippets/package_basic_fields.html:41
-msgid ""
-"License definitions and additional information can be found at <a "
-"href=\"http://opendefinition.org/licenses/\">opendefinition.org</a>"
-msgstr ""
-"הגדרות הרישוי ומידע נוסף נמצאים ב<a "
-"href=\"http://opendefinition.org/licenses/\">opendefinition.org</a>"
-=======
 #: ckan/templates/user/dashboard.html:39
 msgid "Activity from items that I'm following"
 msgstr "פעילות מפריטים אחריהם אני עוקב/ת"
->>>>>>> fc1a6656
 
 #: ckan/templates/user/dashboard_datasets.html:17
 #: ckan/templates/user/read.html:20
@@ -4782,15 +4642,10 @@
 
 #: ckanext/datastore/templates-bs2/ajax_snippets/api_info.html:24
 msgid ""
-<<<<<<< HEAD
-"Your profile lets other CKAN users know about who you are and what you do."
-msgstr "הפרופיל שלך מאפשר למשתמשי CKAN אחרים לדעת מי את/ה ומה אתם עושים."
-=======
 " Further information in the <a       "
 "href=\"http://docs.ckan.org/en/latest/maintaining/datastore.html\" "
 "target=\"_blank\">main CKAN Data API and DataStore documentation</a>.</p> "
 msgstr ""
->>>>>>> fc1a6656
 
 #: ckanext/datatablesview/plugin.py:47 ckanext/reclineview/plugin.py:137
 msgid "Table"
