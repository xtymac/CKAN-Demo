--- conflicted
+++ resolved
@@ -93,16 +93,7 @@
                   <article class="module">
                     {% block page_header %}
                       <header class="module-content page-header">
-<<<<<<< HEAD
-                        {% if self.content_action() | trim %}
-                          <div class="content_action">
-                            {% block content_action %}{% endblock %}
-                          </div>
-                        {% endif %}
                         <ul class="nav nav-pills">
-=======
-                        <ul class="nav nav-tabs">
->>>>>>> cddbf521
                           {% block content_primary_nav %}{% endblock %}
                         </ul>
                       </header>
