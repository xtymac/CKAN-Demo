# coding=UTF-8

'''Helper functions

Consists of functions to typically be used within templates, but also
available to Controllers. This module is available to templates as 'h'.
'''
import email.utils
import datetime
import logging
import re
import os
import urllib
import urlparse
import pprint
import copy
import urlparse
from urllib import urlencode

from paste.deploy.converters import asbool
from webhelpers.html import escape, HTML, literal, url_escape
from webhelpers.html.tools import mail_to
from webhelpers.html.tags import *
from webhelpers.markdown import markdown
from webhelpers import paginate
from webhelpers.text import truncate
import webhelpers.date as date
from pylons import url as _pylons_default_url
from pylons.decorators.cache import beaker_cache
from pylons import config
from routes import redirect_to as _redirect_to
from routes import url_for as _routes_default_url_for
from alphabet_paginate import AlphaPage
import i18n
import ckan.exceptions

import ckan.lib.fanstatic_resources as fanstatic_resources
import ckan.model as model
import ckan.lib.formatters as formatters
import ckan.lib.maintain as maintain
import ckan.lib.datapreview as datapreview
import ckan.logic as logic
import ckan.lib.uploader as uploader
import ckan.new_authz as new_authz

from ckan.common import (
    _, ungettext, g, c, request, session, json, OrderedDict
)

get_available_locales = i18n.get_available_locales
get_locales_dict = i18n.get_locales_dict

log = logging.getLogger(__name__)


def _datestamp_to_datetime(datetime_):
    ''' Converts a datestamp to a datetime.  If a datetime is provided it
    just gets returned.

    :param datetime_: the timestamp
    :type datetime_: string or datetime

    :rtype: datetime
    '''
    if isinstance(datetime_, basestring):
        try:
            datetime_ = date_str_to_datetime(datetime_)
        except TypeError:
            return None
        except ValueError:
            return None
    # check we are now a datetime
    if not isinstance(datetime_, datetime.datetime):
        return None
    return datetime_


def redirect_to(*args, **kw):
    '''Issue a redirect: return an HTTP response with a ``302 Moved`` header.

    This is a wrapper for :py:func:`routes.redirect_to` that maintains the
    user's selected language when redirecting.

    The arguments to this function identify the route to redirect to, they're
    the same arguments as :py:func:`ckan.plugins.toolkit.url_for` accepts,
    for example::

        import ckan.plugins.toolkit as toolkit

        # Redirect to /dataset/my_dataset.
        toolkit.redirect_to(controller='package', action='read',
                            id='my_dataset')

    Or, using a named route::

        toolkit.redirect_to('dataset_read', id='changed')

    '''
    kw['__ckan_no_root'] = True
    if are_there_flash_messages():
        kw['__no_cache__'] = True
    return _redirect_to(url_for(*args, **kw))


def url(*args, **kw):
    '''Create url adding i18n information if selected
    wrapper for pylons.url'''
    locale = kw.pop('locale', None)
    my_url = _pylons_default_url(*args, **kw)
    return _add_i18n_to_url(my_url, locale=locale, **kw)


def url_for(*args, **kw):
    '''Return the URL for the given controller, action, id, etc.

    Usage::

        import ckan.plugins.toolkit as toolkit

        url = toolkit.url_for(controller='package', action='read',
                              id='my_dataset')
        => returns '/dataset/my_dataset'

    Or, using a named route::

        toolkit.url_for('dataset_read', id='changed')

    This is a wrapper for :py:func:`routes.url_for` that adds some extra
    features that CKAN needs.

    '''
    locale = kw.pop('locale', None)
    # remove __ckan_no_root and add after to not pollute url
    no_root = kw.pop('__ckan_no_root', False)
    # routes will get the wrong url for APIs if the ver is not provided
    if kw.get('controller') == 'api':
        ver = kw.get('ver')
        if not ver:
            raise Exception('api calls must specify the version! e.g. ver=3')
        # fix ver to include the slash
        kw['ver'] = '/%s' % ver
    my_url = _routes_default_url_for(*args, **kw)
    kw['__ckan_no_root'] = no_root
    return _add_i18n_to_url(my_url, locale=locale, **kw)


def url_for_static(*args, **kw):
    '''Returns the URL for static content that doesn't get translated (eg CSS)

    It'll raise CkanUrlException if called with an external URL

    This is a wrapper for :py:func:`routes.url_for`
    '''
    if args:
        url = urlparse.urlparse(args[0])
        url_is_external = (url.scheme != '' or url.netloc != '')
        if url_is_external:
            CkanUrlException = ckan.exceptions.CkanUrlException
            raise CkanUrlException('External URL passed to url_for_static()')
    return url_for_static_or_external(*args, **kw)


def url_for_static_or_external(*args, **kw):
    '''Returns the URL for static content that doesn't get translated (eg CSS),
    or external URLs

    This is a wrapper for :py:func:`routes.url_for`
    '''
    def fix_arg(arg):
        url = urlparse.urlparse(str(arg))
        url_is_relative = (url.scheme == '' and url.netloc == '' and
                           not url.path.startswith('/'))
        if url_is_relative:
            return '/' + url.geturl()
        return url.geturl()

    if args:
        args = (fix_arg(args[0]), ) + args[1:]
    my_url = _routes_default_url_for(*args, **kw)
    return my_url


def _add_i18n_to_url(url_to_amend, **kw):
    # If the locale keyword param is provided then the url is rewritten
    # using that locale .If return_to is provided this is used as the url
    # (as part of the language changing feature).
    # A locale of default will not add locale info to the url.

    default_locale = False
    locale = kw.pop('locale', None)
    no_root = kw.pop('__ckan_no_root', False)
    allowed_locales = ['default'] + i18n.get_locales()
    if locale and locale not in allowed_locales:
        locale = None
    if locale:
        if locale == 'default':
            default_locale = True
    else:
        try:
            locale = request.environ.get('CKAN_LANG')
            default_locale = request.environ.get('CKAN_LANG_IS_DEFAULT', True)
        except TypeError:
            default_locale = True
    try:
        root = request.environ.get('SCRIPT_NAME', '')
    except TypeError:
        root = ''
    if kw.get('qualified', False):
        # if qualified is given we want the full url ie http://...
        root = _routes_default_url_for('/', qualified=True)[:-1]
    # ckan.root_path is defined when we have none standard language
    # position in the url
    root_path = config.get('ckan.root_path', None)
    if root_path:
        # FIXME this can be written better once the merge
        # into the ecportal core is done - Toby
        # we have a special root specified so use that
        if default_locale:
            root = re.sub('/{{LANG}}', '', root_path)
        else:
            root = re.sub('{{LANG}}', locale, root_path)
        # make sure we don't have a trailing / on the root
        if root[-1] == '/':
            root = root[:-1]
        url = url_to_amend[len(re.sub('/{{LANG}}', '', root_path)):]
        url = '%s%s' % (root, url)
        root = re.sub('/{{LANG}}', '', root_path)
    else:
        if default_locale:
            url = url_to_amend
        else:
            # we need to strip the root from the url and the add it before
            # the language specification.
            url = url_to_amend[len(root):]
            url = '%s/%s%s' % (root, locale, url)

    # stop the root being added twice in redirects
    if no_root:
        url = url_to_amend[len(root):]
        if not default_locale:
            url = '/%s%s' % (locale, url)

    if url == '/packages':
        error = 'There is a broken url being created %s' % kw
        raise ckan.exceptions.CkanUrlException(error)

    return url


def url_is_local(url):
    '''Returns True if url is local'''
    if not url or url.startswith('//'):
        return False
    parsed = urlparse.urlparse(url)
    if parsed.scheme:
        domain = urlparse.urlparse(url_for('/', qualified=True)).netloc
        if domain != parsed.netloc:
            return False
    return True


def full_current_url():
    ''' Returns the fully qualified current url (eg http://...) useful
    for sharing etc '''
    return (url_for(request.environ['CKAN_CURRENT_URL'], qualified=True))


def lang():
    ''' Return the language code for the current locale eg `en` '''
    return request.environ.get('CKAN_LANG')


def lang_native_name(lang=None):
    ''' Return the langage name currently used in it's localised form
        either from parameter or current environ setting'''
    lang = lang or lang()
    locale = get_locales_dict().get(lang)
    if locale:
        return locale.display_name or locale.english_name
    return lang


class Message(object):
    '''A message returned by ``Flash.pop_messages()``.

    Converting the message to a string returns the message text. Instances
    also have the following attributes:

    * ``message``: the message text.
    * ``category``: the category specified when the message was created.
    '''

    def __init__(self, category, message, allow_html):
        self.category = category
        self.message = message
        self.allow_html = allow_html

    def __str__(self):
        return self.message

    __unicode__ = __str__

    def __html__(self):
        if self.allow_html:
            return self.message
        else:
            return escape(self.message)


class _Flash(object):

    # List of allowed categories.  If None, allow any category.
    categories = ["", "alert-info", "alert-error", "alert-success"]

    # Default category if none is specified.
    default_category = ""

    def __init__(self, session_key="flash", categories=None,
                 default_category=None):
        self.session_key = session_key
        if categories is not None:
            self.categories = categories
        if default_category is not None:
            self.default_category = default_category
        if self.categories and self.default_category not in self.categories:
            raise ValueError("unrecognized default category %r"
                             % (self.default_category, ))

    def __call__(self, message, category=None, ignore_duplicate=False,
                 allow_html=False):
        if not category:
            category = self.default_category
        elif self.categories and category not in self.categories:
            raise ValueError("unrecognized category %r" % (category, ))
        # Don't store Message objects in the session, to avoid unpickling
        # errors in edge cases.
        new_message_tuple = (category, message, allow_html)
        messages = session.setdefault(self.session_key, [])
        # ``messages`` is a mutable list, so changes to the local variable are
        # reflected in the session.
        if ignore_duplicate:
            for i, m in enumerate(messages):
                if m[1] == message:
                    if m[0] != category:
                        messages[i] = new_message_tuple
                        session.save()
                    return  # Original message found, so exit early.
        messages.append(new_message_tuple)
        session.save()

    def pop_messages(self):
        messages = session.pop(self.session_key, [])
        # only save session if it has changed
        if messages:
            session.save()
        return [Message(*m) for m in messages]

    def are_there_messages(self):
        return bool(session.get(self.session_key))

flash = _Flash()
# this is here for backwards compatability
_flash = flash


def flash_notice(message, allow_html=False):
    ''' Show a flash message of type notice '''
    flash(message, category='alert-info', allow_html=allow_html)


def flash_error(message, allow_html=False):
    ''' Show a flash message of type error '''
    flash(message, category='alert-error', allow_html=allow_html)


def flash_success(message, allow_html=False):
    ''' Show a flash message of type success '''
    flash(message, category='alert-success', allow_html=allow_html)


def are_there_flash_messages():
    ''' Returns True if there are flash messages for the current user '''
    return flash.are_there_messages()


def _link_active(kwargs):
    ''' creates classes for the link_to calls '''
    highlight_actions = kwargs.get('highlight_actions',
                                   kwargs.get('action', '')).split(' ')
    return (c.controller == kwargs.get('controller')
            and c.action in highlight_actions)


def _link_to(text, *args, **kwargs):
    '''Common link making code for several helper functions'''
    assert len(args) < 2, 'Too many unnamed arguments'

    def _link_class(kwargs):
        ''' creates classes for the link_to calls '''
        suppress_active_class = kwargs.pop('suppress_active_class', False)
        if not suppress_active_class and _link_active(kwargs):
            active = ' active'
        else:
            active = ''
        kwargs.pop('highlight_actions', '')
        return kwargs.pop('class_', '') + active or None

    def _create_link_text(text, **kwargs):
        ''' Update link text to add a icon or span if specified in the
        kwargs '''
        if kwargs.pop('inner_span', None):
            text = literal('<span>') + text + literal('</span>')
        if icon:
            text = literal('<i class="icon-%s"></i> ' % icon) + text
        return text

    icon = kwargs.pop('icon', None)
    class_ = _link_class(kwargs)
    return link_to(
        _create_link_text(text, **kwargs),
        url_for(*args, **kwargs),
        class_=class_
    )


def nav_link(text, *args, **kwargs):
    '''
    :param class_: pass extra class(es) to add to the ``<a>`` tag
    :param icon: name of ckan icon to use within the link
    :param condition: if ``False`` then no link is returned

    '''
    if len(args) > 1:
        raise Exception('Too many unnamed parameters supplied')
    if args:
        kwargs['controller'] = controller
        log.warning('h.nav_link() please supply controller as a named '
                    'parameter not a positional one')
    named_route = kwargs.pop('named_route', '')
    if kwargs.pop('condition', True):
        if named_route:
            link = _link_to(text, named_route, **kwargs)
        else:
            link = _link_to(text, **kwargs)
    else:
        link = ''
    return link


@maintain.deprecated('h.nav_named_link is deprecated please '
                     'use h.nav_link\nNOTE: you will need to pass the '
                     'route_name as a named parameter')
def nav_named_link(text, named_route, **kwargs):
    '''Create a link for a named route.
    Deprecated in ckan 2.0 '''
    return nav_link(text, named_route=named_route, **kwargs)


@maintain.deprecated('h.subnav_link is deprecated please '
                     'use h.nav_link\nNOTE: if action is passed as the second '
                     'parameter make sure it is passed as a named parameter '
                     'eg. `action=\'my_action\'')
def subnav_link(text, action, **kwargs):
    '''Create a link for a named route.
    Deprecated in ckan 2.0 '''
    kwargs['action'] = action
    return nav_link(text, **kwargs)


@maintain.deprecated('h.subnav_named_route is deprecated please '
                     'use h.nav_link\nNOTE: you will need to pass the '
                     'route_name as a named parameter')
def subnav_named_route(text, named_route, **kwargs):
    '''Generate a subnav element based on a named route
    Deprecated in ckan 2.0 '''
    return nav_link(text, named_route=named_route, **kwargs)


def build_nav_main(*args):
    ''' build a set of menu items.

    args: tuples of (menu type, title) eg ('login', _('Login'))
    outputs <li><a href="...">title</a></li>
    '''
    output = ''
    for item in args:
        menu_item, title = item[:2]
        if len(item) == 3 and not check_access(item[2]):
            continue
        output += _make_menu_item(menu_item, title)
    return output


def build_nav_icon(menu_item, title, **kw):
    '''Build a navigation item used for example in ``user/read_base.html``.

    Outputs ``<li><a href="..."><i class="icon.."></i> title</a></li>``.

    :param menu_item: the name of the defined menu item defined in
      config/routing as the named route of the same name
    :type menu_item: string
    :param title: text used for the link
    :type title: string
    :param kw: additional keywords needed for creating url eg ``id=...``

    :rtype: HTML literal

    '''
    return _make_menu_item(menu_item, title, **kw)


def build_nav(menu_item, title, **kw):
    '''Build a navigation item used for example breadcrumbs.

    Outputs ``<li><a href="..."></i> title</a></li>``.

    :param menu_item: the name of the defined menu item defined in
      config/routing as the named route of the same name
    :type menu_item: string
    :param title: text used for the link
    :type title: string
    :param  kw: additional keywords needed for creating url eg ``id=...``

    :rtype: HTML literal

    '''
    return _make_menu_item(menu_item, title, icon=None, **kw)


def _make_menu_item(menu_item, title, **kw):
    ''' build a navigation item used for example breadcrumbs

    outputs <li><a href="..."></i> title</a></li>

    :param menu_item: the name of the defined menu item defined in
    config/routing as the named route of the same name
    :type menu_item: string
    :param title: text used for the link
    :type title: string
    :param **kw: additional keywords needed for creating url eg id=...

    :rtype: HTML literal

    This function is called by wrapper functions.
    '''
    _menu_items = config['routes.named_routes']
    if menu_item not in _menu_items:
        raise Exception('menu item `%s` cannot be found' % menu_item)
    item = copy.copy(_menu_items[menu_item])
    item.update(kw)
    active = _link_active(item)
    needed = item.pop('needed')
    for need in needed:
        if need not in kw:
            raise Exception('menu item `%s` need parameter `%s`'
                            % (menu_item, need))
    link = _link_to(title, menu_item, suppress_active_class=True, **item)
    if active:
        return literal('<li class="active">') + link + literal('</li>')
    return literal('<li>') + link + literal('</li>')


def default_group_type():
    return str(config.get('ckan.default.group_type', 'group'))


def get_facet_items_dict(facet, limit=None, exclude_active=False):
    '''Return the list of unselected facet items for the given facet, sorted
    by count.

    Returns the list of unselected facet contraints or facet items (e.g. tag
    names like "russian" or "tolstoy") for the given search facet (e.g.
    "tags"), sorted by facet item count (i.e. the number of search results that
    match each facet item).

    Reads the complete list of facet items for the given facet from
    c.search_facets, and filters out the facet items that the user has already
    selected.

    Arguments:
    facet -- the name of the facet to filter.
    limit -- the max. number of facet items to return.
    exclude_active -- only return unselected facets.

    '''
    if not c.search_facets or \
            not c.search_facets.get(facet) or \
            not c.search_facets.get(facet).get('items'):
        return []
    facets = []
    for facet_item in c.search_facets.get(facet)['items']:
        if not len(facet_item['name'].strip()):
            continue
        if not (facet, facet_item['name']) in request.params.items():
            facets.append(dict(active=False, **facet_item))
        elif not exclude_active:
            facets.append(dict(active=True, **facet_item))
    facets = sorted(facets, key=lambda item: item['count'], reverse=True)
    if c.search_facets_limits and limit is None:
        limit = c.search_facets_limits.get(facet)
    if limit is not None:
        return facets[:limit]
    return facets


def has_more_facets(facet, limit=None, exclude_active=False):
    '''
    Returns True if there are more facet items for the given facet than the
    limit.

    Reads the complete list of facet items for the given facet from
    c.search_facets, and filters out the facet items that the user has already
    selected.

    Arguments:
    facet -- the name of the facet to filter.
    limit -- the max. number of facet items.
    exclude_active -- only return unselected facets.

    '''
    facets = []
    for facet_item in c.search_facets.get(facet)['items']:
        if not len(facet_item['name'].strip()):
            continue
        if not (facet, facet_item['name']) in request.params.items():
            facets.append(dict(active=False, **facet_item))
        elif not exclude_active:
            facets.append(dict(active=True, **facet_item))
    if c.search_facets_limits and limit is None:
        limit = c.search_facets_limits.get(facet)
    if limit is not None and len(facets) > limit:
        return True
    return False


def unselected_facet_items(facet, limit=10):
    '''Return the list of unselected facet items for the given facet, sorted
    by count.

    Returns the list of unselected facet contraints or facet items (e.g. tag
    names like "russian" or "tolstoy") for the given search facet (e.g.
    "tags"), sorted by facet item count (i.e. the number of search results that
    match each facet item).

    Reads the complete list of facet items for the given facet from
    c.search_facets, and filters out the facet items that the user has already
    selected.

    Arguments:
    facet -- the name of the facet to filter.
    limit -- the max. number of facet items to return.

    '''
    return get_facet_items_dict(facet, limit=limit, exclude_active=True)


@maintain.deprecated('h.get_facet_title is deprecated in 2.0 and will be removed.')
def get_facet_title(name):
    '''Deprecated in ckan 2.0 '''
    # if this is set in the config use this
    config_title = config.get('search.facets.%s.title' % name)
    if config_title:
        return config_title

    facet_titles = {'organization': _('Organizations'),
                    'groups': _('Groups'),
                    'tags': _('Tags'),
                    'res_format': _('Formats'),
                    'license': _('Licenses'), }
    return facet_titles.get(name, name.capitalize())


def get_param_int(name, default=10):
    try:
        return int(request.params.get(name, default))
    except ValueError:
        return default


def _url_with_params(url, params):
    if not params:
        return url
    params = [(k, v.encode('utf-8') if isinstance(v, basestring) else str(v))
              for k, v in params]
    return url + u'?' + urlencode(params)


def _search_url(params):
    url = url_for(controller='package', action='search')
    return _url_with_params(url, params)


def sorted_extras(package_extras, auto_clean=False, subs=None, exclude=None):
    ''' Used for outputting package extras

    :param package_extras: the package extras
    :type package_extras: dict
    :param auto_clean: If true capitalize and replace -_ with spaces
    :type auto_clean: bool
    :param subs: substitutes to use instead of given keys
    :type subs: dict {'key': 'replacement'}
    :param exclude: keys to exclude
    :type exclude: list of strings
    '''

    # If exclude is not supplied use values defined in the config
    if not exclude:
        exclude = g.package_hide_extras
    output = []
    for extra in sorted(package_extras, key=lambda x: x['key']):
        if extra.get('state') == 'deleted':
            continue
        k, v = extra['key'], extra['value']
        if k in exclude:
            continue
        if subs and k in subs:
            k = subs[k]
        elif auto_clean:
            k = k.replace('_', ' ').replace('-', ' ').title()
        if isinstance(v, (list, tuple)):
            v = ", ".join(map(unicode, v))
        output.append((k, v))
    return output


def check_access(action, data_dict=None):
    context = {'model': model,
               'user': c.user or c.author}
    if not data_dict:
        data_dict = {}
    try:
        logic.check_access(action, context, data_dict)
        authorized = True
    except logic.NotAuthorized:
        authorized = False

    return authorized


def get_action(action_name, data_dict=None):
    '''Calls an action function from a template.'''
    if data_dict is None:
        data_dict = {}
    return logic.get_action(action_name)({}, data_dict)


def linked_user(user, maxlength=0, avatar=20):
    if user in [model.PSEUDO_USER__LOGGED_IN, model.PSEUDO_USER__VISITOR]:
        return user
    if not isinstance(user, model.User):
        user_name = unicode(user)
        user = model.User.get(user_name)
        if not user:
            return user_name
    if user:
        name = user.name if model.User.VALID_NAME.match(user.name) else user.id
        icon = gravatar(email_hash=user.email_hash, size=avatar)
        displayname = user.display_name
        if maxlength and len(user.display_name) > maxlength:
            displayname = displayname[:maxlength] + '...'
        return icon + u' ' + link_to(displayname,
                                     url_for(controller='user', action='read', id=name))


def group_name_to_title(name):
    group = model.Group.by_name(name)
    if group is not None:
        return group.display_name
    return name


def markdown_extract(text, extract_length=190):
    ''' return the plain text representation of markdown encoded text.  That
    is the texted without any html tags.  If extract_length is 0 then it
    will not be truncated.'''
    if (text is None) or (text.strip() == ''):
        return ''
    plain = RE_MD_HTML_TAGS.sub('', markdown(text))
    if not extract_length or len(plain) < extract_length:
        return literal(plain)
    return literal(unicode(truncate(plain, length=extract_length, indicator='...', whole_word=True)))


def icon_url(name):
    return url_for_static('/images/icons/%s.png' % name)


def icon_html(url, alt=None, inline=True):
    classes = ''
    if inline:
        classes += 'inline-icon '
    return literal(('<img src="%s" height="16px" width="16px" alt="%s" ' +
                    'class="%s" /> ') % (url, alt, classes))


def icon(name, alt=None, inline=True):
    return icon_html(icon_url(name), alt, inline)


def resource_icon(res):
    if False:
        icon_name = 'page_white'
        # if (res.is_404?): icon_name = 'page_white_error'
        # also: 'page_white_gear'
        # also: 'page_white_link'
        return icon(icon_name)
    else:
        return icon(format_icon(res.get('format', '')))


def format_icon(_format):
    _format = _format.lower()
    if ('json' in _format): return 'page_white_cup'
    if ('csv' in _format): return 'page_white_gear'
    if ('xls' in _format): return 'page_white_excel'
    if ('zip' in _format): return 'page_white_compressed'
    if ('api' in _format): return 'page_white_database'
    if ('plain text' in _format): return 'page_white_text'
    if ('xml' in _format): return 'page_white_code'
    return 'page_white'


def dict_list_reduce(list_, key, unique=True):
    ''' Take a list of dicts and create a new one containing just the
    values for the key with unique values if requested. '''
    new_list = []
    for item in list_:
        value = item.get(key)
        if not value or (unique and value in new_list):
            continue
        new_list.append(value)
    return new_list


def linked_gravatar(email_hash, size=100, default=None):
    return literal(
        '<a href="https://gravatar.com/" target="_blank" ' +
        'title="%s">' % _('Update your avatar at gravatar.com') +
        '%s</a>' % gravatar(email_hash, size, default)
    )

_VALID_GRAVATAR_DEFAULTS = ['404', 'mm', 'identicon', 'monsterid',
                            'wavatar', 'retro']


def gravatar(email_hash, size=100, default=None):
    if default is None:
        default = config.get('ckan.gravatar_default', 'identicon')

    if not default in _VALID_GRAVATAR_DEFAULTS:
        # treat the default as a url
        default = urllib.quote(default, safe='')

    return literal('''<img src="//gravatar.com/avatar/%s?s=%d&amp;d=%s"
        class="gravatar" width="%s" height="%s" />'''
                   % (email_hash, size, default, size, size)
                   )


def pager_url(page, partial=None, **kwargs):
    routes_dict = _pylons_default_url.environ['pylons.routes_dict']
    kwargs['controller'] = routes_dict['controller']
    kwargs['action'] = routes_dict['action']
    if routes_dict.get('id'):
        kwargs['id'] = routes_dict['id']
    kwargs['page'] = page
    return url(**kwargs)


class Page(paginate.Page):
    # Curry the pager method of the webhelpers.paginate.Page class, so we have
    # our custom layout set as default.

    def pager(self, *args, **kwargs):
        kwargs.update(
            format=u"<div class='pagination pagination-centered'><ul>$link_previous ~2~ $link_next</ul></div>",
            symbol_previous=u'«', symbol_next=u'»',
            curpage_attr={'class': 'active'}, link_attr={}
        )
        return super(Page, self).pager(*args, **kwargs)

    # Put each page link into a <li> (for Bootstrap to style it)

    def _pagerlink(self, page, text, extra_attributes=None):
        anchor = super(Page, self)._pagerlink(page, text)
        extra_attributes = extra_attributes or {}
        return HTML.li(anchor, **extra_attributes)

    # Change 'current page' link from <span> to <li><a>
    # and '..' into '<li><a>..'
    # (for Bootstrap to style them properly)

    def _range(self, regexp_match):
        html = super(Page, self)._range(regexp_match)
        # Convert ..
        dotdot = '<span class="pager_dotdot">..</span>'
        dotdot_link = HTML.li(HTML.a('...', href='#'), class_='disabled')
        html = re.sub(dotdot, dotdot_link, html)

        # Convert current page
        text = '%s' % self.page
        current_page_span = str(HTML.span(c=text, **self.curpage_attr))
        current_page_link = self._pagerlink(self.page, text,
                                            extra_attributes=self.curpage_attr)
        return re.sub(current_page_span, current_page_link, html)


def render_datetime(datetime_, date_format=None, with_hours=False):
    '''Render a datetime object or timestamp string as a localised date or
    in the requested format.
    If timestamp is badly formatted, then a blank string is returned.

    :param datetime_: the date
    :type datetime_: datetime or ISO string format
    :param date_format: a date format
    :type date_format: string
    :param with_hours: should the `hours:mins` be shown
    :type with_hours: bool

    :rtype: string
    '''
    datetime_ = _datestamp_to_datetime(datetime_)
    if not datetime_:
        return ''
    # if date_format was supplied we use it
    if date_format:
        return datetime_.strftime(date_format)
    # the localised date
    return formatters.localised_nice_date(datetime_, show_date=True,
                                          with_hours=with_hours)


def date_str_to_datetime(date_str):
    '''Convert ISO-like formatted datestring to datetime object.

    This function converts ISO format date- and datetime-strings into
    datetime objects.  Times may be specified down to the microsecond.  UTC
    offset or timezone information may **not** be included in the string.

    Note - Although originally documented as parsing ISO date(-times), this
           function doesn't fully adhere to the format.  This function will
           throw a ValueError if the string contains UTC offset information.
           So in that sense, it is less liberal than ISO format.  On the
           other hand, it is more liberal of the accepted delimiters between
           the values in the string.  Also, it allows microsecond precision,
           despite that not being part of the ISO format.
    '''

    time_tuple = re.split('[^\d]+', date_str, maxsplit=5)

    # Extract seconds and microseconds
    if len(time_tuple) >= 6:
        m = re.match('(?P<seconds>\d{2})(\.(?P<microseconds>\d{6}))?$',
                     time_tuple[5])
        if not m:
            raise ValueError('Unable to parse %s as seconds.microseconds' %
                             time_tuple[5])
        seconds = int(m.groupdict().get('seconds'))
        microseconds = int(m.groupdict(0).get('microseconds'))
        time_tuple = time_tuple[:5] + [seconds, microseconds]

    return datetime.datetime(*map(int, time_tuple))


def parse_rfc_2822_date(date_str, assume_utc=True):
    '''
    Parse a date string of the form specified in RFC 2822, and return a
    datetime.

    RFC 2822 is the date format used in HTTP headers.  It should contain
    timezone information, but that cannot be relied upon.

    If date_str doesn't contain timezone information, then the 'assume_utc'
    flag determines whether we assume this string is local (with respect to the
    server running this code), or UTC.  In practice, what this means is that if
    assume_utc is True, then the returned datetime is 'aware', with an
    associated tzinfo of offset zero.  Otherwise, the returned datetime is
    'naive'.

    If timezone information is available in date_str, then the returned
    datetime is 'aware', ie - it has an associated tz_info object.

    Returns None if the string cannot be parsed as a valid datetime.
    '''
    time_tuple = email.utils.parsedate_tz(date_str)

    # Not parsable
    if not time_tuple:
        return None

    # No timezone information available in the string
    if time_tuple[-1] is None and not assume_utc:
        return datetime.datetime.fromtimestamp(
            email.utils.mktime_tz(time_tuple))
    else:
        offset = 0 if time_tuple[-1] is None else time_tuple[-1]
        tz_info = _RFC2282TzInfo(offset)
    return datetime.datetime(*time_tuple[:6], microsecond=0, tzinfo=tz_info)


class _RFC2282TzInfo(datetime.tzinfo):
    '''
    A datetime.tzinfo implementation used by parse_rfc_2822_date() function.

    In order to return timezone information, a concrete implementation of
    datetime.tzinfo is required.  This class represents tzinfo that knows
    about it's offset from UTC, has no knowledge of daylight savings time, and
    no knowledge of the timezone name.

    '''

    def __init__(self, offset):
        '''
        offset from UTC in seconds.
        '''
        self.offset = datetime.timedelta(seconds=offset)

    def utcoffset(self, dt):
        return self.offset

    def dst(self, dt):
        '''
        Dates parsed from an RFC 2822 string conflate timezone and dst, and so
        it's not possible to determine whether we're in DST or not, hence
        returning None.
        '''
        return None

    def tzname(self, dt):
        return None

@maintain.deprecated('h.time_ago_in_words_from_str is deprecated in 2.2 '
                     'and will be removed.  Please use '
                     'h.time_ago_from_timestamp instead')
def time_ago_in_words_from_str(date_str, granularity='month'):
    '''Deprecated in 2.2 use time_ago_from_timestamp'''
    if date_str:
        return date.time_ago_in_words(date_str_to_datetime(date_str),
                                      granularity=granularity)
    else:
        return _('Unknown')


def time_ago_from_timestamp(timestamp):
    ''' Returns a string like `5 months ago` for a datetime relative to now
    :param timestamp: the timestamp or datetime
    :type timestamp: string or datetime

    :rtype: string
    '''
    datetime_ = _datestamp_to_datetime(timestamp)
    if not datetime_:
        return _('Unknown')

    # the localised date
    return formatters.localised_nice_date(datetime_, show_date=False)


def button_attr(enable, type='primary'):
    if enable:
        return 'class="btn %s"' % type
    return 'disabled class="btn disabled"'


def dataset_display_name(package_or_package_dict):
    if isinstance(package_or_package_dict, dict):
        return package_or_package_dict.get('title', '') or \
            package_or_package_dict.get('name', '')
    else:
        return package_or_package_dict.title or package_or_package_dict.name


def dataset_link(package_or_package_dict):
    if isinstance(package_or_package_dict, dict):
        name = package_or_package_dict['name']
    else:
        name = package_or_package_dict.name
    text = dataset_display_name(package_or_package_dict)
    return link_to(
        text,
        url_for(controller='package', action='read', id=name)
    )

# TODO: (?) support resource objects as well
def resource_display_name(resource_dict):
    name = resource_dict.get('name', None)
    description = resource_dict.get('description', None)
    if name:
        return name
    elif description:
        description = description.split('.')[0]
        max_len = 60
        if len(description) > max_len:
            description = description[:max_len] + '...'
        return description
    else:
        return _("Unnamed resource")


def resource_link(resource_dict, package_id):
    text = resource_display_name(resource_dict)
    url = url_for(controller='package',
                  action='resource_read',
                  id=package_id,
                  resource_id=resource_dict['id'])
    return link_to(text, url)


def related_item_link(related_item_dict):
    text = related_item_dict.get('title', '')
    url = url_for(controller='related',
                  action='read',
                  id=related_item_dict['id'])
    return link_to(text, url)


def tag_link(tag):
    url = url_for(controller='tag', action='read', id=tag['name'])
    return link_to(tag.get('title', tag['name']), url)


def group_link(group):
    url = url_for(controller='group', action='read', id=group['name'])
    return link_to(group['title'], url)


def organization_link(organization):
    url = url_for(controller='organization', action='read', id=organization['name'])
    return link_to(organization['name'], url)


def dump_json(obj, **kw):
    return json.dumps(obj, **kw)


def _get_template_name():
    #FIX ME THIS IS BROKEN
    ''' helper function to get the currently/last rendered template name '''
    return c.__debug_info[-1]['template_name']


def auto_log_message():
    if (c.action == 'new'):
        return _('Created new dataset.')
    elif (c.action == 'editresources'):
        return _('Edited resources.')
    elif (c.action == 'edit'):
        return _('Edited settings.')
    return ''


def activity_div(template, activity, actor, object=None, target=None):
    actor = '<span class="actor">%s</span>' % actor
    if object:
        object = '<span class="object">%s</span>' % object
    if target:
        target = '<span class="target">%s</span>' % target
    rendered_datetime = render_datetime(activity['timestamp'])
    date = '<span class="date">%s</span>' % rendered_datetime
    template = template.format(actor=actor, date=date,
                               object=object, target=target)
    template = '<div class="activity">%s %s</div>' % (template, date)
    return literal(template)


def snippet(template_name, **kw):
    ''' This function is used to load html snippets into pages. keywords
    can be used to pass parameters into the snippet rendering '''
    import ckan.lib.base as base
    return base.render_snippet(template_name, **kw)


def convert_to_dict(object_type, objs):
    ''' This is a helper function for converting lists of objects into
    lists of dicts. It is for backwards compatability only. '''

    def dictize_revision_list(revision, context):
        # conversionof revision lists

        def process_names(items):
            array = []
            for item in items:
                array.append(item.name)
            return array

        rev = {'id': revision.id,
               'state': revision.state,
               'timestamp': revision.timestamp,
               'author': revision.author,
               'packages': process_names(revision.packages),
               'groups': process_names(revision.groups),
               'message': revision.message, }
        return rev
    import ckan.lib.dictization.model_dictize as md
    converters = {'package': md.package_dictize,
                  'revisions': dictize_revision_list}
    converter = converters[object_type]
    items = []
    context = {'model': model}
    for obj in objs:
        item = converter(obj, context)
        items.append(item)
    return items

# these are the types of objects that can be followed
_follow_objects = ['dataset', 'user', 'group']


def follow_button(obj_type, obj_id):
    '''Return a follow button for the given object type and id.

    If the user is not logged in return an empty string instead.

    :param obj_type: the type of the object to be followed when the follow
        button is clicked, e.g. 'user' or 'dataset'
    :type obj_type: string
    :param obj_id: the id of the object to be followed when the follow button
        is clicked
    :type obj_id: string

    :returns: a follow button as an HTML snippet
    :rtype: string

    '''
    obj_type = obj_type.lower()
    assert obj_type in _follow_objects
    # If the user is logged in show the follow/unfollow button
    if c.user:
        context = {'model': model, 'session': model.Session, 'user': c.user}
        action = 'am_following_%s' % obj_type
        following = logic.get_action(action)(context, {'id': obj_id})
        return snippet('snippets/follow_button.html',
                       following=following,
                       obj_id=obj_id,
                       obj_type=obj_type)
    return ''


def follow_count(obj_type, obj_id):
    '''Return the number of followers of an object.

    :param obj_type: the type of the object, e.g. 'user' or 'dataset'
    :type obj_type: string
    :param obj_id: the id of the object
    :type obj_id: string

    :returns: the number of followers of the object
    :rtype: int

    '''
    obj_type = obj_type.lower()
    assert obj_type in _follow_objects
    action = '%s_follower_count' % obj_type
    context = {'model': model, 'session': model.Session, 'user': c.user}
    return logic.get_action(action)(context, {'id': obj_id})


def _create_url_with_params(params=None, controller=None, action=None,
                            extras=None):
    ''' internal function for building urls with parameters. '''

    if not controller:
        controller = c.controller
    if not action:
        action = c.action
    if not extras:
        extras = {}

    url = url_for(controller=controller, action=action, **extras)
    return _url_with_params(url, params)


def add_url_param(alternative_url=None, controller=None, action=None,
                  extras=None, new_params=None):
    '''
    Adds extra parameters to existing ones

    controller action & extras (dict) are used to create the base url via
    :py:func:`~ckan.lib.helpers.url_for` controller & action default to the
    current ones

    This can be overriden providing an alternative_url, which will be used
    instead.
    '''

    params_nopage = [(k, v) for k, v in request.params.items() if k != 'page']
    params = set(params_nopage)
    if new_params:
        params |= set(new_params.items())
    if alternative_url:
        return _url_with_params(alternative_url, params)
    return _create_url_with_params(params=params, controller=controller,
                                   action=action, extras=extras)


def remove_url_param(key, value=None, replace=None, controller=None,
                     action=None, extras=None, alternative_url=None):
    ''' Remove one or multiple keys from the current parameters.
    The first parameter can be either a string with the name of the key to
    remove or a list of keys to remove.
    A specific key/value pair can be removed by passing a second value
    argument otherwise all pairs matching the key will be removed. If replace
    is given then a new param key=replace will be added.
    Note that the value and replace parameters only apply to the first key
    provided (or the only one provided if key is a string).

    controller action & extras (dict) are used to create the base url
    via :py:func:`~ckan.lib.helpers.url_for`
    controller & action default to the current ones

    This can be overriden providing an alternative_url, which will be used
    instead.

    '''
    if isinstance(key, basestring):
        keys = [key]
    else:
        keys = key

    params_nopage = [(k, v) for k, v in request.params.items() if k != 'page']
    params = list(params_nopage)
    if value:
        params.remove((keys[0], value))
    else:
        for key in keys:
            [params.remove((k, v)) for (k, v) in params[:] if k == key]
    if replace is not None:
        params.append((keys[0], replace))

    if alternative_url:
        return _url_with_params(alternative_url, params)

    return _create_url_with_params(params=params, controller=controller,
                                   action=action, extras=extras)


def include_resource(resource):
    r = getattr(fanstatic_resources, resource)
    r.need()


def urls_for_resource(resource):
    ''' Returns a list of urls for the resource specified.  If the resource
    is a group or has dependencies then there can be multiple urls.

    NOTE: This is for special situations only and is not the way to generally
    include resources.  It is advised not to use this function.'''
    r = getattr(fanstatic_resources, resource)
    resources = list(r.resources)
    core = fanstatic_resources.fanstatic_extensions.core
    f = core.get_needed()
    lib = r.library
    root_path = f.library_url(lib)

    resources = core.sort_resources(resources)
    if f._bundle:
        resources = core.bundle_resources(resources)
    out = []
    for resource in resources:
        if isinstance(resource, core.Bundle):
            paths = [resource.relpath for resource in resource.resources()]
            relpath = ';'.join(paths)
            relpath = core.BUNDLE_PREFIX + relpath
        else:
            relpath = resource.relpath

        out.append('%s/%s' % (root_path, relpath))
    return out


def debug_inspect(arg):
    ''' Output pprint.pformat view of supplied arg '''
    return literal('<pre>') + pprint.pformat(arg) + literal('</pre>')


def debug_full_info_as_list(debug_info):
    ''' This dumps the template variables for debugging purposes only. '''
    out = []
    ignored_keys = ['c', 'app_globals', 'g', 'h', 'request', 'tmpl_context',
                    'actions', 'translator', 'session', 'N_', 'ungettext',
                    'config', 'response', '_']
    ignored_context_keys = ['__class__', '__context', '__delattr__', '__dict__',
                            '__doc__', '__format__', '__getattr__',
                            '__getattribute__', '__hash__', '__init__',
                            '__module__', '__new__', '__reduce__',
                            '__reduce_ex__', '__repr__', '__setattr__',
                            '__sizeof__', '__str__', '__subclasshook__',
                            '__weakref__', 'action', 'environ', 'pylons',
                            'start_response']
    debug_vars = debug_info['vars']
    for key in debug_vars.keys():
        if not key in ignored_keys:
            data = pprint.pformat(debug_vars.get(key))
            data = data.decode('utf-8')
            out.append((key, data))

    if 'tmpl_context' in debug_vars:
        for key in debug_info['c_vars']:

            if not key in ignored_context_keys:
                data = pprint.pformat(getattr(debug_vars['tmpl_context'], key))
                data = data.decode('utf-8')
                out.append(('c.%s' % key, data))

    return out


def popular(type_, number, min=1, title=None):
    ''' display a popular icon. '''
    if type_ == 'views':
        title = ungettext('{number} view', '{number} views', number)
    elif type_ == 'recent views':
        title = ungettext('{number} recent view', '{number} recent views', number)
    elif not title:
        raise Exception('popular() did not recieve a valid type_ or title')
    return snippet('snippets/popular.html', title=title, number=number, min=min)


def groups_available(am_member=False):
    '''Return a list of the groups that the user is authorized to edit.

    :param am_member: if True return only the groups the logged-in user is a
      member of, otherwise return all groups that the user is authorized to
      edit (for example, sysadmin users are authorized to edit all groups)
      (optional, default: False)
    :type am-member: boolean

    '''
    context = {}
    data_dict = {'available_only': True, 'am_member': am_member}
    return logic.get_action('group_list_authz')(context, data_dict)


def organizations_available(permission='edit_group'):
    ''' return a list of available organizations '''
    context = {'user': c.user}
    data_dict = {'permission': permission}
    return logic.get_action('organization_list_for_user')(context, data_dict)


def user_in_org_or_group(group_id):
    ''' Check if user is in a group or organization '''
    # we need a user
    if not c.userobj:
        return False
    # sysadmins can do anything
    if c.userobj.sysadmin:
        return True
    query = model.Session.query(model.Member) \
        .filter(model.Member.state == 'active') \
        .filter(model.Member.table_name == 'user') \
        .filter(model.Member.group_id == group_id) \
        .filter(model.Member.table_id == c.userobj.id)
    return len(query.all()) != 0


def dashboard_activity_stream(user_id, filter_type=None, filter_id=None,
                              offset=0):
    '''Return the dashboard activity stream of the current user.

    :param user_id: the id of the user
    :type user_id: string

    :param filter_type: the type of thing to filter by
    :type filter_type: string

    :param filter_id: the id of item to filter by
    :type filter_id: string

    :returns: an activity stream as an HTML snippet
    :rtype: string

    '''
    context = {'model': model, 'session': model.Session, 'user': c.user}

    if filter_type:
        action_functions = {
            'dataset': 'package_activity_list_html',
            'user': 'user_activity_list_html',
            'group': 'group_activity_list_html',
            'organization': 'organization_activity_list_html',
        }
        action_function = logic.get_action(action_functions.get(filter_type))
        return action_function(context, {'id': filter_id, 'offset': offset})
    else:
        return logic.get_action('dashboard_activity_list_html')(
            context, {'offset': offset})


def recently_changed_packages_activity_stream(limit=None):
    if limit:
        data_dict = {'limit': limit}
    else:
        data_dict = {}
    context = {'model': model, 'session': model.Session, 'user': c.user}
    return logic.get_action('recently_changed_packages_activity_list_html')(
        context, data_dict)


def escape_js(str_to_escape):
    '''Escapes special characters from a JS string.

       Useful e.g. when you need to pass JSON to the templates

       :param str_to_escape: string to be escaped
       :rtype: string
    '''
    return str_to_escape.replace('\\', '\\\\') \
        .replace('\'', '\\\'') \
        .replace('"', '\\\"')


def get_pkg_dict_extra(pkg_dict, key, default=None):
    '''Returns the value for the dataset extra with the provided key.

    If the key is not found, it returns a default value, which is None by
    default.

    :param pkg_dict: dictized dataset
    :key: extra key to lookup
    :default: default value returned if not found
    '''

    extras = pkg_dict['extras'] if 'extras' in pkg_dict else []

    for extra in extras:
        if extra['key'] == key:
            return extra['value']

    return default


def get_request_param(parameter_name, default=None):
    ''' This function allows templates to access query string parameters
    from the request. This is useful for things like sort order in
    searches. '''
    return request.params.get(parameter_name, default)

# find all inner text of html eg `<b>moo</b>` gets `moo` but not of <a> tags
# as this would lead to linkifying links if they are urls.
RE_MD_GET_INNER_HTML = re.compile(
    r'(^|(?:<(?!a\b)[^>]*>))([^<]+)(?=<|$)',
    flags=re.UNICODE
)

# find all `internal links` eg. tag:moo, dataset:1234, tag:"my tag"
RE_MD_INTERNAL_LINK = re.compile(
    r'\b(tag|package|dataset|group):((")?(?(3)[ \w\-.]+|[\w\-.]+)(?(3)"))',
    flags=re.UNICODE
)

# find external links eg http://foo.com, https://bar.org/foobar.html
RE_MD_EXTERNAL_LINK = re.compile(
    r'(\bhttps?:\/\/[\w\-\.,@?^=%&;:\/~\\+#]*)',
    flags=re.UNICODE
)

# find all tags but ignore < in the strings so that we can use it correctly
# in markdown
RE_MD_HTML_TAGS = re.compile('<[^><]*>')


def html_auto_link(data):
    '''Linkifies HTML

    tag:... converted to a tag link
    dataset:... converted to a dataset link
    group:... converted to a group link
    http://... converted to a link
    '''

    LINK_FNS = {
        'tag': tag_link,
        'group': group_link,
        'dataset': dataset_link,
        'package': dataset_link,
    }

    def makelink(matchobj):
        obj = matchobj.group(1)
        name = matchobj.group(2)
        title = '%s:%s' % (obj, name)
        return LINK_FNS[obj]({'name': name.strip('"'), 'title': title})

    def link(matchobj):
        return '<a href="%s" target="_blank" rel="nofollow">%s</a>' \
            % (matchobj.group(1), matchobj.group(1))

    def process(matchobj):
        data = matchobj.group(2)
        data = RE_MD_INTERNAL_LINK.sub(makelink, data)
        data = RE_MD_EXTERNAL_LINK.sub(link, data)
        return matchobj.group(1) + data

    data = RE_MD_GET_INNER_HTML.sub(process, data)
    return data


def render_markdown(data, auto_link=True):
    ''' returns the data as rendered markdown '''
    if not data:
        return ''
    data = RE_MD_HTML_TAGS.sub('', data.strip())
    data = markdown(data, safe_mode=True)
    # tags can be added by tag:... or tag:"...." and a link will be made
    # from it
    if auto_link:
        data = html_auto_link(data)
    return literal(data)


def format_resource_items(items):
    ''' Take a resource item list and format nicely with blacklisting etc. '''
    blacklist = ['name', 'description', 'url', 'tracking_summary']
    output = []
    # regular expressions for detecting types in strings
    reg_ex_datetime = '^\d{4}-\d{2}-\d{2}T\d{2}:\d{2}:\d{2}(\.\d{6})?$'
    reg_ex_int = '^-?\d{1,}$'
    reg_ex_float = '^-?\d{1,}\.\d{1,}$'
    for key, value in items:
        if not value or key in blacklist:
            continue
        # size is treated specially as we want to show in MiB etc
        if key == 'size':
            try:
                value = formatters.localised_filesize(int(value))
            except ValueError:
                # Sometimes values that can't be converted to ints can sneak
                # into the db. In this case, just leave them as they are.
                pass
        elif isinstance(value, basestring):
            # check if strings are actually datetime/number etc
            if re.search(reg_ex_datetime, value):
                datetime_ = date_str_to_datetime(value)
                value = formatters.localised_nice_date(datetime_)
            elif re.search(reg_ex_float, value):
                value = formatters.localised_number(float(value))
            elif re.search(reg_ex_int, value):
                value = formatters.localised_number(int(value))
        elif isinstance(value, int) or isinstance(value, float):
            value = formatters.localised_number(value)
        key = key.replace('_', ' ')
        output.append((key, value))
    return sorted(output, key=lambda x: x[0])


def resource_preview(resource, package):
    '''
    Returns a rendered snippet for a embedded resource preview.

    Depending on the type, different previews are loaded.
    This could be an img tag where the image is loaded directly or an iframe
    that embeds a web page, recline or a pdf preview.
    '''

    if not resource['url']:
        return snippet("dataviewer/snippets/no_preview.html",
                       resource_type=format_lower,
                       reason=_(u'The resource url is not specified.'))

    format_lower = datapreview.res_format(resource)
    directly = False
    data_dict = {'resource': resource, 'package': package}

    if datapreview.get_preview_plugin(data_dict, return_first=True):
        url = url_for(controller='package', action='resource_datapreview',
                      resource_id=resource['id'], id=package['id'], qualified=True)
    elif format_lower in datapreview.direct():
        directly = True
        url = resource['url']
    elif format_lower in datapreview.loadable():
        url = resource['url']
    else:
        reason = None
        if format_lower:
            log.info(
                _(u'No preview handler for resource of type {0}'.format(
                    format_lower))
            )
        else:
            reason = _(u'The resource format is not specified.')
        return snippet("dataviewer/snippets/no_preview.html",
                       reason=reason,
                       resource_type=format_lower)

    return snippet("dataviewer/snippets/data_preview.html",
                   embed=directly,
                   resource_url=url,
                   raw_resource_url=resource.get('url'))


def list_dict_filter(list_, search_field, output_field, value):
    ''' Takes a list of dicts and returns the value of a given key if the
    item has a matching value for a supplied key

    :param list_: the list to search through for matching items
    :type list_: list of dicts

    :param search_field: the key to use to find matching items
    :type search_field: string

    :param output_field: the key to use to output the value
    :type output_field: string

    :param value: the value to search for
    '''

    for item in list_:
        if item.get(search_field) == value:
            return item.get(output_field, value)
    return value


def SI_number_span(number):
    ''' outputs a span with the number in SI unit eg 14700 -> 14.7k '''
    number = int(number)
    if number < 1000:
        output = literal('<span>')
    else:
        output = literal('<span title="' + formatters.localised_number(number) + '">')
    return output + formatters.localised_SI_number(number) + literal('</span>')

# add some formatter functions
localised_number = formatters.localised_number
localised_SI_number = formatters.localised_SI_number
localised_nice_date = formatters.localised_nice_date
localised_filesize = formatters.localised_filesize

def new_activities():
    '''Return the number of activities for the current user.

    See :func:`logic.action.get.dashboard_new_activities_count` for more
    details.

    '''
    if not c.userobj:
        return None
    action = logic.get_action('dashboard_new_activities_count')
    return action({}, {})

def uploads_enabled():
    if uploader.get_storage_path():
        return True
    return False

def get_featured_organizations(count=1):
    '''Returns a list of favourite organization in the form
    of organization_list action function
    '''
    config_orgs = config.get('ckan.featured_orgs', '').split()
    orgs = featured_group_org(get_action='organization_show',
                              list_action='organization_list',
                              count=count,
                              items=config_orgs)
    return orgs


def get_featured_groups(count=1):
    '''Returns a list of favourite group the form
    of organization_list action function
    '''
    config_groups = config.get('ckan.featured_groups', '').split()
    groups = featured_group_org(get_action='group_show',
                                list_action='group_list',
                                count=count,
                                items=config_groups)
    return groups


def featured_group_org(items, get_action, list_action, count):
    def get_group(id):
        context = {'ignore_auth': True,
                   'limits': {'packages': 2},
                   'for_view': True}
        data_dict = {'id': id}

        try:
            out = logic.get_action(get_action)(context, data_dict)
        except logic.NotFound:
            return None
        return out

    groups_data = []

    extras = logic.get_action(list_action)({}, {})

    # list of found ids to prevent duplicates
    found = []
    for group_name in items + extras:
        group = get_group(group_name)
        if not group:
            continue
        # check if duplicate
        if group['id'] in found:
            continue
        found.append(group['id'])
        groups_data.append(group)
        if len(groups_data) == count:
            break

    return groups_data


def get_site_statistics():
    stats = {}
    stats['dataset_count'] = logic.get_action('package_search')(
        {}, {"rows": 1})['count']
    stats['group_count'] = len(logic.get_action('group_list')({}, {}))
    stats['organization_count'] = len(
        logic.get_action('organization_list')({}, {}))
    result = model.Session.execute(
        '''select count(*) from related r
           left join related_dataset rd on r.id = rd.related_id
           where rd.status = 'active' or rd.id is null''').first()[0]
    stats['related_count'] = result

    return stats

_RESOURCE_FORMATS = None

def resource_formats():
    ''' Returns the resource formats as a dict, sourced from the resource format JSON file.
    key:  potential user input value
    value:  [canonical mimetype lowercased, canonical format (lowercase), human readable form]
    Fuller description of the fields are described in
    `ckan/config/resource_formats.json`.
    '''
    global _RESOURCE_FORMATS
    if not _RESOURCE_FORMATS:
        _RESOURCE_FORMATS = {}
        format_file_path = config.get('ckan.resource_formats')
        if not format_file_path:
            format_file_path = os.path.join(
                os.path.dirname(os.path.realpath(ckan.config.__file__)),
                'resource_formats.json'
            )
        with open(format_file_path) as format_file:
            try:
                file_resource_formats = json.loads(format_file.read())
            except ValueError, e:  # includes simplejson.decoder.JSONDecodeError
                raise ValueError('Invalid JSON syntax in %s: %s' % (format_file_path, e))

            for format_line in file_resource_formats:
                if format_line[0] == '_comment':
                    continue
                line = [format_line[2], format_line[0], format_line[1]]
                alternatives = format_line[3] if len(format_line) == 4 else []
                for item in line + alternatives:
                    if item:
                        item = item.lower()
                        if item in _RESOURCE_FORMATS \
                                and _RESOURCE_FORMATS[item] != line:
                            raise ValueError('Duplicate resource format '
                                             'identifier in %s: %s' %
                                             (format_file_path, item))
                        _RESOURCE_FORMATS[item] = line

    return _RESOURCE_FORMATS


def unified_resource_format(format):
    formats = resource_formats()
    format_clean = format.lower()
    if format_clean in formats:
        format_new = formats[format_clean][1]
    else:
        format_new = format
    return format_new

def check_config_permission(permission):
    return new_authz.check_config_permission(permission)


def get_organization(org=None):
    if org is None:
        return {}
    try:
        return logic.get_action('organization_show')({}, {'id': org})
    except Exception:
        return {}

# these are the functions that will end up in `h` template helpers
__allowed_functions__ = [
    # functions defined in ckan.lib.helpers
    'redirect_to',
    'url',
    'url_for',
    'url_for_static',
    'url_for_static_or_external',
    'lang',
    'flash',
    'flash_error',
    'flash_notice',
    'flash_success',
    'nav_link',
    'nav_named_link',
    'subnav_link',
    'subnav_named_route',
    'default_group_type',
    'check_access',
    'get_action',
    'linked_user',
    'group_name_to_title',
    'markdown_extract',
    'icon',
    'icon_html',
    'icon_url',
    'resource_icon',
    'format_icon',
    'linked_gravatar',
    'gravatar',
    'pager_url',
    'render_datetime',
    'date_str_to_datetime',
    'parse_rfc_2822_date',
    'time_ago_in_words_from_str',
    'button_attr',
    'dataset_display_name',
    'dataset_link',
    'resource_display_name',
    'resource_link',
    'related_item_link',
    'tag_link',
    'group_link',
    'dump_json',
    'auto_log_message',
    'snippet',
    'convert_to_dict',
    'activity_div',
    'lang_native_name',
    'get_facet_items_dict',
    'unselected_facet_items',
    'include_resource',
    'urls_for_resource',
    'build_nav_main',
    'build_nav_icon',
    'build_nav',
    'debug_inspect',
    'dict_list_reduce',
    'full_current_url',
    'popular',
    'debug_full_info_as_list',
    'get_facet_title',
    'get_param_int',
    'sorted_extras',
    'follow_button',
    'follow_count',
    'remove_url_param',
    'add_url_param',
    'groups_available',
    'organizations_available',
    'user_in_org_or_group',
    'dashboard_activity_stream',
    'recently_changed_packages_activity_stream',
    'escape_js',
    'get_pkg_dict_extra',
    'get_request_param',
    'render_markdown',
    'format_resource_items',
    'resource_preview',
    'SI_number_span',
    'localised_number',
    'localised_SI_number',
    'localised_nice_date',
    'localised_filesize',
    'list_dict_filter',
    'new_activities',
    'time_ago_from_timestamp',
<<<<<<< HEAD
    'get_organization',
=======
    'has_more_facets',
>>>>>>> 9d35add3
    # imported into ckan.lib.helpers
    'literal',
    'link_to',
    'get_available_locales',
    'get_locales_dict',
    'truncate',
    'file',
    'mail_to',
    'radio',
    'submit',
    'asbool',
    'uploads_enabled',
    'get_featured_organizations',
    'get_featured_groups',
    'get_site_statistics',
    'check_config_permission',
]<|MERGE_RESOLUTION|>--- conflicted
+++ resolved
@@ -1966,11 +1966,8 @@
     'list_dict_filter',
     'new_activities',
     'time_ago_from_timestamp',
-<<<<<<< HEAD
     'get_organization',
-=======
     'has_more_facets',
->>>>>>> 9d35add3
     # imported into ckan.lib.helpers
     'literal',
     'link_to',
