--- conflicted
+++ resolved
@@ -2764,11 +2764,7 @@
         parsed_base = urlparse(base)
         netloc = parsed_base.netloc
         parsed_base = parsed_base._replace(netloc=netloc, query=urlencode(md))
-<<<<<<< HEAD
-        return cast(Any, urlunparse(parsed_base))
-=======
         return urlunparse(parsed_base)
->>>>>>> 8726efb2
     return base
 
 
