--- conflicted
+++ resolved
@@ -51,22 +51,11 @@
         finally:
             model.Session.remove()
 
-<<<<<<< HEAD
-    def _get_pkg(self, id):
-        return model.Package.get(id)
-=======
     def _get_user(self, ref):
         return model.User.by_name(ref)
 
     def _get_pkg(self, ref):
-        # Try to find a package id...
-        pkg = model.Session.query(model.Package).get(ref)
-        if pkg == None:
-            # ...otherwise try to find a package name.
-            pkg = model.Package.by_name(ref)
-        return pkg
-    # Todo: Make sure package names can't be changed to look like package IDs?
->>>>>>> 1707fe70
+        return model.Package.get(id)
 
     def _get_request_data(self):
         try:
