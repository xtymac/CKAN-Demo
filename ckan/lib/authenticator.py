# encoding: utf-8

import logging
from typing import Any, Mapping, Optional

from ckan.model import User
from . import signals

log = logging.getLogger(__name__)


class UsernamePasswordAuthenticator(object):

<<<<<<< HEAD
    def authenticate(self, identity):
=======
    def authenticate(
            self, environ: Any,
            identity: 'Mapping[str, Any]') -> Optional[str]:
>>>>>>> 22faf9a2
        if not ('login' in identity and 'password' in identity):
            return None

        login = identity['login']
        user = User.by_name(login)

        if user is None:
            log.debug('Login failed - username %r not found', login)
        elif not user.is_active():
            log.debug('Login as %r failed - user isn\'t active', login)
        elif not user.validate_password(identity['password']):
            log.debug('Login as %r failed - password not valid', login)
        else:
            signals.successful_login.send(user.name)
            return user.name
        signals.failed_login.send(login)
        return None<|MERGE_RESOLUTION|>--- conflicted
+++ resolved
@@ -11,13 +11,7 @@
 
 class UsernamePasswordAuthenticator(object):
 
-<<<<<<< HEAD
-    def authenticate(self, identity):
-=======
-    def authenticate(
-            self, environ: Any,
-            identity: 'Mapping[str, Any]') -> Optional[str]:
->>>>>>> 22faf9a2
+    def authenticate(self, identity: 'Mapping[str, Any]') -> Optional[str]:
         if not ('login' in identity and 'password' in identity):
             return None
 
