'''
These dictize functions generally take a domain object (such as Package) and
convert it to a dictionary, including related objects (e.g. for Package it
includes PackageTags, PackageExtras, PackageGroup etc).

The basic recipe is to call:

    dictized = ckan.lib.dictization.table_dictize(domain_object)

which builds the dictionary by iterating over the table columns.
'''
import datetime
import urlparse

from pylons import config
from sqlalchemy.sql import select

import ckan.logic as logic
import ckan.plugins as plugins
import ckan.lib.helpers as h
import ckan.lib.dictization as d
import ckan.new_authz as new_authz
import ckan.lib.search as search
import ckan.lib.munge as munge

## package save

def group_list_dictize(obj_list, context,
                       sort_key=lambda x: x['display_name'], reverse=False,
                       with_package_counts=True,
                       include_groups=False,
                       include_tags=False,
                       include_extras=False):

    group_dictize_context = dict(context.items()[:])
    # Set options to avoid any SOLR queries for each group, which would
    # slow things further.
    group_dictize_options = {
            'packages_field': 'dataset_count' if with_package_counts else None,
            # don't allow packages_field='datasets' as it is too slow
            'include_groups': include_groups,
            'include_tags': include_tags,
            'include_extras': include_extras,
            'include_users': False,  # too slow - don't allow
            }
    if with_package_counts and 'dataset_counts' not in group_dictize_context:
        # 'dataset_counts' will already be in the context in the case that
        # group_list_dictize recurses via group_dictize (groups in groups)
        group_dictize_context['dataset_counts'] = get_group_dataset_counts()
    if context.get('with_capacity'):
        group_list = [group_dictize(group, group_dictize_context,
                                    capacity=capacity, **group_dictize_options)
                      for group, capacity in obj_list]
    else:
        group_list = [group_dictize(group, group_dictize_context,
                                    **group_dictize_options)
                      for group in obj_list]

    return sorted(group_list, key=sort_key, reverse=reverse)

def resource_list_dictize(res_list, context):

    active = context.get('active', True)
    result_list = []
    for res in res_list:
        resource_dict = resource_dictize(res, context)
        if active and res.state != 'active':
            continue

        result_list.append(resource_dict)

    return sorted(result_list, key=lambda x: x["position"])

def related_list_dictize(related_list, context):
    result_list = []
    for res in related_list:
        related_dict = related_dictize(res, context)
        result_list.append(related_dict)
    if context.get('sorted'):
        return result_list
    return sorted(result_list, key=lambda x: x["created"], reverse=True)


def extras_dict_dictize(extras_dict, context):
    result_list = []
    for name, extra in extras_dict.iteritems():
        dictized = d.table_dictize(extra, context)
        if not extra.state == 'active':
            continue
        value = dictized["value"]
        result_list.append(dictized)

    return sorted(result_list, key=lambda x: x["key"])

def extras_list_dictize(extras_list, context):
    result_list = []
    active = context.get('active', True)
    for extra in extras_list:
        dictized = d.table_dictize(extra, context)
        if active and extra.state != 'active':
            continue
        value = dictized["value"]
        result_list.append(dictized)

    return sorted(result_list, key=lambda x: x["key"])


def resource_dictize(res, context):
    model = context['model']
    resource = d.table_dictize(res, context)
    extras = resource.pop("extras", None)
    if extras:
        resource.update(extras)
    # some urls do not have the protocol this adds http:// to these
    url = resource['url']
    ## for_edit is only called at the times when the dataset is to be edited
    ## in the frontend. Without for_edit the whole qualified url is returned.
    if resource.get('url_type') == 'upload' and not context.get('for_edit'):
        last_part = url.split('/')[-1]
        cleaned_name = munge.munge_filename(last_part)
        resource['url'] = h.url_for(controller='package',
                                    action='resource_download',
                                    id=resource['package_id'],
                                    resource_id=res.id,
                                    filename=cleaned_name,
                                    qualified=True)
    elif not urlparse.urlsplit(url).scheme and not context.get('for_edit'):
        resource['url'] = u'http://' + url.lstrip('/')
    return resource

def related_dictize(rel, context):
    return d.table_dictize(rel, context)


def _execute(q, table, context):
    '''
    Takes an SqlAlchemy query (q) that is (at its base) a Select on an
    object table (table), and it returns the object.

    Analogous with _execute_with_revision, so takes the same params, even
    though it doesn't need the table.
    '''
    model = context['model']
    session = model.Session
    return session.execute(q)


def _execute_with_revision(q, rev_table, context):
    '''
    Takes an SqlAlchemy query (q) that is (at its base) a Select on an object
    revision table (rev_table), and you provide revision_id or revision_date in
    the context and it will filter the object revision(s) to an earlier time.

    Raises NotFound if context['revision_id'] is provided, but the revision
    ID does not exist.

    Returns [] if there are no results.

    '''
    model = context['model']
    session = model.Session
    revision_id = context.get('revision_id')
    revision_date = context.get('revision_date')

    if revision_id:
        revision = session.query(context['model'].Revision).filter_by(
            id=revision_id).first()
        if not revision:
            raise logic.NotFound
        revision_date = revision.timestamp

    q = q.where(rev_table.c.revision_timestamp <= revision_date)
    q = q.where(rev_table.c.expired_timestamp > revision_date)

    return session.execute(q)


def package_dictize(pkg, context):
    '''
    Given a Package object, returns an equivalent dictionary.

    Normally this is the current revision (most recent moderated version), but
    you can provide revision_id or revision_date in the context and it will
    filter to an earlier time.

    May raise NotFound if:
    * the specified revision_id doesn't exist
    * the specified revision_date was before the package was created
    '''
    model = context['model']
    is_latest_revision = not(context.get('revision_id') or
                             context.get('revision_date'))
    execute = _execute if is_latest_revision else _execute_with_revision
    #package
    if is_latest_revision:
        if isinstance(pkg, model.PackageRevision):
            pkg = model.Package.get(pkg.id)
        result = pkg
    else:
        package_rev = model.package_revision_table
        q = select([package_rev]).where(package_rev.c.id == pkg.id)
        result = execute(q, package_rev, context).first()
    if not result:
        raise logic.NotFound
    result_dict = d.table_dictize(result, context)
    #strip whitespace from title
    if result_dict.get('title'):
        result_dict['title'] = result_dict['title'].strip()

    #resources
<<<<<<< HEAD
    if is_latest_revision:
        res = model.resource_table
        res_group = model.resource_group_table
    else:
        res = model.resource_revision_table
        res_group = model.resource_group_table
    q = select([res], from_obj=res.join(res_group,
               res_group.c.id == res.c.resource_group_id))
    q = q.where(res_group.c.package_id == pkg.id)
    result = execute(q, res, context)
=======
    resource_rev = model.resource_revision_table
    q = select([resource_rev]).where(resource_rev.c.package_id == pkg.id)
    result = _execute_with_revision(q, resource_rev, context)
>>>>>>> 814edd86
    result_dict["resources"] = resource_list_dictize(result, context)
    result_dict['num_resources'] = len(result_dict.get('resources', []))

    #tags
    tag = model.tag_table
    if is_latest_revision:
        pkg_tag = model.package_tag_table
    else:
        pkg_tag = model.package_tag_revision_table
    q = select([tag, pkg_tag.c.state],
               from_obj=pkg_tag.join(tag, tag.c.id == pkg_tag.c.tag_id)
               ).where(pkg_tag.c.package_id == pkg.id)
    result = execute(q, pkg_tag, context)
    result_dict["tags"] = d.obj_list_dictize(result, context,
                                             lambda x: x["name"])
    result_dict['num_tags'] = len(result_dict.get('tags', []))

    # Add display_names to tags. At first a tag's display_name is just the
    # same as its name, but the display_name might get changed later (e.g.
    # translated into another language by the multilingual extension).
    for tag in result_dict['tags']:
        assert not 'display_name' in tag
        tag['display_name'] = tag['name']

    #extras
    if is_latest_revision:
        extra = model.package_extra_table
    else:
        extra = model.extra_revision_table
    q = select([extra]).where(extra.c.package_id == pkg.id)
    result = execute(q, extra, context)
    result_dict["extras"] = extras_list_dictize(result, context)

    #groups
    if is_latest_revision:
        member = model.member_table
    else:
        member = model.member_revision_table
    group = model.group_table
    q = select([group, member.c.capacity],
               from_obj=member.join(group, group.c.id == member.c.group_id)
               ).where(member.c.table_id == pkg.id)\
                .where(member.c.state == 'active') \
                .where(group.c.is_organization == False)
    result = execute(q, member, context)
    context['with_capacity'] = False
    ## no package counts as cannot fetch from search index at the same
    ## time as indexing to it.
    ## tags, extras and sub-groups are not included for speed
    result_dict["groups"] = group_list_dictize(result, context,
                                               with_package_counts=False)

    #owning organization
    if is_latest_revision:
        group = model.group_table
    else:
        group = model.group_revision_table
    q = select([group]
               ).where(group.c.id == pkg.owner_org) \
                .where(group.c.state == 'active')
    result = execute(q, group, context)
    organizations = d.obj_list_dictize(result, context)
    if organizations:
        result_dict["organization"] = organizations[0]
    else:
        result_dict["organization"] = None

    #relations
    if is_latest_revision:
        rel = model.package_relationship_table
    else:
        rel = model.package_relationship_revision_table
    q = select([rel]).where(rel.c.subject_package_id == pkg.id)
    result = execute(q, rel, context)
    result_dict["relationships_as_subject"] = \
        d.obj_list_dictize(result, context)
    q = select([rel]).where(rel.c.object_package_id == pkg.id)
    result = execute(q, rel, context)
    result_dict["relationships_as_object"] = \
        d.obj_list_dictize(result, context)

    # Extra properties from the domain object
    # We need an actual Package object for this, not a PackageRevision
    if isinstance(pkg, model.PackageRevision):
        pkg = model.Package.get(pkg.id)

    # isopen
    result_dict['isopen'] = pkg.isopen if isinstance(pkg.isopen, bool) \
                            else pkg.isopen()

    # type
    # if null assign the default value to make searching easier
    result_dict['type'] = pkg.type or u'dataset'

    # license
    if pkg.license and pkg.license.url:
        result_dict['license_url'] = pkg.license.url
        result_dict['license_title'] = pkg.license.title.split('::')[-1]
    elif pkg.license:
        result_dict['license_title'] = pkg.license.title
    else:
        result_dict['license_title'] = pkg.license_id

    # creation and modification date
    result_dict['metadata_modified'] = pkg.metadata_modified.isoformat()
    result_dict['metadata_created'] = pkg.metadata_created.isoformat() \
        if pkg.metadata_created else None

    return result_dict


def _get_members(context, group, member_type):

    model = context['model']
    Entity = getattr(model, member_type[:-1].capitalize())
    q = model.Session.query(Entity, model.Member.capacity).\
               join(model.Member, model.Member.table_id == Entity.id).\
               filter(model.Member.group_id == group.id).\
               filter(model.Member.state == 'active').\
               filter(model.Member.table_name == member_type[:-1])
    if member_type == 'packages':
        q = q.filter(Entity.private==False)
    if 'limits' in context and member_type in context['limits']:
        return q[:context['limits'][member_type]]
    return q.all()


def get_group_dataset_counts():
    '''For all public groups, return their dataset counts, as a SOLR facet'''
    query = search.PackageSearchQuery()
    q = {'q': '+capacity:public',
         'fl': 'groups', 'facet.field': ['groups', 'owner_org'],
         'facet.limit': -1, 'rows': 1}
    query.run(q)
    return query.facets


def group_dictize(group, context,
                  include_groups=True,
                  include_tags=True,
                  include_users=True,
                  include_extras=True,
                  packages_field='datasets',
                  **kw):
    '''
    Turns a Group object and related into a dictionary. The related objects
    like tags are included unless you specify it in the params.

    :param packages_field: determines the format of the `packages` field - can
    be `datasets`, `dataset_count`, `none_but_include_package_count` or None.
    If set to `dataset_count` or `none_but_include_package_count` then you
    can precalculate dataset counts in advance by supplying:
    context['dataset_counts'] = get_group_dataset_counts()
    '''
    assert packages_field in ('datasets', 'dataset_count',
                              'none_but_include_package_count', None)
    if packages_field in ('dataset_count', 'none_but_include_package_count'):
        dataset_counts = context.get('dataset_counts', None)

    result_dict = d.table_dictize(group, context)
    result_dict.update(kw)

    result_dict['display_name'] = group.title or group.name

    if include_extras:
        result_dict['extras'] = extras_dict_dictize(
            group._extras, context)

    context['with_capacity'] = True

    if packages_field:
        def get_packages_for_this_group(group_, just_the_count=False):
            # Ask SOLR for the list of packages for this org/group
            q = {
                'facet': 'false',
                'rows': 0,
            }

            if group_.is_organization:
                q['fq'] = 'owner_org:"{0}"'.format(group_.id)
            else:
                q['fq'] = 'groups:"{0}"'.format(group_.name)

            # Allow members of organizations to see private datasets.
            if group_.is_organization:
                is_group_member = (context.get('user') and
                    new_authz.has_user_permission_for_group_or_org(
                        group_.id, context.get('user'), 'read'))
                if is_group_member:
                    context['ignore_capacity_check'] = True

            if not just_the_count:
                # Is there a packages limit in the context?
                try:
                    packages_limit = context['limits']['packages']
                except KeyError:
                    q['rows'] = 1000  # Only the first 1000 datasets are returned
                else:
                    q['rows'] = packages_limit

            search_context = dict((k, v) for (k, v) in context.items()
                                  if k != 'schema')
            search_results = logic.get_action('package_search')(search_context,
                                                                q)
            return search_results['count'], search_results['results']
        if packages_field == 'datasets':
            package_count, packages = get_packages_for_this_group(group)
            result_dict['packages'] = packages
        else:
            # i.e. packages_field is 'dataset_count' or
            # 'none_but_include_package_count'
            if dataset_counts is None:
                package_count, packages = get_packages_for_this_group(
                    group, just_the_count=True)
            else:
                # Use the pre-calculated package_counts passed in.
                facets = dataset_counts
                if group.is_organization:
                    package_count = facets['owner_org'].get(group.id, 0)
                else:
                    package_count = facets['groups'].get(group.name, 0)
            if packages_field != 'none_but_include_package_count':
                result_dict['packages'] = package_count

        result_dict['package_count'] = package_count

    if include_tags:
        # group tags are not creatable via the API yet, but that was(/is) a
        # future intention (see kindly's commit 5c8df894 on 2011/12/23)
        result_dict['tags'] = tag_list_dictize(
            _get_members(context, group, 'tags'),
            context)

    if include_groups:
        # these sub-groups won't have tags or extras for speed
        result_dict['groups'] = group_list_dictize(
            _get_members(context, group, 'groups'),
            context, include_groups=True)

    if include_users:
        result_dict['users'] = user_list_dictize(
            _get_members(context, group, 'users'),
            context)

    context['with_capacity'] = False

    if context.get('for_view'):
        if result_dict['is_organization']:
            plugin = plugins.IOrganizationController
        else:
            plugin = plugins.IGroupController
        for item in plugins.PluginImplementations(plugin):
            result_dict = item.before_view(result_dict)

    image_url = result_dict.get('image_url')
    result_dict['image_display_url'] = image_url
    if image_url and not image_url.startswith('http'):
        #munge here should not have an effect only doing it incase
        #of potential vulnerability of dodgy api input
        image_url = munge.munge_filename(image_url)
        result_dict['image_display_url'] = h.url_for_static(
            'uploads/group/%s' % result_dict.get('image_url'),
            qualified=True
        )
    return result_dict

def tag_list_dictize(tag_list, context):

    result_list = []
    for tag in tag_list:
        if context.get('with_capacity'):
            tag, capacity = tag
            dictized = d.table_dictize(tag, context, capacity=capacity)
        else:
            dictized = d.table_dictize(tag, context)

        # Add display_names to tag dicts. At first a tag's display_name is just
        # the same as its name, but the display_name might get changed later
        # (e.g.  translated into another language by the multilingual
        # extension).
        assert not dictized.has_key('display_name')
        dictized['display_name'] = dictized['name']

        if context.get('for_view'):
            for item in plugins.PluginImplementations(
                    plugins.ITagController):
                dictized = item.before_view(dictized)

        result_list.append(dictized)

    return result_list

def tag_dictize(tag, context):
    tag_dict = d.table_dictize(tag, context)
    query = search.PackageSearchQuery()

    tag_query = u'+capacity:public '
    vocab_id = tag_dict.get('vocabulary_id')

    if vocab_id:
        model = context['model']
        vocab = model.Vocabulary.get(vocab_id)
        tag_query += u'+vocab_{0}:"{1}"'.format(vocab.name, tag.name)
    else:
        tag_query += u'+tags:"{0}"'.format(tag.name)

    q = {'q': tag_query, 'fl': 'data_dict', 'wt': 'json', 'rows': 1000}

    package_dicts = [h.json.loads(result['data_dict'])
                     for result in query.run(q)['results']]

    # Add display_names to tags. At first a tag's display_name is just the
    # same as its name, but the display_name might get changed later (e.g.
    # translated into another language by the multilingual extension).
    assert 'display_name' not in tag_dict
    tag_dict['display_name'] = tag_dict['name']

    if context.get('for_view'):
        for item in plugins.PluginImplementations(plugins.ITagController):
            tag_dict = item.before_view(tag_dict)

        tag_dict['packages'] = []
        for package_dict in package_dicts:
            for item in plugins.PluginImplementations(plugins.IPackageController):
                package_dict = item.before_view(package_dict)
            tag_dict['packages'].append(package_dict)
    else:
        tag_dict['packages'] = package_dicts

    return tag_dict

def user_list_dictize(obj_list, context,
                      sort_key=lambda x:x['name'], reverse=False):

    result_list = []

    for obj in obj_list:
        user_dict = user_dictize(obj, context)
        user_dict.pop('reset_key', None)
        user_dict.pop('apikey', None)
        user_dict.pop('email', None)
        result_list.append(user_dict)
    return sorted(result_list, key=sort_key, reverse=reverse)

def member_dictize(member, context):
    return d.table_dictize(member, context)

def user_dictize(user, context):

    if context.get('with_capacity'):
        user, capacity = user
        result_dict = d.table_dictize(user, context, capacity=capacity)
    else:
        result_dict = d.table_dictize(user, context)

    del result_dict['password']
    del result_dict['reset_key']

    result_dict['display_name'] = user.display_name
    result_dict['email_hash'] = user.email_hash
    result_dict['number_of_edits'] = user.number_of_edits()
    result_dict['number_administered_packages'] = user.number_administered_packages()

    requester = context.get('user')

    reset_key = result_dict.pop('reset_key', None)
    apikey = result_dict.pop('apikey', None)
    email = result_dict.pop('email', None)

    if context.get('keep_email', False):
        result_dict['email'] = email

    if context.get('keep_apikey', False):
        result_dict['apikey'] = apikey

    if requester == user.name:
        result_dict['apikey'] = apikey
        result_dict['email'] = email

    ## this should not really really be needed but tests need it
    if new_authz.is_sysadmin(requester):
        result_dict['apikey'] = apikey
        result_dict['email'] = email

    model = context['model']
    session = model.Session

    if context.get('with_related'):
        related_items = session.query(model.Related).\
                        filter(model.Related.owner_id==user.id).all()
        result_dict['related_items'] = related_list_dictize(related_items,
                                                            context)

    return result_dict

def task_status_dictize(task_status, context):
    return d.table_dictize(task_status, context)

## conversion to api

def group_to_api(group, context):
    api_version = context.get('api_version')
    assert api_version, 'No api_version supplied in context'
    dictized = group_dictize(group, context)
    dictized["extras"] = dict((extra["key"], extra["value"])
                              for extra in dictized["extras"])
    if api_version == 1:
        dictized["packages"] = sorted([pkg["name"] for pkg in dictized["packages"]])
    else:
        dictized["packages"] = sorted([pkg["id"] for pkg in dictized["packages"]])
    return dictized

def tag_to_api(tag, context):
    api_version = context.get('api_version')
    assert api_version, 'No api_version supplied in context'
    dictized = tag_dictize(tag, context)
    if api_version == 1:
        return sorted([package["name"] for package in dictized["packages"]])
    else:
        return sorted([package["id"] for package in dictized["packages"]])


def resource_dict_to_api(res_dict, package_id, context):
    res_dict.pop("revision_id")
    res_dict.pop("state")
    res_dict["package_id"] = package_id


def package_to_api(pkg, context):
    api_version = context.get('api_version')
    assert api_version, 'No api_version supplied in context'
    dictized = package_dictize(pkg, context)

    dictized["tags"] = [tag["name"] for tag in dictized["tags"] \
                        if not tag.get('vocabulary_id')]
    dictized["extras"] = dict((extra["key"], extra["value"])
                              for extra in dictized["extras"])
    dictized['license'] = pkg.license.title if pkg.license else None
    dictized['ratings_average'] = pkg.get_average_rating()
    dictized['ratings_count'] = len(pkg.ratings)
    dictized['notes_rendered'] = h.render_markdown(pkg.notes)

    site_url = config.get('ckan.site_url', None)
    if site_url:
        dictized['ckan_url'] = '%s/dataset/%s' % (site_url, pkg.name)

    for resource in dictized["resources"]:
        resource_dict_to_api(resource, pkg.id, context)

    def make_api_1(package_id):
        return pkg.get(package_id).name

    def make_api_2(package_id):
        return package_id

    if api_version == 1:
        api_fn = make_api_1
        dictized["groups"] = [group["name"] for group in dictized["groups"]]
        # FIXME why is this just for version 1?
        if pkg.resources:
            dictized['download_url'] = pkg.resources[0].url
    else:
        api_fn = make_api_2
        dictized["groups"] = [group["id"] for group in dictized["groups"]]

    subjects = dictized.pop("relationships_as_subject")
    objects = dictized.pop("relationships_as_object")

    relationships = []
    for rel in objects:
        model = context['model']
        swap_types = model.PackageRelationship.forward_to_reverse_type
        type = swap_types(rel['type'])
        relationships.append({'subject': api_fn(rel['object_package_id']),
                              'type': type,
                              'object': api_fn(rel['subject_package_id']),
                              'comment': rel["comment"]})
    for rel in subjects:
        relationships.append({'subject': api_fn(rel['subject_package_id']),
                              'type': rel['type'],
                              'object': api_fn(rel['object_package_id']),
                              'comment': rel["comment"]})

    dictized['relationships'] = relationships

    return dictized

def vocabulary_dictize(vocabulary, context):
    vocabulary_dict = d.table_dictize(vocabulary, context)
    assert not vocabulary_dict.has_key('tags')
    vocabulary_dict['tags'] = [tag_dictize(tag, context) for tag
            in vocabulary.tags]
    return vocabulary_dict

def vocabulary_list_dictize(vocabulary_list, context):
    return [vocabulary_dictize(vocabulary, context)
            for vocabulary in vocabulary_list]

def activity_dictize(activity, context):
    activity_dict = d.table_dictize(activity, context)
    return activity_dict

def activity_list_dictize(activity_list, context):
    return [activity_dictize(activity, context) for activity in activity_list]

def activity_detail_dictize(activity_detail, context):
    return d.table_dictize(activity_detail, context)

def activity_detail_list_dictize(activity_detail_list, context):
    return [activity_detail_dictize(activity_detail, context)
            for activity_detail in activity_detail_list]


def package_to_api1(pkg, context):
    # DEPRICIATED set api_version in context and use package_to_api()
    context['api_version'] = 1
    return package_to_api(pkg, context)

def package_to_api2(pkg, context):
    # DEPRICIATED set api_version in context and use package_to_api()
    context['api_version'] = 2
    return package_to_api(pkg, context)

def group_to_api1(group, context):
    # DEPRICIATED set api_version in context and use group_to_api()
    context['api_version'] = 1
    return group_to_api(group, context)

def group_to_api2(group, context):
    # DEPRICIATED set api_version in context and use group_to_api()
    context['api_version'] = 2
    return group_to_api(group, context)

def tag_to_api1(tag, context):
    # DEPRICIATED set api_version in context and use tag_to_api()
    context['api_version'] = 1
    return tag_to_api(tag, context)

def tag_to_api2(tag, context):
    # DEPRICIATED set api_version in context and use tag_to_api()
    context['api_version'] = 2
    return tag_to_api(tag, context)

def user_following_user_dictize(follower, context):
    return d.table_dictize(follower, context)

def user_following_dataset_dictize(follower, context):
    return d.table_dictize(follower, context)

def user_following_group_dictize(follower, context):
    return d.table_dictize(follower, context)

def resource_view_dictize(resource_view, context):
    dictized = d.table_dictize(resource_view, context)
    dictized.pop('order')
    config = dictized.pop('config', {})
    dictized.update(config)
    resource = context['model'].Resource.get(resource_view.resource_id)
    package_id = resource.package_id
    dictized['package_id'] = package_id
    return dictized

def resource_view_list_dictize(resource_views, context):
    resource_view_dicts = []
    for view in resource_views:
        resource_view_dicts.append(resource_view_dictize(view, context))
    return resource_view_dicts
<|MERGE_RESOLUTION|>--- conflicted
+++ resolved
@@ -208,22 +208,12 @@
         result_dict['title'] = result_dict['title'].strip()
 
     #resources
-<<<<<<< HEAD
     if is_latest_revision:
         res = model.resource_table
-        res_group = model.resource_group_table
     else:
         res = model.resource_revision_table
-        res_group = model.resource_group_table
-    q = select([res], from_obj=res.join(res_group,
-               res_group.c.id == res.c.resource_group_id))
-    q = q.where(res_group.c.package_id == pkg.id)
+    q = select([res]).where(res.c.package_id == pkg.id)
     result = execute(q, res, context)
-=======
-    resource_rev = model.resource_revision_table
-    q = select([resource_rev]).where(resource_rev.c.package_id == pkg.id)
-    result = _execute_with_revision(q, resource_rev, context)
->>>>>>> 814edd86
     result_dict["resources"] = resource_list_dictize(result, context)
     result_dict['num_resources'] = len(result_dict.get('resources', []))
 
