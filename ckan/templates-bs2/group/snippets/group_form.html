--- conflicted
+++ resolved
@@ -9,14 +9,9 @@
     {% set attrs = {'data-module': 'slug-preview-target'} %}
     {{ form.input('title', label=_('Name'), id='field-name', placeholder=_('My Group'), value=data.title, error=errors.title, classes=['control-full'], attrs=attrs) }}
 
-<<<<<<< HEAD
     {# Perhaps these should be moved into the controller? #}
-    {% set prefix = h.url_for(group_type+'.read', id='') %}
-    {% set domain = h.url_for(group_type+'.read', id='', qualified=true) %}
-=======
-    {%- set prefix = h.url_for(group_type + '_read', id='') -%}
-    {%- set domain = h.url_for(group_type + '_read', id='', qualified=true) -%}
->>>>>>> 585c3a61
+    {% set prefix = h.url_for(group_type + '.read', id='') %}
+    {% set domain = h.url_for(group_type + '.read', id='', qualified=true) %}
     {% set domain = domain|replace("http://", "")|replace("https://", "") %}
     {% set attrs = {'data-module': 'slug-preview-slug', 'data-module-prefix': domain, 'data-module-placeholder': '<' + group_type + '>'} %}
 
