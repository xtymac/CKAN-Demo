# encoding: utf-8
import logging

from flask import Blueprint
from flask.views import MethodView
from ckan.common import asbool
from six import ensure_str
import dominate.tags as dom_tags

import ckan.lib.authenticator as authenticator
import ckan.lib.base as base
import ckan.lib.captcha as captcha
import ckan.lib.helpers as h
import ckan.lib.mailer as mailer
import ckan.lib.navl.dictization_functions as dictization_functions
import ckan.logic as logic
import ckan.logic.schema as schema
import ckan.model as model
import ckan.plugins as plugins
from ckan import authz
from ckan.common import _, config, g, request
from ckan.lib import signals

log = logging.getLogger(__name__)

# hooks for subclasses
new_user_form = u'user/new_user_form.html'
edit_user_form = u'user/edit_user_form.html'

user = Blueprint(u'user', __name__, url_prefix=u'/user')


def _get_repoze_handler(handler_name):
    u'''Returns the URL that repoze.who will respond to and perform a
    login or logout.'''
    return getattr(request.environ[u'repoze.who.plugins'][u'friendlyform'],
                   handler_name)


def set_repoze_user(user_id, resp):
    u'''Set the repoze.who cookie to match a given user_id'''
    if u'repoze.who.plugins' in request.environ:
        rememberer = request.environ[u'repoze.who.plugins'][u'friendlyform']
        identity = {u'repoze.who.userid': user_id}
        resp.headers.extend(rememberer.remember(request.environ, identity))


def _edit_form_to_db_schema():
    return schema.user_edit_form_schema()


def _new_form_to_db_schema():
    return schema.user_new_form_schema()


def _extra_template_variables(context, data_dict):
    is_sysadmin = authz.is_sysadmin(g.user)
    try:
        user_dict = logic.get_action(u'user_show')(context, data_dict)
    except logic.NotFound:
        base.abort(404, _(u'User not found'))
    except logic.NotAuthorized:
        base.abort(403, _(u'Not authorized to see this page'))

    is_myself = user_dict[u'name'] == g.user
    about_formatted = h.render_markdown(user_dict[u'about'])
    extra = {
        u'is_sysadmin': is_sysadmin,
        u'user_dict': user_dict,
        u'is_myself': is_myself,
        u'about_formatted': about_formatted
    }
    return extra


@user.before_request
def before_request():
    try:
        context = dict(model=model, user=g.user, auth_user_obj=g.userobj)
        logic.check_access(u'site_read', context)
    except logic.NotAuthorized:
        _blueprint, action = plugins.toolkit.get_endpoint()
        if action not in (
                u'login',
                u'request_reset',
                u'perform_reset',
        ):
            base.abort(403, _(u'Not authorized to see this page'))


def index():
<<<<<<< HEAD
    page_number = h.get_page_number(request.args)
    q = request.args.get(u'q', u'')
    order_by = request.args.get(u'order_by', u'name')
    limit = int(
        request.args.get(u'limit', config.get(u'ckan.user_list_limit', 20)))
=======
    page_number = h.get_page_number(request.params)
    q = request.params.get(u'q', u'')
    order_by = request.params.get(u'order_by', u'name')
    limit = int(request.params.get(
        u'limit', config.get_value(u'ckan.user_list_limit')))
>>>>>>> ace6850d
    context = {
        u'return_query': True,
        u'user': g.user,
        u'auth_user_obj': g.userobj
    }

    data_dict = {
        u'q': q,
        u'order_by': order_by
    }

    try:
        logic.check_access(u'user_list', context, data_dict)
    except logic.NotAuthorized:
        base.abort(403, _(u'Not authorized to see this page'))

    users_list = logic.get_action(u'user_list')(context, data_dict)

    page = h.Page(
        collection=users_list,
        page=page_number,
        url=h.pager_url,
        item_count=users_list.count(),
        items_per_page=limit)

    extra_vars = {u'page': page, u'q': q, u'order_by': order_by}
    return base.render(u'user/list.html', extra_vars)


def me():
    return h.redirect_to(
        config.get_value(u'ckan.route_after_login'))


def read(id):
    context = {
        u'model': model,
        u'session': model.Session,
        u'user': g.user,
        u'auth_user_obj': g.userobj,
        u'for_view': True
    }
    data_dict = {
        u'id': id,
        u'user_obj': g.userobj,
        u'include_datasets': True,
        u'include_num_followers': True
    }
    # FIXME: line 331 in multilingual plugins expects facets to be defined.
    # any ideas?
    g.fields = []

    extra_vars = _extra_template_variables(context, data_dict)
    if extra_vars is None:
        return h.redirect_to(u'user.login')
    return base.render(u'user/read.html', extra_vars)


class ApiTokenView(MethodView):
    def get(self, id, data=None, errors=None, error_summary=None):
        context = {
            u'model': model,
            u'session': model.Session,
            u'user': g.user,
            u'auth_user_obj': g.userobj,
            u'for_view': True,
            u'include_plugin_extras': True
        }
        try:
            tokens = logic.get_action(u'api_token_list')(
                context, {u'user': id}
            )
        except logic.NotAuthorized:
            base.abort(403, _(u'Unauthorized to view API tokens.'))

        data_dict = {
            u'id': id,
            u'user_obj': g.userobj,
            u'include_datasets': True,
            u'include_num_followers': True
        }

        extra_vars = _extra_template_variables(context, data_dict)
        if extra_vars is None:
            return h.redirect_to(u'user.login')
        extra_vars[u'tokens'] = tokens
        extra_vars.update({
            u'data': data,
            u'errors': errors,
            u'error_summary': error_summary
        })
        return base.render(u'user/api_tokens.html', extra_vars)

    def post(self, id):
        context = {u'model': model}

        data_dict = logic.clean_dict(
            dictization_functions.unflatten(
                logic.tuplize_dict(logic.parse_params(request.form))))

        data_dict[u'user'] = id
        try:
            token = logic.get_action(u'api_token_create')(
                context,
                data_dict
            )[u'token']
        except logic.NotAuthorized:
            base.abort(403, _(u'Unauthorized to create API tokens.'))
        except logic.ValidationError as e:
            errors = e.error_dict
            error_summary = e.error_summary
            return self.get(id, data_dict, errors, error_summary)

        copy_btn = dom_tags.button(dom_tags.i(u'', {
            u'class': u'fa fa-copy'
        }), {
            u'type': u'button',
            u'class': u'btn btn-default btn-xs',
            u'data-module': u'copy-into-buffer',
            u'data-module-copy-value': ensure_str(token)
        })
        h.flash_success(
            _(
                u"API Token created: <code style=\"word-break:break-all;\">"
                u"{token}</code> {copy}<br>"
                u"Make sure to copy it now, "
                u"you won't be able to see it again!"
            ).format(token=ensure_str(token), copy=copy_btn),
            True
        )
        return h.redirect_to(u'user.api_tokens', id=id)


def api_token_revoke(id, jti):
    context = {u'model': model}
    try:
        logic.get_action(u'api_token_revoke')(context, {u'jti': jti})
    except logic.NotAuthorized:
        base.abort(403, _(u'Unauthorized to revoke API tokens.'))
    return h.redirect_to(u'user.api_tokens', id=id)


class EditView(MethodView):
    def _prepare(self, id):
        context = {
            u'save': u'save' in request.form,
            u'schema': _edit_form_to_db_schema(),
            u'model': model,
            u'session': model.Session,
            u'user': g.user,
            u'auth_user_obj': g.userobj
        }
        if id is None:
            if g.userobj:
                id = g.userobj.id
            else:
                base.abort(400, _(u'No user specified'))
        data_dict = {u'id': id}

        try:
            logic.check_access(u'user_update', context, data_dict)
        except logic.NotAuthorized:
            base.abort(403, _(u'Unauthorized to edit a user.'))
        return context, id

    def post(self, id=None):
        context, id = self._prepare(id)
        if not context[u'save']:
            return self.get(id)

        # checks if user id match with the current logged user
        if id in (g.userobj.id, g.userobj.name):
            current_user = True
        else:
            current_user = False

        # we save the username for later use.. in case the current
        # logged in user change his username
        old_username = g.userobj.name

        try:
            data_dict = logic.clean_dict(
                dictization_functions.unflatten(
                    logic.tuplize_dict(logic.parse_params(request.form))))
            data_dict.update(logic.clean_dict(
                dictization_functions.unflatten(
                    logic.tuplize_dict(logic.parse_params(request.files))))
            )

        except dictization_functions.DataError:
            base.abort(400, _(u'Integrity Error'))
        data_dict.setdefault(u'activity_streams_email_notifications', False)

        context[u'message'] = data_dict.get(u'log_message', u'')
        data_dict[u'id'] = id

        # we need this comparison when sysadmin edits a user,
        # this will return True
        # and we can utilize it for later use.
        email_changed = data_dict[u'email'] != g.userobj.email

        # common users can edit their own profiles without providing
        # password, but if they want to change
        # their old password with new one... old password must be provided..
        # so we are checking here if password1
        # and password2 are filled so we can enter the validation process.
        # when sysadmins edits a user he MUST provide sysadmin password.
        # We are recognizing sysadmin user
        # by email_changed variable.. this returns True
        # and we are entering the validation.
        if (data_dict[u'password1']
                and data_dict[u'password2']) or email_changed:

            # getting the identity for current logged user
            identity = {
                u'login': g.user,
                u'password': data_dict[u'old_password']
            }
            auth = authenticator.UsernamePasswordAuthenticator()

            # we are checking if the identity is not the
            # same with the current logged user if so raise error.
            if auth.authenticate(request.environ, identity) != g.user:
                errors = {
                    u'oldpassword': [_(u'Password entered was incorrect')]
                }
                error_summary = {_(u'Old Password'): _(u'incorrect password')}\
                    if not g.userobj.sysadmin \
                    else {_(u'Sysadmin Password'): _(u'incorrect password')}
                return self.get(id, data_dict, errors, error_summary)

        try:
            user = logic.get_action(u'user_update')(context, data_dict)
        except logic.NotAuthorized:
            base.abort(403, _(u'Unauthorized to edit user %s') % id)
        except logic.NotFound:
            base.abort(404, _(u'User not found'))
        except logic.ValidationError as e:
            errors = e.error_dict
            error_summary = e.error_summary
            return self.get(id, data_dict, errors, error_summary)

        h.flash_success(_(u'Profile updated'))
        resp = h.redirect_to(u'user.read', id=user[u'name'])
        if current_user and data_dict[u'name'] != old_username:
            # Changing currently logged in user's name.
            # Update repoze.who cookie to match
            set_repoze_user(data_dict[u'name'], resp)
        return resp

    def get(self, id=None, data=None, errors=None, error_summary=None):
        context, id = self._prepare(id)
        data_dict = {u'id': id}
        try:
            old_data = logic.get_action(u'user_show')(context, data_dict)

            g.display_name = old_data.get(u'display_name')
            g.user_name = old_data.get(u'name')

            data = data or old_data

        except logic.NotAuthorized:
            base.abort(403, _(u'Unauthorized to edit user %s') % u'')
        except logic.NotFound:
            base.abort(404, _(u'User not found'))

        errors = errors or {}
        vars = {
            u'data': data,
            u'errors': errors,
            u'error_summary': error_summary
        }

        extra_vars = _extra_template_variables({
            u'model': model,
            u'session': model.Session,
            u'user': g.user
        }, data_dict)

        extra_vars[u'show_email_notifications'] = config.get_value(
            u'ckan.activity_streams_email_notifications')

        vars.update(extra_vars)
        extra_vars[u'form'] = base.render(edit_user_form, extra_vars=vars)

        return base.render(u'user/edit.html', extra_vars)


class RegisterView(MethodView):
    def _prepare(self):
        context = {
            u'model': model,
            u'session': model.Session,
            u'user': g.user,
            u'auth_user_obj': g.userobj,
            u'schema': _new_form_to_db_schema(),
            u'save': u'save' in request.form
        }
        try:
            logic.check_access(u'user_create', context)
        except logic.NotAuthorized:
            base.abort(403, _(u'Unauthorized to register as a user.'))
        return context

    def post(self):
        context = self._prepare()
        try:
            data_dict = logic.clean_dict(
                dictization_functions.unflatten(
                    logic.tuplize_dict(logic.parse_params(request.form))))
            data_dict.update(logic.clean_dict(
                dictization_functions.unflatten(
                    logic.tuplize_dict(logic.parse_params(request.files)))
            ))

        except dictization_functions.DataError:
            base.abort(400, _(u'Integrity Error'))

        context[u'message'] = data_dict.get(u'log_message', u'')
        try:
            captcha.check_recaptcha(request)
        except captcha.CaptchaError:
            error_msg = _(u'Bad Captcha. Please try again.')
            h.flash_error(error_msg)
            return self.get(data_dict)

        try:
            logic.get_action(u'user_create')(context, data_dict)
        except logic.NotAuthorized:
            base.abort(403, _(u'Unauthorized to create user %s') % u'')
        except logic.NotFound:
            base.abort(404, _(u'User not found'))
        except logic.ValidationError as e:
            errors = e.error_dict
            error_summary = e.error_summary
            return self.get(data_dict, errors, error_summary)

        if g.user:
            # #1799 User has managed to register whilst logged in - warn user
            # they are not re-logged in as new user.
            h.flash_success(
                _(u'User "%s" is now registered but you are still '
                  u'logged in as "%s" from before') % (data_dict[u'name'],
                                                       g.user))
            if authz.is_sysadmin(g.user):
                # the sysadmin created a new user. We redirect him to the
                # activity page for the newly created user
                return h.redirect_to(u'user.activity', id=data_dict[u'name'])
            else:
                return base.render(u'user/logout_first.html')

        # log the user in programatically
        resp = h.redirect_to(u'user.me')
        set_repoze_user(data_dict[u'name'], resp)
        return resp

    def get(self, data=None, errors=None, error_summary=None):
        self._prepare()

        if g.user and not data and not authz.is_sysadmin(g.user):
            # #1799 Don't offer the registration form if already logged in
            return base.render(u'user/logout_first.html', {})

        form_vars = {
            u'data': data or {},
            u'errors': errors or {},
            u'error_summary': error_summary or {}
        }

        extra_vars = {
            u'is_sysadmin': authz.is_sysadmin(g.user),
            u'form': base.render(new_user_form, form_vars)
        }
        return base.render(u'user/new.html', extra_vars)


def login():
    # Do any plugin login stuff
    for item in plugins.PluginImplementations(plugins.IAuthenticator):
        response = item.login()
        if response:
            return response

    extra_vars = {}
    if g.user:
        return base.render(u'user/logout_first.html', extra_vars)

    came_from = request.args.get(u'came_from')
    if not came_from:
        came_from = h.url_for(u'user.logged_in')
    g.login_handler = h.url_for(
        _get_repoze_handler(u'login_handler_path'), came_from=came_from)
    return base.render(u'user/login.html', extra_vars)


def logged_in():
    # redirect if needed
    came_from = request.args.get(u'came_from', u'')
    if h.url_is_local(came_from):
        return h.redirect_to(str(came_from))

    if g.user:
        return me()
    else:
        err = _(u'Login failed. Bad username or password.')
        h.flash_error(err)
        return login()


def logout():
    # Do any plugin logout stuff
    for item in plugins.PluginImplementations(plugins.IAuthenticator):
        response = item.logout()
        if response:
            return response

    url = h.url_for(u'user.logged_out_page')
    return h.redirect_to(
        _get_repoze_handler(u'logout_handler_path') + u'?came_from=' + url,
        parse_url=True)


def logged_out():
    # redirect if needed
    came_from = request.args.get(u'came_from', u'')
    if h.url_is_local(came_from):
        return h.redirect_to(str(came_from))
    return h.redirect_to(u'user.logged_out_page')


def logged_out_page():
    return base.render(u'user/logout.html', {})


def delete(id):
    u'''Delete user with id passed as parameter'''
    context = {
        u'model': model,
        u'session': model.Session,
        u'user': g.user,
        u'auth_user_obj': g.userobj
    }
    data_dict = {u'id': id}

    try:
        logic.get_action(u'user_delete')(context, data_dict)
    except logic.NotAuthorized:
        msg = _(u'Unauthorized to delete user with id "{user_id}".')
        base.abort(403, msg.format(user_id=id))

    if g.userobj.id == id:
        return logout()
    else:
        user_index = h.url_for(u'user.index')
        return h.redirect_to(user_index)


def activity(id, offset=0):
    u'''Render this user's public activity stream page.'''

    context = {
        u'model': model,
        u'session': model.Session,
        u'user': g.user,
        u'auth_user_obj': g.userobj,
        u'for_view': True
    }
    data_dict = {
        u'id': id,
        u'user_obj': g.userobj,
        u'include_num_followers': True
    }
    try:
        logic.check_access(u'user_show', context, data_dict)
    except logic.NotAuthorized:
        base.abort(403, _(u'Not authorized to see this page'))

    extra_vars = _extra_template_variables(context, data_dict)

    try:
        extra_vars['user_activity_stream'] = \
            logic.get_action(u'user_activity_list')(
                context, {
                    u'id': extra_vars[u'user_dict'][u'id'],
                    u'offset': offset
                })
    except logic.ValidationError:
        base.abort(400)
    extra_vars['id'] = id

    return base.render(u'user/activity_stream.html', extra_vars)


class RequestResetView(MethodView):
    def _prepare(self):
        context = {
            u'model': model,
            u'session': model.Session,
            u'user': g.user,
            u'auth_user_obj': g.userobj
        }
        try:
            logic.check_access(u'request_reset', context)
        except logic.NotAuthorized:
            base.abort(403, _(u'Unauthorized to request reset password.'))

    def post(self):
        self._prepare()
        id = request.form.get(u'user')
        if id in (None, u''):
            h.flash_error(_(u'Email is required'))
            return h.redirect_to(u'/user/reset')
        log.info(u'Password reset requested for user "{}"'.format(id))

        context = {u'model': model, u'user': g.user, u'ignore_auth': True}
        user_objs = []

        # Usernames cannot contain '@' symbols
        if u'@' in id:
            # Search by email address
            # (You can forget a user id, but you don't tend to forget your
            # email)
            user_list = logic.get_action(u'user_list')(context, {
                u'email': id
            })
            if user_list:
                # send reset emails for *all* user accounts with this email
                # (otherwise we'd have to silently fail - we can't tell the
                # user, as that would reveal the existence of accounts with
                # this email address)
                for user_dict in user_list:
                    # This is ugly, but we need the user object for the mailer,
                    # and user_list does not return them
                    logic.get_action(u'user_show')(
                        context, {u'id': user_dict[u'id']})
                    user_objs.append(context[u'user_obj'])

        else:
            # Search by user name
            # (this is helpful as an option for a user who has multiple
            # accounts with the same email address and they want to be
            # specific)
            try:
                logic.get_action(u'user_show')(context, {u'id': id})
                user_objs.append(context[u'user_obj'])
            except logic.NotFound:
                pass

        if not user_objs:
            log.info(u'User requested reset link for unknown user: {}'
                     .format(id))

        for user_obj in user_objs:
            log.info(u'Emailing reset link to user: {}'
                     .format(user_obj.name))
            try:
                # FIXME: How about passing user.id instead? Mailer already
                # uses model and it allow to simplify code above
                mailer.send_reset_link(user_obj)
                signals.request_password_reset.send(
                    user_obj.name, user=user_obj)
            except mailer.MailerException as e:
                # SMTP is not configured correctly or the server is
                # temporarily unavailable
                h.flash_error(_(u'Error sending the email. Try again later '
                                'or contact an administrator for help'))
                log.exception(e)
                return h.redirect_to(config.get_value(
                    u'ckan.user_reset_landing_page'))

        # always tell the user it succeeded, because otherwise we reveal
        # which accounts exist or not
        h.flash_success(
            _(u'A reset link has been emailed to you '
              '(unless the account specified does not exist)'))
        return h.redirect_to(config.get_value(
            u'ckan.user_reset_landing_page'))

    def get(self):
        self._prepare()
        return base.render(u'user/request_reset.html', {})


class PerformResetView(MethodView):
    def _prepare(self, id):
        # FIXME 403 error for invalid key is a non helpful page
        context = {
            u'model': model,
            u'session': model.Session,
            u'user': id,
            u'keep_email': True
        }

        try:
            logic.check_access(u'user_reset', context)
        except logic.NotAuthorized:
            base.abort(403, _(u'Unauthorized to reset password.'))

        try:
            user_dict = logic.get_action(u'user_show')(context, {u'id': id})
        except logic.NotFound:
            base.abort(404, _(u'User not found'))
        user_obj = context[u'user_obj']
        g.reset_key = request.args.get(u'key')
        if not mailer.verify_reset_link(user_obj, g.reset_key):
            msg = _(u'Invalid reset key. Please try again.')
            h.flash_error(msg)
            base.abort(403, msg)
        return context, user_dict

    def _get_form_password(self):
        password1 = request.form.get(u'password1')
        password2 = request.form.get(u'password2')
        if (password1 is not None and password1 != u''):
            if len(password1) < 8:
                raise ValueError(
                    _(u'Your password must be 8 '
                      u'characters or longer.'))
            elif password1 != password2:
                raise ValueError(
                    _(u'The passwords you entered'
                      u' do not match.'))
            return password1
        msg = _(u'You must provide a password')
        raise ValueError(msg)

    def post(self, id):
        context, user_dict = self._prepare(id)
        context[u'reset_password'] = True
        user_state = user_dict[u'state']
        try:
            new_password = self._get_form_password()
            user_dict[u'password'] = new_password
            username = request.form.get(u'name')
            if (username is not None and username != u''):
                user_dict[u'name'] = username
            user_dict[u'reset_key'] = g.reset_key
            user_dict[u'state'] = model.State.ACTIVE
            logic.get_action(u'user_update')(context, user_dict)
            mailer.create_reset_key(context[u'user_obj'])
            signals.perform_password_reset.send(
                username, user=context[u'user_obj'])

            h.flash_success(_(u'Your password has been reset.'))
            return h.redirect_to(config.get_value(
                u'ckan.user_reset_landing_page'))

        except logic.NotAuthorized:
            h.flash_error(_(u'Unauthorized to edit user %s') % id)
        except logic.NotFound:
            h.flash_error(_(u'User not found'))
        except dictization_functions.DataError:
            h.flash_error(_(u'Integrity Error'))
        except logic.ValidationError as e:
            h.flash_error(u'%r' % e.error_dict)
        except ValueError as e:
            h.flash_error(str(e))
        user_dict[u'state'] = user_state
        return base.render(u'user/perform_reset.html', {
            u'user_dict': user_dict
        })

    def get(self, id):
        _context, user_dict = self._prepare(id)
        return base.render(u'user/perform_reset.html', {
            u'user_dict': user_dict
        })


def follow(id):
    u'''Start following this user.'''
    context = {
        u'model': model,
        u'session': model.Session,
        u'user': g.user,
        u'auth_user_obj': g.userobj
    }
    data_dict = {u'id': id, u'include_num_followers': True}
    try:
        logic.get_action(u'follow_user')(context, data_dict)
        user_dict = logic.get_action(u'user_show')(context, data_dict)
        h.flash_success(
            _(u'You are now following {0}').format(user_dict[u'display_name']))
    except logic.ValidationError as e:
        error_message = (e.message or e.error_summary or e.error_dict)
        h.flash_error(error_message)
    except (logic.NotFound, logic.NotAuthorized) as e:
        h.flash_error(e.message)
    return h.redirect_to(u'user.read', id=id)


def unfollow(id):
    u'''Stop following this user.'''
    context = {
        u'model': model,
        u'session': model.Session,
        u'user': g.user,
        u'auth_user_obj': g.userobj
    }
    data_dict = {u'id': id, u'include_num_followers': True}
    try:
        logic.get_action(u'unfollow_user')(context, data_dict)
        user_dict = logic.get_action(u'user_show')(context, data_dict)
        h.flash_success(
            _(u'You are no longer following {0}').format(
                user_dict[u'display_name']))
    except logic.ValidationError as e:
        error_message = (e.error_summary or e.message or e.error_dict)
        h.flash_error(error_message)
    except (logic.NotFound, logic.NotAuthorized) as e:
        h.flash_error(e.message)
    return h.redirect_to(u'user.read', id=id)


def followers(id):
    context = {u'for_view': True, u'user': g.user, u'auth_user_obj': g.userobj}
    data_dict = {
        u'id': id,
        u'user_obj': g.userobj,
        u'include_num_followers': True
    }
    extra_vars = _extra_template_variables(context, data_dict)
    f = logic.get_action(u'user_follower_list')
    try:
        extra_vars[u'followers'] = f(context, {
            u'id': extra_vars[u'user_dict'][u'id']
        })
    except logic.NotAuthorized:
        base.abort(403, _(u'Unauthorized to view followers %s') % u'')
    return base.render(u'user/followers.html', extra_vars)


def sysadmin():
    username = request.form.get(u'username')
    status = asbool(request.form.get(u'status'))

    try:
        context = {
            u'model': model,
            u'session': model.Session,
            u'user': g.user,
            u'auth_user_obj': g.userobj,
        }
        data_dict = {u'id': username, u'sysadmin': status}
        user = logic.get_action(u'user_patch')(context, data_dict)
    except logic.NotAuthorized:
        return base.abort(
            403,
            _(u'Not authorized to promote user to sysadmin')
        )
    except logic.NotFound:
        return base.abort(404, _(u'User not found'))

    if status:
        h.flash_success(
            _(u'Promoted {} to sysadmin'.format(user[u'display_name']))
        )
    else:
        h.flash_success(
            _(
                u'Revoked sysadmin permission from {}'.format(
                    user[u'display_name']
                )
            )
        )
    return h.redirect_to(u'admin.index')


user.add_url_rule(u'/', view_func=index, strict_slashes=False)
user.add_url_rule(u'/me', view_func=me)

_edit_view = EditView.as_view(str(u'edit'))
user.add_url_rule(u'/edit', view_func=_edit_view)
user.add_url_rule(u'/edit/<id>', view_func=_edit_view)

user.add_url_rule(
    u'/register', view_func=RegisterView.as_view(str(u'register')))

user.add_url_rule(u'/login', view_func=login)
user.add_url_rule(u'/logged_in', view_func=logged_in)
user.add_url_rule(u'/_logout', view_func=logout)
user.add_url_rule(u'/logged_out', view_func=logged_out)
user.add_url_rule(u'/logged_out_redirect', view_func=logged_out_page)

user.add_url_rule(u'/delete/<id>', view_func=delete, methods=(u'POST', ))

user.add_url_rule(u'/activity/<id>', view_func=activity)
user.add_url_rule(u'/activity/<id>/<int:offset>', view_func=activity)

user.add_url_rule(
    u'/reset', view_func=RequestResetView.as_view(str(u'request_reset')))
user.add_url_rule(
    u'/reset/<id>', view_func=PerformResetView.as_view(str(u'perform_reset')))

user.add_url_rule(u'/follow/<id>', view_func=follow, methods=(u'POST', ))
user.add_url_rule(u'/unfollow/<id>', view_func=unfollow, methods=(u'POST', ))
user.add_url_rule(u'/followers/<id>', view_func=followers)

user.add_url_rule(u'/<id>', view_func=read)
user.add_url_rule(
    u'/<id>/api-tokens', view_func=ApiTokenView.as_view(str(u'api_tokens'))
)
user.add_url_rule(
    u'/<id>/api-tokens/<jti>/revoke', view_func=api_token_revoke,
    methods=(u'POST',)
)
user.add_url_rule(rule=u'/sysadmin', view_func=sysadmin, methods=['POST'])<|MERGE_RESOLUTION|>--- conflicted
+++ resolved
@@ -89,19 +89,11 @@
 
 
 def index():
-<<<<<<< HEAD
     page_number = h.get_page_number(request.args)
-    q = request.args.get(u'q', u'')
-    order_by = request.args.get(u'order_by', u'name')
-    limit = int(
-        request.args.get(u'limit', config.get(u'ckan.user_list_limit', 20)))
-=======
-    page_number = h.get_page_number(request.params)
-    q = request.params.get(u'q', u'')
-    order_by = request.params.get(u'order_by', u'name')
-    limit = int(request.params.get(
-        u'limit', config.get_value(u'ckan.user_list_limit')))
->>>>>>> ace6850d
+    q = request.args.get('q', '')
+    order_by = request.args.get('order_by', 'name')
+    limit = int(request.args.get(
+        'limit', config.get_value('ckan.user_list_limit')))
     context = {
         u'return_query': True,
         u'user': g.user,
