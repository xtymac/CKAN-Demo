# encoding: utf-8
import logging
from collections import OrderedDict
from functools import partial
from urllib import urlencode
import datetime

from flask import Blueprint, make_response
from flask.views import MethodView
from paste.deploy.converters import asbool
from six import string_types, text_type

import ckan.lib.i18n as i18n
import ckan.lib.base as base
import ckan.lib.helpers as h
import ckan.lib.navl.dictization_functions as dict_fns
import ckan.logic as logic
import ckan.model as model
import ckan.plugins as plugins
from ckan.common import _, config, g, request
from ckan.controllers.home import CACHE_PARAMETERS
from ckan.lib.plugins import lookup_package_plugin
from ckan.lib.render import TemplateNotFound
from ckan.lib.search import SearchError, SearchQueryError, SearchIndexError
from ckan.views import LazyView
from ckan.views.api import CONTENT_TYPES

NotFound = logic.NotFound
NotAuthorized = logic.NotAuthorized
ValidationError = logic.ValidationError
check_access = logic.check_access
get_action = logic.get_action
tuplize_dict = logic.tuplize_dict
clean_dict = logic.clean_dict
parse_params = logic.parse_params
flatten_to_string_key = logic.flatten_to_string_key

log = logging.getLogger(__name__)

dataset = Blueprint(
    u'dataset',
    __name__,
    url_prefix=u'/dataset',
    url_defaults={u'package_type': u'dataset'}
)


def _setup_template_variables(context, data_dict, package_type=None):
    return lookup_package_plugin(package_type).setup_template_variables(
        context, data_dict
    )


def _get_pkg_template(template_type, package_type=None):
    pkg_plugin = lookup_package_plugin(package_type)
    return getattr(pkg_plugin, template_type)()


def _encode_params(params):
    return [(k, v.encode(u'utf-8') if isinstance(v, string_types) else str(v))
            for k, v in params]


def url_with_params(url, params):
    params = _encode_params(params)
    return url + u'?' + urlencode(params)


def search_url(params, package_type=None):
    if not package_type or package_type == u'dataset':
        url = h.url_for(u'dataset.search')
    else:
        url = h.url_for(u'{0}_search'.format(package_type))
    return url_with_params(url, params)


def drill_down_url(alternative_url=None, **by):
    return h.add_url_param(
        alternative_url=alternative_url,
        controller=u'dataset',
        action=u'search',
        new_params=by
    )


def remove_field(package_type, key, value=None, replace=None):
    return h.remove_url_param(
        key,
        value=value,
        replace=replace,
        controller=u'dataset',
        action=u'search',
        alternative_url=package_type
    )


def _sort_by(params_nosort, package_type, fields):
    """Sort by the given list of fields.

    Each entry in the list is a 2-tuple: (fieldname, sort_order)
    eg - [(u'metadata_modified', u'desc'), (u'name', u'asc')]
    If fields is empty, then the default ordering is used.
    """
    params = params_nosort[:]

    if fields:
        sort_string = u', '.join(u'%s %s' % f for f in fields)
        params.append((u'sort', sort_string))
    return search_url(params, package_type)


def _pager_url(params_nopage, package_type, q=None, page=None):
    params = list(params_nopage)
    params.append((u'page', page))
    return search_url(params, package_type)


def _tag_string_to_list(tag_string):
    """This is used to change tags from a sting to a list of dicts.
    """
    out = []
    for tag in tag_string.split(u','):
        tag = tag.strip()
        if tag:
            out.append({u'name': tag, u'state': u'active'})
    return out


def _form_save_redirect(pkg_name, action, package_type=None):
    """This redirects the user to the CKAN package/read page,
    unless there is request parameter giving an alternate location,
    perhaps an external website.
    @param pkg_name - Name of the package just edited
    @param action - What the action of the edit was
    """
    assert action in (u'new', u'edit')
    url = request.args.get(u'return_to') or config.get(
        u'package_%s_return_url' % action
    )
    if url:
        url = url.replace(u'<NAME>', pkg_name)
    else:
        if package_type is None or package_type == u'dataset':
            url = h.url_for(u'dataset.read', id=pkg_name)
        else:
            url = h.url_for(u'{0}_read'.format(package_type), id=pkg_name)
    return h.redirect_to(url)


def _get_package_type(id):
    """
    Given the id of a package this method will return the type of the
    package, or 'dataset' if no type is currently set
    """
    pkg = model.Package.get(id)
    if pkg:
        return pkg.type or u'dataset'
    return None


def search(package_type):
    extra_vars = {}

    try:
        context = {
            u'model': model,
            u'user': g.user,
            u'auth_user_obj': g.userobj
        }
        check_access(u'site_read', context)
    except NotAuthorized:
        base.abort(403, _(u'Not authorized to see this page'))

    # unicode format (decoded from utf8)
    extra_vars[u'q'] = q = request.args.get(u'q', u'')

    extra_vars['query_error'] = False
    page = h.get_page_number(request.args)

    limit = int(config.get(u'ckan.datasets_per_page', 20))

    # most search operations should reset the page counter:
    params_nopage = [(k, v) for k, v in request.args.items() if k != u'page']

    extra_vars[u'drill_down_url'] = drill_down_url
    extra_vars[u'remove_field'] = partial(remove_field, package_type)

    sort_by = request.args.get(u'sort', None)
    params_nosort = [(k, v) for k, v in params_nopage if k != u'sort']

    extra_vars[u'sort_by'] = partial(_sort_by, params_nosort, package_type)

    if not sort_by:
        sort_by_fields = []
    else:
        sort_by_fields = [field.split()[0] for field in sort_by.split(u',')]
    extra_vars[u'sort_by_fields'] = sort_by_fields

    pager_url = partial(_pager_url, params_nopage, package_type)

    search_url_params = urlencode(_encode_params(params_nopage))
    extra_vars[u'search_url_params'] = search_url_params

    try:
        # fields_grouped will contain a dict of params containing
        # a list of values eg {u'tags':[u'tag1', u'tag2']}

        extra_vars[u'fields'] = fields = []
        extra_vars[u'fields_grouped'] = fields_grouped = {}
        search_extras = {}
        fq = u''
        for (param, value) in request.args.items():
            if param not in [u'q', u'page', u'sort'] \
                    and len(value) and not param.startswith(u'_'):
                if not param.startswith(u'ext_'):
                    fields.append((param, value))
                    fq += u' %s:"%s"' % (param, value)
                    if param not in fields_grouped:
                        fields_grouped[param] = [value]
                    else:
                        fields_grouped[param].append(value)
                else:
                    search_extras[param] = value

        context = {
            u'model': model,
            u'session': model.Session,
            u'user': g.user,
            u'for_view': True,
            u'auth_user_obj': g.userobj
        }

        # Unless changed via config options, don't show other dataset
        # types any search page. Potential alternatives are do show them
        # on the default search page (dataset) or on one other search page
        search_all_type = config.get(u'ckan.search.show_all_types', u'dataset')
        search_all = False

        try:
            # If the "type" is set to True or False, convert to bool
            # and we know that no type was specified, so use traditional
            # behaviour of applying this only to dataset type
            search_all = asbool(search_all_type)
            search_all_type = u'dataset'
        # Otherwise we treat as a string representing a type
        except ValueError:
            search_all = True

        if not search_all or package_type != search_all_type:
            # Only show datasets of this particular type
            fq += u' +dataset_type:{type}'.format(type=package_type)

        facets = OrderedDict()

        default_facet_titles = {
            u'organization': _(u'Organizations'),
            u'groups': _(u'Groups'),
            u'tags': _(u'Tags'),
            u'res_format': _(u'Formats'),
            u'license_id': _(u'Licenses'),
        }

        for facet in h.facets():
            if facet in default_facet_titles:
                facets[facet] = default_facet_titles[facet]
            else:
                facets[facet] = facet

        # Facet titles
        for plugin in plugins.PluginImplementations(plugins.IFacets):
            facets = plugin.dataset_facets(facets, package_type)

        extra_vars[u'facet_titles'] = facets
        data_dict = {
            u'q': q,
            u'fq': fq.strip(),
            u'facet.field': facets.keys(),
            u'rows': limit,
            u'start': (page - 1) * limit,
            u'sort': sort_by,
            u'extras': search_extras,
            u'include_private': asbool(
                config.get(u'ckan.search.default_include_private', True)
            ),
        }

        query = get_action(u'package_search')(context, data_dict)

        extra_vars[u'sort_by_selected'] = query[u'sort']

        extra_vars[u'page'] = h.Page(
            collection=query[u'results'],
            page=page,
            url=pager_url,
            item_count=query[u'count'],
            items_per_page=limit
        )
        extra_vars[u'search_facets'] = query[u'search_facets']
        extra_vars[u'page'].items = query[u'results']

    except SearchQueryError as se:
        # User's search parameters are invalid, in such a way that is not
        # achievable with the web interface, so return a proper error to
        # discourage spiders which are the main cause of this.
        log.info(u'Dataset search query rejected: %r', se.args)
        base.abort(
            400,
            _(u'Invalid search query: {error_message}')
            .format(error_message=str(se))
        )
    except SearchError as se:
        # May be bad input from the user, but may also be more serious like
        # bad code causing a SOLR syntax error, or a problem connecting to
        # SOLR
        log.error(u'Dataset search error: %r', se.args)
        extra_vars[u'query_error'] = True
        extra_vars[u'search_facets'] = {}
        extra_vars[u'page'] = h.Page(collection=[])

    # FIXME: try to avoid using global variables
    g.search_facets_limits = {}

    for facet in extra_vars[u'search_facets'].keys():
        try:
            limit = int(
                request.args.get(
                    u'_%s_limit' % facet,
                    int(config.get(u'search.facets.default', 10))
                )
            )
        except ValueError:
            base.abort(
                400,
                _(u'Parameter u"{parameter_name}" is not '
                  u'an integer').format(parameter_name=u'_%s_limit' % facet)
            )

        g.search_facets_limits[facet] = limit

    _setup_template_variables(context, {}, package_type=package_type)

    extra_vars[u'dataset_type'] = package_type

    # TODO: remove
    for key, value in extra_vars.iteritems():
        setattr(g, key, value)

    return base.render(
        _get_pkg_template(u'search_template', package_type), extra_vars
    )


def resources(package_type, id):
    context = {
        u'model': model,
        u'session': model.Session,
        u'user': g.user,
        u'for_view': True,
        u'auth_user_obj': g.userobj
    }
    data_dict = {u'id': id, u'include_tracking': True}

    try:
        check_access(u'package_update', context, data_dict)
    except NotFound:
        return base.abort(404, _(u'Dataset not found'))
    except NotAuthorized:
        return base.abort(
            403,
            _(u'User %r not authorized to edit %s') % (g.user, id)
        )
    # check if package exists
    try:
        pkg_dict = get_action(u'package_show')(context, data_dict)
        pkg = context[u'package']
    except (NotFound, NotAuthorized):
        return base.abort(404, _(u'Dataset not found'))

    package_type = pkg_dict[u'type'] or u'dataset'
    _setup_template_variables(context, {u'id': id}, package_type=package_type)

    # TODO: remove
    g.pkg_dict = pkg_dict
    g.pkg = pkg

    return base.render(
        u'package/resources.html', {
            u'dataset_type': package_type,
            u'pkg_dict': pkg_dict,
            u'pkg': pkg
        }
    )


def read(package_type, id):
    context = {
        u'model': model,
        u'session': model.Session,
        u'user': g.user,
        u'for_view': True,
        u'auth_user_obj': g.userobj
    }
    data_dict = {u'id': id, u'include_tracking': True}
    activity_id = request.params.get(u'activity_id')

    # check if package exists
    try:
        pkg_dict = get_action(u'package_show')(context, data_dict)
        pkg = context[u'package']
    except (NotFound, NotAuthorized):
        return base.abort(404, _(u'Dataset not found'))

    g.pkg_dict = pkg_dict
    g.pkg = pkg
    # NB templates should not use g.pkg, because it takes no account of
    # activity_id (among other reasons)

    if activity_id:
        # view an 'old' version of the package, as recorded in the
        # activity stream
        try:
            activity = get_action(u'activity_show')(
                context, {u'id': activity_id, u'include_data': True})
        except NotFound:
            base.abort(404, _(u'Activity not found'))
        except NotAuthorized:
            base.abort(403, _(u'Unauthorized to view activity data'))
        current_pkg = pkg_dict
        try:
            pkg_dict = activity[u'data'][u'package']
        except KeyError:
            base.abort(404, _(u'Dataset not found'))
        if pkg_dict[u'id'] != current_pkg[u'id']:
            log.info(u'Mismatch between pkg id in activity and URL {} {}'
                     .format(pkg_dict[u'id'], current_pkg[u'id']))
            # the activity is not for the package in the URL - don't allow
            # misleading URLs as could be malicious
            base.abort(404, _(u'Activity not found'))
        # The name is used lots in the template for links, so fix it to be
        # the current one. It's not displayed to the user anyway.
        pkg_dict[u'name'] = current_pkg[u'name']

        # Earlier versions of CKAN only stored the package table in the
        # activity, so add a placeholder for resources, or the template
        # will crash.
        pkg_dict.setdefault(u'resources', [])

    # if the user specified a package id, redirect to the package name
    if data_dict['id'] == pkg_dict['id'] and \
            data_dict['id'] != pkg_dict['name']:
        return h.redirect_to(u'dataset.read',
                             id=pkg_dict['name'],
                             activity_id=activity_id)

    # can the resources be previewed?
    for resource in pkg_dict[u'resources']:
        resource_views = get_action(u'resource_view_list')(
            context, {
                u'id': resource[u'id']
            }
        )
        resource[u'has_views'] = len(resource_views) > 0

    package_type = pkg_dict[u'type'] or package_type
    _setup_template_variables(context, {u'id': id}, package_type=package_type)

    template = _get_pkg_template(u'read_template', package_type)
    try:
        return base.render(
            template, {
                u'dataset_type': package_type,
                u'pkg_dict': pkg_dict,
                # u'pkg': pkg,
                u'is_activity_archive': bool(activity_id),
            }
        )
    except TemplateNotFound as e:
        msg = _(
            u"Viewing datasets of type \"{package_type}\" is "
            u"not supported ({file_!r}).".format(
                package_type=package_type, file_=e.message
            )
        )
        return base.abort(404, msg)

    assert False, u"We should never get here"


class CreateView(MethodView):
    def _is_save(self):
        return u'save' in request.form

    def _prepare(self, data=None):

        context = {
            u'model': model,
            u'session': model.Session,
            u'user': g.user,
            u'auth_user_obj': g.userobj,
            u'save': self._is_save()
        }
        try:
            check_access(u'package_create', context)
        except NotAuthorized:
            return base.abort(403, _(u'Unauthorized to create a package'))
        return context

    def post(self, package_type):
        # The staged add dataset used the new functionality when the dataset is
        # partially created so we need to know if we actually are updating or
        # this is a real new.
        context = self._prepare()
        is_an_update = False
        ckan_phase = request.form.get(u'_ckan_phase')

        try:
            data_dict = clean_dict(
                dict_fns.unflatten(tuplize_dict(parse_params(request.form)))
            )
        except dict_fns.DataError:
            return base.abort(400, _(u'Integrity Error'))
        try:
            if ckan_phase:
                # prevent clearing of groups etc
                context[u'allow_partial_update'] = True
                # sort the tags
                if u'tag_string' in data_dict:
                    data_dict[u'tags'] = _tag_string_to_list(
                        data_dict[u'tag_string']
                    )
                if data_dict.get(u'pkg_name'):
                    is_an_update = True
                    # This is actually an update not a save
                    data_dict[u'id'] = data_dict[u'pkg_name']
                    del data_dict[u'pkg_name']
                    # don't change the dataset state
                    data_dict[u'state'] = u'draft'
                    # this is actually an edit not a save
                    pkg_dict = get_action(u'package_update')(
                        context, data_dict
                    )

                    # redirect to add dataset resources
                    url = h.url_for(u'resource.new', id=pkg_dict[u'name'])
                    return h.redirect_to(url)
                # Make sure we don't index this dataset
                if request.form[u'save'] not in [
                    u'go-resource', u'go-metadata'
                ]:
                    data_dict[u'state'] = u'draft'
                # allow the state to be changed
                context[u'allow_state_change'] = True

            data_dict[u'type'] = package_type
            context[u'message'] = data_dict.get(u'log_message', u'')
            pkg_dict = get_action(u'package_create')(context, data_dict)

            if ckan_phase:
                # redirect to add dataset resources
                url = h.url_for(u'resource.new', id=pkg_dict[u'name'])
                return h.redirect_to(url)

            return _form_save_redirect(
                pkg_dict[u'name'], u'new', package_type=package_type
            )
        except NotAuthorized:
            return base.abort(403, _(u'Unauthorized to read package'))
        except NotFound as e:
            return base.abort(404, _(u'Dataset not found'))
        except SearchIndexError as e:
            try:
                exc_str = text_type(repr(e.args))
            except Exception:  # We don't like bare excepts
                exc_str = text_type(str(e))
            return base.abort(
                500,
                _(u'Unable to add package to search index.') + exc_str
            )
        except ValidationError as e:
            errors = e.error_dict
            error_summary = e.error_summary
            if is_an_update:
                # we need to get the state of the dataset to show the stage we
                # are on.
                pkg_dict = get_action(u'package_show')(context, data_dict)
                data_dict[u'state'] = pkg_dict[u'state']
                return EditView().get(
                    data_dict[u'id'], data_dict, errors, error_summary
                )
            data_dict[u'state'] = u'none'
            return self.get(package_type, data_dict, errors, error_summary)

    def get(self, package_type, data=None, errors=None, error_summary=None):
        context = self._prepare(data)
        if data and u'type' in data:
            package_type = data[u'type']

        data = data or clean_dict(
            dict_fns.unflatten(
                tuplize_dict(
                    parse_params(request.args, ignore_keys=CACHE_PARAMETERS)
                )
            )
        )
        resources_json = h.json.dumps(data.get(u'resources', []))
        # convert tags if not supplied in data
        if data and not data.get(u'tag_string'):
            data[u'tag_string'] = u', '.join(
                h.dict_list_reduce(data.get(u'tags', {}), u'name')
            )

        errors = errors or {}
        error_summary = error_summary or {}
        # in the phased add dataset we need to know that
        # we have already completed stage 1
        stage = [u'active']
        if data.get(u'state', u'').startswith(u'draft'):
            stage = [u'active', u'complete']

        # if we are creating from a group then this allows the group to be
        # set automatically
        data[
            u'group_id'
        ] = request.args.get(u'group') or request.args.get(u'groups__0__id')

        form_snippet = _get_pkg_template(
            u'package_form', package_type=package_type
        )
        form_vars = {
            u'data': data,
            u'errors': errors,
            u'error_summary': error_summary,
            u'action': u'new',
            u'stage': stage,
            u'dataset_type': package_type,
            u'form_style': u'new'
        }
        errors_json = h.json.dumps(errors)

        # TODO: remove
        g.resources_json = resources_json
        g.errors_json = errors_json

        _setup_template_variables(context, {}, package_type=package_type)

        new_template = _get_pkg_template(u'new_template', package_type)
        return base.render(
            new_template,
            extra_vars={
                u'form_vars': form_vars,
                u'form_snippet': form_snippet,
                u'dataset_type': package_type,
                u'resources_json': resources_json,
                u'form_snippet': form_snippet,
                u'errors_json': errors_json
            }
        )


class EditView(MethodView):
    def _prepare(self, id, data=None):
        context = {
            u'model': model,
            u'session': model.Session,
            u'user': g.user,
            u'auth_user_obj': g.userobj,
            u'save': u'save' in request.form
        }
        return context

    def post(self, package_type, id):
        context = self._prepare(id)
        package_type = _get_package_type(id) or package_type
        log.debug(u'Package save request name: %s POST: %r', id, request.form)
        try:
            data_dict = clean_dict(
                dict_fns.unflatten(tuplize_dict(parse_params(request.form)))
            )
        except dict_fns.DataError:
            return base.abort(400, _(u'Integrity Error'))
        try:
            if u'_ckan_phase' in data_dict:
                # we allow partial updates to not destroy existing resources
                context[u'allow_partial_update'] = True
                if u'tag_string' in data_dict:
                    data_dict[u'tags'] = _tag_string_to_list(
                        data_dict[u'tag_string']
                    )
                del data_dict[u'_ckan_phase']
                del data_dict[u'save']
            context[u'message'] = data_dict.get(u'log_message', u'')
            data_dict['id'] = id
            pkg_dict = get_action(u'package_update')(context, data_dict)

            return _form_save_redirect(
                pkg_dict[u'name'], u'edit', package_type=package_type
            )
        except NotAuthorized:
            return base.abort(403, _(u'Unauthorized to read package %s') % id)
        except NotFound as e:
            return base.abort(404, _(u'Dataset not found'))
        except SearchIndexError as e:
            try:
                exc_str = text_type(repr(e.args))
            except Exception:  # We don't like bare excepts
                exc_str = text_type(str(e))
            return base.abort(
                500,
                _(u'Unable to update search index.') + exc_str
            )
        except ValidationError as e:
            errors = e.error_dict
            error_summary = e.error_summary
            return self.get(package_type, id, data_dict, errors, error_summary)

    def get(
        self, package_type, id, data=None, errors=None, error_summary=None
    ):
        context = self._prepare(id, data)
        package_type = _get_package_type(id) or package_type
        try:
            pkg_dict = get_action(u'package_show')(
                dict(context, for_view=True), {
                    u'id': id
                }
            )
            context[u'for_edit'] = True
            old_data = get_action(u'package_show')(context, {u'id': id})
            # old data is from the database and data is passed from the
            # user if there is a validation error. Use users data if there.
            if data:
                old_data.update(data)
            data = old_data
        except (NotFound, NotAuthorized):
            return base.abort(404, _(u'Dataset not found'))
        # are we doing a multiphase add?
        if data.get(u'state', u'').startswith(u'draft'):
            g.form_action = h.url_for(u'dataset.new')
            g.form_style = u'new'

            return CreateView().get(
                package_type,
                data=data,
                errors=errors,
                error_summary=error_summary
            )

        pkg = context.get(u"package")
        resources_json = h.json.dumps(data.get(u'resources', []))

        try:
            check_access(u'package_update', context)
        except NotAuthorized:
            return base.abort(
                403,
                _(u'User %r not authorized to edit %s') % (g.user, id)
            )
        # convert tags if not supplied in data
        if data and not data.get(u'tag_string'):
            data[u'tag_string'] = u', '.join(
                h.dict_list_reduce(pkg_dict.get(u'tags', {}), u'name')
            )
        errors = errors or {}
        form_snippet = _get_pkg_template(
            u'package_form', package_type=package_type
        )
        form_vars = {
            u'data': data,
            u'errors': errors,
            u'error_summary': error_summary,
            u'action': u'edit',
            u'dataset_type': package_type,
            u'form_style': u'edit'
        }
        errors_json = h.json.dumps(errors)

        # TODO: remove
        g.pkg = pkg
        g.resources_json = resources_json
        g.errors_json = errors_json

        _setup_template_variables(
            context, {u'id': id}, package_type=package_type
        )

        # we have already completed stage 1
        form_vars[u'stage'] = [u'active']
        if data.get(u'state', u'').startswith(u'draft'):
            form_vars[u'stage'] = [u'active', u'complete']

        edit_template = _get_pkg_template(u'edit_template', package_type)
        return base.render(
            edit_template,
            extra_vars={
                u'form_vars': form_vars,
                u'form_snippet': form_snippet,
                u'dataset_type': package_type,
                u'pkg_dict': pkg_dict,
                u'pkg': pkg,
                u'resources_json': resources_json,
                u'form_snippet': form_snippet,
                u'errors_json': errors_json
            }
        )


class DeleteView(MethodView):
    def _prepare(self):
        context = {
            u'model': model,
            u'session': model.Session,
            u'user': g.user,
            u'auth_user_obj': g.userobj
        }
        return context

    def post(self, package_type, id):
        if u'cancel' in request.form:
            return h.redirect_to(u'dataset.edit', id=id)
        context = self._prepare()
        try:
            get_action(u'package_delete')(context, {u'id': id})
        except NotFound:
            return base.abort(404, _(u'Dataset not found'))
        except NotAuthorized:
            return base.abort(
                403,
                _(u'Unauthorized to delete package %s') % u''
            )

        h.flash_notice(_(u'Dataset has been deleted.'))
        return h.redirect_to(package_type + u'.search')

    def get(self, package_type, id):
        context = self._prepare()
        try:
            pkg_dict = get_action(u'package_show')(context, {u'id': id})
        except NotFound:
            return base.abort(404, _(u'Dataset not found'))
        except NotAuthorized:
            return base.abort(
                403,
                _(u'Unauthorized to delete package %s') % u''
            )

        dataset_type = pkg_dict[u'type'] or package_type

        # TODO: remove
        g.pkg_dict = pkg_dict

        return base.render(
            u'package/confirm_delete.html', {
                u'pkg_dict': pkg_dict,
                u'dataset_type': dataset_type
            }
        )


def follow(package_type, id):
    """Start following this dataset.
    """
    context = {
        u'model': model,
        u'session': model.Session,
        u'user': g.user,
        u'auth_user_obj': g.userobj
    }
    data_dict = {u'id': id}
    try:
        get_action(u'follow_dataset')(context, data_dict)
        package_dict = get_action(u'package_show')(context, data_dict)
        id = package_dict['name']
    except ValidationError as e:
        error_message = (e.message or e.error_summary or e.error_dict)
        h.flash_error(error_message)
    except NotAuthorized as e:
        h.flash_error(e.message)
    else:
        h.flash_success(
            _(u"You are now following {0}").format(package_dict[u'title'])
        )

    return h.redirect_to(u'dataset.read', id=id)


def unfollow(package_type, id):
    """Stop following this dataset.
    """
    context = {
        u'model': model,
        u'session': model.Session,
        u'user': g.user,
        u'auth_user_obj': g.userobj
    }
    data_dict = {u'id': id}
    try:
        get_action(u'unfollow_dataset')(context, data_dict)
        package_dict = get_action(u'package_show')(context, data_dict)
        id = package_dict['name']
    except ValidationError as e:
        error_message = (e.message or e.error_summary or e.error_dict)
        h.flash_error(error_message)
    except (NotFound, NotAuthorized) as e:
        error_message = e.message
        h.flash_error(error_message)
    else:
        h.flash_success(
            _(u"You are no longer following {0}").format(
                package_dict[u'title']
            )
        )

    return h.redirect_to(u'dataset.read', id=id)


def followers(package_type, id=None):
    context = {
        u'model': model,
        u'session': model.Session,
        u'user': g.user,
        u'for_view': True,
        u'auth_user_obj': g.userobj
    }

    data_dict = {u'id': id}
    try:
        pkg_dict = get_action(u'package_show')(context, data_dict)
        pkg = context[u'package']
        followers = get_action(u'dataset_follower_list')(
            context, {
                u'id': pkg_dict[u'id']
            }
        )

        dataset_type = pkg.type or package_type
    except NotFound:
        return base.abort(404, _(u'Dataset not found'))
    except NotAuthorized:
        return base.abort(403, _(u'Unauthorized to read package %s') % id)

    # TODO: remove
    g.pkg_dict = pkg_dict
    g.pkg = pkg
    g.followers = followers

    return base.render(
        u'package/followers.html', {
            u'dataset_type': dataset_type,
            u'pkg_dict': pkg_dict,
            u'pkg': pkg,
            u'followers': followers
        }
    )


class GroupView(MethodView):
    def _prepare(self, id):
        context = {
            u'model': model,
            u'session': model.Session,
            u'user': g.user,
            u'for_view': True,
            u'auth_user_obj': g.userobj,
            u'use_cache': False
        }

        try:
            pkg_dict = get_action(u'package_show')(context, {u'id': id})
        except (NotFound, NotAuthorized):
            return base.abort(404, _(u'Dataset not found'))
        return context, pkg_dict

    def post(self, package_type, id):
        context, pkg_dict = self._prepare(id)
        new_group = request.form.get(u'group_added')
        if new_group:
            data_dict = {
                u"id": new_group,
                u"object": id,
                u"object_type": u'package',
                u"capacity": u'public'
            }
            try:
                get_action(u'member_create')(context, data_dict)
            except NotFound:
                return base.abort(404, _(u'Group not found'))

        removed_group = None
        for param in request.form:
            if param.startswith(u'group_remove'):
                removed_group = param.split(u'.')[-1]
                break
        if removed_group:
            data_dict = {
                u"id": removed_group,
                u"object": id,
                u"object_type": u'package'
            }

            try:
                get_action(u'member_delete')(context, data_dict)
            except NotFound:
                return base.abort(404, _(u'Group not found'))
        return h.redirect_to(u'dataset.groups', id=id)

    def get(self, package_type, id):
        context, pkg_dict = self._prepare(id)
        dataset_type = pkg_dict[u'type'] or package_type
        context[u'is_member'] = True
        users_groups = get_action(u'group_list_authz')(context, {u'id': id})

        pkg_group_ids = set(
            group[u'id'] for group in pkg_dict.get(u'groups', [])
        )

        user_group_ids = set(group[u'id'] for group in users_groups)

        group_dropdown = [[group[u'id'], group[u'display_name']]
                          for group in users_groups
                          if group[u'id'] not in pkg_group_ids]

        for group in pkg_dict.get(u'groups', []):
            group[u'user_member'] = (group[u'id'] in user_group_ids)

        # TODO: remove
        g.pkg_dict = pkg_dict
        g.group_dropdown = group_dropdown

        return base.render(
            u'package/group_list.html', {
                u'dataset_type': dataset_type,
                u'pkg_dict': pkg_dict,
                u'group_dropdown': group_dropdown
            }
        )


def activity(package_type, id):
    """Render this package's public activity stream page.
    """
    context = {
        u'model': model,
        u'session': model.Session,
        u'user': g.user,
        u'for_view': True,
        u'auth_user_obj': g.userobj
    }
    data_dict = {u'id': id}
    try:
        pkg_dict = get_action(u'package_show')(context, data_dict)
        pkg = context[u'package']
        package_activity_stream = get_action(
            u'package_activity_list')(
<<<<<<< HEAD
            context, {u'id': id})
=======
            context, {u'id': pkg_dict[u'id']})
>>>>>>> c1faf26a
        dataset_type = pkg_dict[u'type'] or u'dataset'
    except NotFound:
        return base.abort(404, _(u'Dataset not found'))
    except NotAuthorized:
        return base.abort(403, _(u'Unauthorized to read dataset %s') % id)

    # TODO: remove
    g.pkg_dict = pkg_dict
    g.pkg = pkg

    return base.render(
        u'package/activity.html', {
            u'dataset_type': dataset_type,
            u'pkg_dict': pkg_dict,
            u'pkg': pkg,
            u'activity_stream': package_activity_stream,
            u'id': id,  # i.e. package's current name
        }
    )


def changes(id, package_type=None):
    '''
    Shows the changes to a dataset in one particular activity stream item.
    '''
    activity_id = id
    context = {
        u'model': model, u'session': model.Session,
        u'user': g.user, u'auth_user_obj': g.userobj
    }
    try:
        activity_diff = get_action(u'activity_diff')(
            context, {u'id': activity_id, u'object_type': u'package',
                      u'diff_type': u'html'})
    except NotFound:
        return base.abort(404, _(u'Activity not found'))
    except NotAuthorized:
        return base.abort(403, _(u'Unauthorized to view activity data'))

    # 'pkg_dict' needs to go to the templates for page title & breadcrumbs.
    # Use the current version of the package, in case the name/title have
    # changed, and we need a link to it which works
    pkg_id = activity_diff[u'activities'][1][u'data'][u'package'][u'id']
    current_pkg_dict = get_action(u'package_show')(context, {u'id': pkg_id})

    return base.render(
        u'package/changes.html', {
            u'activity_diff': activity_diff,
            u'pkg_dict': current_pkg_dict,
        }
    )


# deprecated
def history(package_type, id):
    return h.redirect_to(u'dataset.activity', id=id)


def register_dataset_plugin_rules(blueprint):
    blueprint.add_url_rule(u'/', view_func=search, strict_slashes=False)
    blueprint.add_url_rule(u'/new', view_func=CreateView.as_view(str(u'new')))
    blueprint.add_url_rule(u'/<id>', view_func=read)
    blueprint.add_url_rule(u'/resources/<id>', view_func=resources)
    blueprint.add_url_rule(
        u'/edit/<id>', view_func=EditView.as_view(str(u'edit'))
    )
    blueprint.add_url_rule(
        u'/delete/<id>', view_func=DeleteView.as_view(str(u'delete'))
    )
    blueprint.add_url_rule(
        u'/follow/<id>', view_func=follow, methods=(u'POST', )
    )
    blueprint.add_url_rule(
        u'/unfollow/<id>', view_func=unfollow, methods=(u'POST', )
    )
    blueprint.add_url_rule(u'/followers/<id>', view_func=followers)
    blueprint.add_url_rule(
        u'/groups/<id>', view_func=GroupView.as_view(str(u'groups'))
    )
    blueprint.add_url_rule(u'/activity/<id>', view_func=activity)
    blueprint.add_url_rule(u'/changes/<id>', view_func=changes)
    blueprint.add_url_rule(u'/<id>/history', view_func=history)

    # Duplicate resource create and edit for backward compatibility. Note,
    # we cannot use resource.CreateView directly here, because of
    # circular imports
    blueprint.add_url_rule(
        u'/new_resource/<id>',
        view_func=LazyView(
            u'ckan.views.resource.CreateView', str(u'new_resource')
        )
    )

    blueprint.add_url_rule(
        u'/<id>/resource_edit/<resource_id>',
        view_func=LazyView(
            u'ckan.views.resource.EditView', str(u'edit_resource')
        )

    )


register_dataset_plugin_rules(dataset)<|MERGE_RESOLUTION|>--- conflicted
+++ resolved
@@ -1051,11 +1051,7 @@
         pkg = context[u'package']
         package_activity_stream = get_action(
             u'package_activity_list')(
-<<<<<<< HEAD
-            context, {u'id': id})
-=======
             context, {u'id': pkg_dict[u'id']})
->>>>>>> c1faf26a
         dataset_type = pkg_dict[u'type'] or u'dataset'
     except NotFound:
         return base.abort(404, _(u'Dataset not found'))
