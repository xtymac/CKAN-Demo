--- conflicted
+++ resolved
@@ -1064,172 +1064,6 @@
         )
 
 
-<<<<<<< HEAD
-def activity(package_type: str, id: str) -> Union[Response, str]:  # noqa
-    """Render this package's public activity stream page.
-    """
-    context = cast(Context, {
-        u'model': model,
-        u'session': model.Session,
-        u'user': current_user.name,
-        u'for_view': True,
-        u'auth_user_obj': current_user
-    })
-    data_dict = {u'id': id}
-    try:
-        pkg_dict = get_action(u'package_show')(context, data_dict)
-        pkg = context[u'package']
-        package_activity_stream = get_action(
-            u'package_activity_list')(
-            context, {u'id': pkg_dict[u'id']})
-        dataset_type = pkg_dict[u'type'] or u'dataset'
-    except NotFound:
-        return base.abort(404, _(u'Dataset not found'))
-    except NotAuthorized:
-        return base.abort(403, _(u'Unauthorized to read dataset %s') % id)
-
-    # TODO: remove
-    g.pkg_dict = pkg_dict
-    g.pkg = pkg
-
-    return base.render(
-        u'package/activity.html', {
-            u'dataset_type': dataset_type,
-            u'pkg_dict': pkg_dict,
-            u'pkg': pkg,
-            u'activity_stream': package_activity_stream,
-            u'id': id,  # i.e. package's current name
-        }
-    )
-
-
-def changes(id: str,
-            package_type: Optional[str] = None) -> Union[Response, str]:  # noqa
-    '''
-    Shows the changes to a dataset in one particular activity stream item.
-    '''
-    activity_id = id
-    context = cast(Context, {
-        u'model': model, u'session': model.Session,
-        u'user': current_user.name, u'auth_user_obj': current_user
-    })
-    try:
-        activity_diff = get_action(u'activity_diff')(
-            context, {u'id': activity_id, u'object_type': u'package',
-                      u'diff_type': u'html'})
-    except NotFound as e:
-        log.info(u'Activity not found: {} - {}'.format(str(e), activity_id))
-        return base.abort(404, _(u'Activity not found'))
-    except NotAuthorized:
-        return base.abort(403, _(u'Unauthorized to view activity data'))
-
-    # 'pkg_dict' needs to go to the templates for page title & breadcrumbs.
-    # Use the current version of the package, in case the name/title have
-    # changed, and we need a link to it which works
-    pkg_id = activity_diff[u'activities'][1][u'data'][u'package'][u'id']
-    current_pkg_dict = get_action(u'package_show')(context, {u'id': pkg_id})
-    pkg_activity_list = get_action(u'package_activity_list')(
-        context, {
-            u'id': pkg_id,
-            u'limit': 100
-        }
-    )
-
-    return base.render(
-        u'package/changes.html', {
-            u'activity_diffs': [activity_diff],
-            u'pkg_dict': current_pkg_dict,
-            u'pkg_activity_list': pkg_activity_list,
-            u'dataset_type': current_pkg_dict[u'type'],
-        }
-    )
-
-
-def changes_multiple(
-        package_type: Optional[str] = None) -> Union[Response, str]:  # noqa
-    '''
-    Called when a user specifies a range of versions they want to look at
-    changes between. Verifies that the range is valid and finds the set of
-    activity diffs for the changes in the given version range, then
-    re-renders changes.html with the list.
-    '''
-
-    new_id = h.get_request_param(u'new_id')
-    old_id = h.get_request_param(u'old_id')
-
-    context = cast(Context, {
-        u'model': model, u'session': model.Session,
-        u'user': current_user.name, u'auth_user_obj': current_user
-    })
-
-    # check to ensure that the old activity is actually older than
-    # the new activity
-    old_activity = get_action(u'activity_show')(context, {
-        u'id': old_id,
-        u'include_data': False})
-    new_activity = get_action(u'activity_show')(context, {
-        u'id': new_id,
-        u'include_data': False})
-
-    old_timestamp = old_activity[u'timestamp']
-    new_timestamp = new_activity[u'timestamp']
-
-    t1 = datetime.strptime(old_timestamp, u'%Y-%m-%dT%H:%M:%S.%f')
-    t2 = datetime.strptime(new_timestamp, u'%Y-%m-%dT%H:%M:%S.%f')
-
-    time_diff = t2 - t1
-    # if the time difference is negative, just return the change that put us
-    # at the more recent ID we were just looking at
-    # TODO: do something better here - go back to the previous page,
-    # display a warning that the user can't look at a sequence where
-    # the newest item is older than the oldest one, etc
-    if time_diff.total_seconds() < 0:
-        return changes(h.get_request_param(u'current_new_id'))
-
-    done = False
-    current_id = new_id
-    diff_list = []
-
-    while not done:
-        try:
-            activity_diff = get_action(u'activity_diff')(
-                context, {
-                    u'id': current_id,
-                    u'object_type': u'package',
-                    u'diff_type': u'html'})
-        except NotFound as e:
-            log.info(
-                u'Activity not found: {} - {}'.format(str(e), current_id)
-            )
-            return base.abort(404, _(u'Activity not found'))
-        except NotAuthorized:
-            return base.abort(403, _(u'Unauthorized to view activity data'))
-
-        diff_list.append(activity_diff)
-
-        if activity_diff['activities'][0]['id'] == old_id:
-            done = True
-        else:
-            current_id = activity_diff['activities'][0]['id']
-
-    pkg_id: str = diff_list[0][u'activities'][1][u'data'][u'package'][u'id']
-    current_pkg_dict = get_action(u'package_show')(context, {u'id': pkg_id})
-    pkg_activity_list = get_action(u'package_activity_list')(context, {
-        u'id': pkg_id,
-        u'limit': 100})
-
-    return base.render(
-        u'package/changes.html', {
-            u'activity_diffs': diff_list,
-            u'pkg_dict': current_pkg_dict,
-            u'pkg_activity_list': pkg_activity_list,
-            u'dataset_type': current_pkg_dict[u'type'],
-        }
-    )
-
-
-=======
->>>>>>> f0793289
 def collaborators_read(package_type: str, id: str) -> Union[Response, str]:  # noqa
     context = cast(Context, {u'model': model, u'user': current_user.name})
     data_dict = {u'id': id}
