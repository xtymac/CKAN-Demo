# encoding: utf-8
from __future__ import annotations

import logging
from typing import Any, cast

from flask import Blueprint

import ckan.lib.base as base
import ckan.lib.helpers as h
import ckan.logic as logic
import ckan.model as model
<<<<<<< HEAD
from ckan.common import _, request, current_user
=======
from ckan.common import _, g
>>>>>>> f0793289
from ckan.views.user import _extra_template_variables
from ckan.types import Context

log = logging.getLogger(__name__)

dashboard = Blueprint(u'dashboard', __name__, url_prefix=u'/dashboard')


@dashboard.before_request
def before_request() -> None:
    if current_user.is_anonymous:
        h.flash_error(_(u'Not authorized to see this page'))

        # flask types do not mention that it's possible to return a response
        # from the `before_request` callback
        return h.redirect_to(u'user.login')  # type: ignore

    try:
        context = cast(Context, {
            "model": model,
            "user": current_user.name,
            "auth_user_obj": current_user
        })
        logic.check_access(u'site_read', context)
    except logic.NotAuthorized:
        base.abort(403, _(u'Not authorized to see this page'))
    return None


<<<<<<< HEAD
def _get_dashboard_context(
        filter_type: Optional[str] = None,
        filter_id: Optional[str] = None,
        q: Optional[str] = None) -> dict[str, Any]:
    u'''Return a dict needed by the dashboard view to determine context.'''

    def display_name(followee: dict[str, Any]) -> Optional[str]:
        u'''Return a display name for a user, group or dataset dict.'''
        display_name = followee.get(u'display_name')
        fullname = followee.get(u'fullname')
        title = followee.get(u'title')
        name = followee.get(u'name')
        return display_name or fullname or title or name

    if (filter_type and filter_id):
        context = cast(Context, {
            u'model': model,
            u'session': model.Session,
            u'user': current_user.name,
            u'auth_user_obj': current_user,
            u'for_view': True
        })
        data_dict: dict[str, Any] = {
            u'id': filter_id,
            u'include_num_followers': True}
        followee = None

        action_functions = {
            u'dataset': u'package_show',
            u'user': u'user_show',
            u'group': u'group_show',
            u'organization': u'organization_show',
        }
        action_name = action_functions.get(filter_type)
        if action_name is None:
            base.abort(404, _(u'Follow item not found'))

        action_function = logic.get_action(action_name)
        try:
            followee = action_function(context, data_dict)
        except (logic.NotFound, logic.NotAuthorized):
            base.abort(404, _(u'{0} not found').format(filter_type))

        if followee is not None:
            return {
                u'filter_type': filter_type,
                u'q': q,
                u'context': display_name(followee),
                u'selected_id': followee.get(u'id'),
                u'dict': followee,
            }

    return {
        u'filter_type': filter_type,
        u'q': q,
        u'context': _(u'Everything'),
        u'selected_id': False,
        u'dict': None,
    }


def index(offset: int = 0) -> str:
    context = cast(Context, {
        u'model': model,
        u'session': model.Session,
        u'user': current_user.name,
        u'auth_user_obj': current_user,
        u'for_view': True
    })
    data_dict: dict[str, Any] = {
        u'user_obj': current_user,
        u'offset': offset}
    extra_vars = _extra_template_variables(context, data_dict)

    q = request.args.get(u'q', u'')
    filter_type = request.args.get(u'type', u'')
    filter_id = request.args.get(u'name', u'')

    extra_vars[u'followee_list'] = logic.get_action(u'followee_list')(
        context, {
            u'id': current_user.id,  # type: ignore
            u'q': q
        })
    extra_vars[u'dashboard_activity_stream_context'] = _get_dashboard_context(
        filter_type, filter_id, q)
    extra_vars[u'dashboard_activity_stream'] = h.dashboard_activity_stream(
        current_user.id, filter_type, filter_id, offset)  # type: ignore

    # Mark the user's new activities as old whenever they view their
    # dashboard page.
    logic.get_action(u'dashboard_mark_activities_old')(context, {})

    return base.render(u'user/dashboard.html', extra_vars)


=======
>>>>>>> f0793289
def datasets() -> str:
    context = cast(Context, {
        u'for_view': True,
        u'user': current_user.name,
        u'auth_user_obj': current_user
    })
    data_dict: dict[str, Any] = {
        u'user_obj': current_user,
        u'include_datasets': True}
    extra_vars = _extra_template_variables(context, data_dict)
    return base.render(u'user/dashboard_datasets.html', extra_vars)


def organizations() -> str:
    context = cast(Context, {
        u'for_view': True,
        u'user': current_user.name,
        u'auth_user_obj': current_user
    })
    data_dict = {u'user_obj': current_user}
    extra_vars = _extra_template_variables(context, data_dict)
    return base.render(u'user/dashboard_organizations.html', extra_vars)


def groups() -> str:
    context = cast(Context, {
        u'for_view': True,
        u'user': current_user.name,
        u'auth_user_obj': current_user
    })
    data_dict = {u'user_obj': current_user}
    extra_vars = _extra_template_variables(context, data_dict)
    return base.render(u'user/dashboard_groups.html', extra_vars)


dashboard.add_url_rule(u'/datasets', view_func=datasets)
dashboard.add_url_rule(u'/groups', view_func=groups)
dashboard.add_url_rule(u'/organizations', view_func=organizations)<|MERGE_RESOLUTION|>--- conflicted
+++ resolved
@@ -10,11 +10,7 @@
 import ckan.lib.helpers as h
 import ckan.logic as logic
 import ckan.model as model
-<<<<<<< HEAD
-from ckan.common import _, request, current_user
-=======
-from ckan.common import _, g
->>>>>>> f0793289
+from ckan.common import _, current_user
 from ckan.views.user import _extra_template_variables
 from ckan.types import Context
 
@@ -44,104 +40,6 @@
     return None
 
 
-<<<<<<< HEAD
-def _get_dashboard_context(
-        filter_type: Optional[str] = None,
-        filter_id: Optional[str] = None,
-        q: Optional[str] = None) -> dict[str, Any]:
-    u'''Return a dict needed by the dashboard view to determine context.'''
-
-    def display_name(followee: dict[str, Any]) -> Optional[str]:
-        u'''Return a display name for a user, group or dataset dict.'''
-        display_name = followee.get(u'display_name')
-        fullname = followee.get(u'fullname')
-        title = followee.get(u'title')
-        name = followee.get(u'name')
-        return display_name or fullname or title or name
-
-    if (filter_type and filter_id):
-        context = cast(Context, {
-            u'model': model,
-            u'session': model.Session,
-            u'user': current_user.name,
-            u'auth_user_obj': current_user,
-            u'for_view': True
-        })
-        data_dict: dict[str, Any] = {
-            u'id': filter_id,
-            u'include_num_followers': True}
-        followee = None
-
-        action_functions = {
-            u'dataset': u'package_show',
-            u'user': u'user_show',
-            u'group': u'group_show',
-            u'organization': u'organization_show',
-        }
-        action_name = action_functions.get(filter_type)
-        if action_name is None:
-            base.abort(404, _(u'Follow item not found'))
-
-        action_function = logic.get_action(action_name)
-        try:
-            followee = action_function(context, data_dict)
-        except (logic.NotFound, logic.NotAuthorized):
-            base.abort(404, _(u'{0} not found').format(filter_type))
-
-        if followee is not None:
-            return {
-                u'filter_type': filter_type,
-                u'q': q,
-                u'context': display_name(followee),
-                u'selected_id': followee.get(u'id'),
-                u'dict': followee,
-            }
-
-    return {
-        u'filter_type': filter_type,
-        u'q': q,
-        u'context': _(u'Everything'),
-        u'selected_id': False,
-        u'dict': None,
-    }
-
-
-def index(offset: int = 0) -> str:
-    context = cast(Context, {
-        u'model': model,
-        u'session': model.Session,
-        u'user': current_user.name,
-        u'auth_user_obj': current_user,
-        u'for_view': True
-    })
-    data_dict: dict[str, Any] = {
-        u'user_obj': current_user,
-        u'offset': offset}
-    extra_vars = _extra_template_variables(context, data_dict)
-
-    q = request.args.get(u'q', u'')
-    filter_type = request.args.get(u'type', u'')
-    filter_id = request.args.get(u'name', u'')
-
-    extra_vars[u'followee_list'] = logic.get_action(u'followee_list')(
-        context, {
-            u'id': current_user.id,  # type: ignore
-            u'q': q
-        })
-    extra_vars[u'dashboard_activity_stream_context'] = _get_dashboard_context(
-        filter_type, filter_id, q)
-    extra_vars[u'dashboard_activity_stream'] = h.dashboard_activity_stream(
-        current_user.id, filter_type, filter_id, offset)  # type: ignore
-
-    # Mark the user's new activities as old whenever they view their
-    # dashboard page.
-    logic.get_action(u'dashboard_mark_activities_old')(context, {})
-
-    return base.render(u'user/dashboard.html', extra_vars)
-
-
-=======
->>>>>>> f0793289
 def datasets() -> str:
     context = cast(Context, {
         u'for_view': True,
