# encoding: utf-8

import datetime
import copy

import nose.tools

from six import text_type
from six.moves import xrange

from ckan import __version__
import ckan.logic as logic
import ckan.plugins as p
import ckan.tests.helpers as helpers
import ckan.tests.factories as factories
import ckan.logic.schema as schema
from ckan.lib.search.common import SearchError


eq = nose.tools.eq_
ok = nose.tools.ok_
assert_not_in = nose.tools.assert_not_in
assert_raises = nose.tools.assert_raises


class TestPackageShow(helpers.FunctionalTestBase):

    def test_package_show(self):
        dataset1 = factories.Dataset()

        dataset2 = helpers.call_action('package_show', id=dataset1['id'])

        eq(dataset2['name'], dataset1['name'])
        missing_keys = set(('title', 'groups')) - set(dataset2.keys())
        assert not missing_keys, missing_keys

    def test_package_show_with_custom_schema(self):
        dataset1 = factories.Dataset()
        from ckan.logic.schema import default_show_package_schema
        custom_schema = default_show_package_schema()

        def foo(key, data, errors, context):
            data[key] = 'foo'
        custom_schema['new_field'] = [foo]

        dataset2 = helpers.call_action('package_show', id=dataset1['id'],
                                       context={'schema': custom_schema})

        eq(dataset2['new_field'], 'foo')

    def test_package_show_with_custom_schema_return_default_schema(self):
        dataset1 = factories.Dataset()
        from ckan.logic.schema import default_show_package_schema
        custom_schema = default_show_package_schema()

        def foo(key, data, errors, context):
            data[key] = 'foo'
        custom_schema['new_field'] = [foo]

        dataset2 = helpers.call_action('package_show', id=dataset1['id'],
                                       use_default_schema=True,
                                       context={'schema': custom_schema})

        assert 'new_field' not in dataset2


class TestGroupList(helpers.FunctionalTestBase):

    def test_group_list(self):

        group1 = factories.Group()
        group2 = factories.Group()

        group_list = helpers.call_action('group_list')

        assert (sorted(group_list) ==
                sorted([g['name'] for g in [group1, group2]]))

    def test_group_list_in_presence_of_organizations(self):
        '''
        Getting the group_list should only return groups of type 'group' (not
        organizations).
        '''
        group1 = factories.Group()
        group2 = factories.Group()
        factories.Organization()
        factories.Organization()

        group_list = helpers.call_action('group_list')

        assert (sorted(group_list) ==
                sorted([g['name'] for g in [group1, group2]]))

    def test_group_list_in_presence_of_custom_group_types(self):
        '''Getting the group_list shouldn't return custom group types.'''
        group1 = factories.Group()
        group2 = factories.Group()
        factories.Group(type='custom')

        group_list = helpers.call_action('group_list')

        assert (sorted(group_list) ==
                sorted([g['name'] for g in [group1, group2]]))

    def test_group_list_return_custom_group(self):
        '''
        Getting the group_list with a type defined should only return
        groups of that type.
        '''
        group1 = factories.Group(type='custom')
        group2 = factories.Group(type='custom')
        factories.Group()
        factories.Group()

        group_list = helpers.call_action('group_list', type='custom')

        assert (sorted(group_list) ==
                sorted([g['name'] for g in [group1, group2]]))

    def test_group_list_sort_by_package_count(self):

        factories.Group(name='aa')
        factories.Group(name='bb')
        factories.Dataset(groups=[{'name': 'aa'}, {'name': 'bb'}])
        factories.Dataset(groups=[{'name': 'bb'}])

        group_list = helpers.call_action('group_list', sort='package_count')
        eq(sorted(group_list), sorted(['bb', 'aa']))

    def test_group_list_sort_by_package_count_ascending(self):

        factories.Group(name='aa')
        factories.Group(name='bb')
        factories.Dataset(groups=[{'name': 'aa'}, {'name': 'bb'}])
        factories.Dataset(groups=[{'name': 'aa'}])

        group_list = helpers.call_action('group_list',
                                         sort='package_count asc')

        eq(group_list, ['bb', 'aa'])

    def eq_expected(self, expected_dict, result_dict):
        superfluous_keys = set(result_dict) - set(expected_dict)
        assert not superfluous_keys, 'Did not expect key: %s' % \
            ' '.join(('%s=%s' % (k, result_dict[k]) for k in superfluous_keys))
        for key in expected_dict:
            assert expected_dict[key] == result_dict[key], \
                '%s=%s should be %s' % \
                (key, result_dict[key], expected_dict[key])

    def test_group_list_all_fields(self):

        group = factories.Group()

        group_list = helpers.call_action('group_list', all_fields=True)

        expected_group = dict(group.items()[:])
        for field in ('users', 'tags', 'extras', 'groups'):
            del expected_group[field]

        assert group_list[0] == expected_group
        assert 'extras' not in group_list[0]
        assert 'tags' not in group_list[0]
        assert 'groups' not in group_list[0]
        assert 'users' not in group_list[0]
        assert 'datasets' not in group_list[0]

    def _create_bulk_groups(self, name, count):
        from ckan import model
        model.repo.new_revision()
        groups = [model.Group(name='{}_{}'.format(name, i))
                  for i in range(count)]
        model.Session.add_all(groups)
        model.repo.commit_and_remove()

    def test_limit_default(self):
        self._create_bulk_groups('group_default', 1010)
        results = helpers.call_action('group_list')
        eq(len(results), 1000)  # i.e. default value

    @helpers.change_config('ckan.group_and_organization_list_max', '5')
    def test_limit_configured(self):
        self._create_bulk_groups('group_default', 7)
        results = helpers.call_action('group_list')
        eq(len(results), 5)  # i.e. configured limit

    def test_all_fields_limit_default(self):
        self._create_bulk_groups('org_all_fields_default', 30)
        results = helpers.call_action('group_list', all_fields=True)
        eq(len(results), 25)  # i.e. default value

    @helpers.change_config('ckan.group_and_organization_list_all_fields_max', '5')
    def test_all_fields_limit_configured(self):
        self._create_bulk_groups('org_all_fields_default', 30)
        results = helpers.call_action('group_list', all_fields=True)
        eq(len(results), 5)  # i.e. configured limit

    def test_group_list_extras_returned(self):

        group = factories.Group(extras=[{'key': 'key1', 'value': 'val1'}])

        group_list = helpers.call_action('group_list', all_fields=True,
                                         include_extras=True)

        eq(group_list[0]['extras'], group['extras'])
        eq(group_list[0]['extras'][0]['key'], 'key1')

    def test_group_list_users_returned(self):
        user = factories.User()
        group = factories.Group(users=[{'name': user['name'],
                                        'capacity': 'admin'}])

        group_list = helpers.call_action('group_list', all_fields=True,
                                         include_users=True)

        eq(group_list[0]['users'], group['users'])
        eq(group_list[0]['users'][0]['name'], group['users'][0]['name'])

    # NB there is no test_group_list_tags_returned because tags are not in the
    # group_create schema (yet)

    def test_group_list_groups_returned(self):

        parent_group = factories.Group(tags=[{'name': 'river'}])
        child_group = factories.Group(groups=[{'name': parent_group['name']}],
                                      tags=[{'name': 'river'}])

        group_list = helpers.call_action('group_list', all_fields=True,
                                         include_groups=True)

        child_group_returned = group_list[0]
        if group_list[0]['name'] == child_group['name']:
            child_group_returned, parent_group_returned = group_list
        else:
            child_group_returned, parent_group_returned = group_list[::-1]
        expected_parent_group = dict(parent_group.items()[:])

        eq([g['name'] for g in child_group_returned['groups']], [expected_parent_group['name']])

    def test_group_list_limit(self):

        group1 = factories.Group()
        group2 = factories.Group()
        group3 = factories.Group()

        group_list = helpers.call_action('group_list', limit=1)

        eq(len(group_list), 1)
        eq(group_list[0], group1['name'])

    def test_group_list_offset(self):

        group1 = factories.Group()
        group2 = factories.Group()
        group3 = factories.Group()

        group_list = helpers.call_action('group_list', offset=2)

        eq(len(group_list), 1)
        eq(group_list[0], group3['name'])

    def test_group_list_limit_and_offset(self):

        group1 = factories.Group()
        group2 = factories.Group()
        group3 = factories.Group()

        group_list = helpers.call_action('group_list', offset=1, limit=1)

        eq(len(group_list), 1)
        eq(group_list[0], group2['name'])

    def test_group_list_wrong_limit(self):

        assert_raises(logic.ValidationError, helpers.call_action, 'group_list',
                      limit='a')

    def test_group_list_wrong_offset(self):

        assert_raises(logic.ValidationError, helpers.call_action, 'group_list',
                      offset='-2')


class TestGroupShow(helpers.FunctionalTestBase):

    def test_group_show(self):
        group = factories.Group(user=factories.User())

        group_dict = helpers.call_action('group_show', id=group['id'],
                                         include_datasets=True)

        group_dict.pop('packages', None)
        eq(group_dict, group)

    def test_group_show_error_not_found(self):

        nose.tools.assert_raises(
            logic.NotFound,
            helpers.call_action, 'group_show', id='does_not_exist')

    def test_group_show_error_for_organization(self):

        org = factories.Organization()

        nose.tools.assert_raises(
            logic.NotFound,
            helpers.call_action, 'group_show', id=org['id'])

    def test_group_show_packages_returned(self):

        user_name = helpers.call_action('get_site_user')['name']

        group = factories.Group(user=factories.User())

        datasets = [
            {'name': 'dataset_1', 'groups': [{'name': group['name']}]},
            {'name': 'dataset_2', 'groups': [{'name': group['name']}]},
        ]

        for dataset in datasets:
            helpers.call_action('package_create',
                                context={'user': user_name},
                                **dataset)

        group_dict = helpers.call_action('group_show', id=group['id'],
                                         include_datasets=True)

        assert len(group_dict['packages']) == 2
        assert group_dict['package_count'] == 2

    def test_group_show_packages_returned_for_view(self):

        user_name = helpers.call_action('get_site_user')['name']

        group = factories.Group(user=factories.User())

        datasets = [
            {'name': 'dataset_1', 'groups': [{'name': group['name']}]},
            {'name': 'dataset_2', 'groups': [{'name': group['name']}]},
        ]

        for dataset in datasets:
            helpers.call_action('package_create',
                                context={'user': user_name},
                                **dataset)

        group_dict = helpers.call_action('group_show', id=group['id'],
                                         include_datasets=True,
                                         context={'for_view': True})

        assert len(group_dict['packages']) == 2
        assert group_dict['package_count'] == 2

    def test_group_show_no_packages_returned(self):

        user_name = helpers.call_action('get_site_user')['name']

        group = factories.Group(user=factories.User())

        datasets = [
            {'name': 'dataset_1', 'groups': [{'name': group['name']}]},
            {'name': 'dataset_2', 'groups': [{'name': group['name']}]},
        ]

        for dataset in datasets:
            helpers.call_action('package_create',
                                context={'user': user_name},
                                **dataset)

        group_dict = helpers.call_action('group_show', id=group['id'],
                                         include_datasets=False)

        assert 'packages' not in group_dict
        assert group_dict['package_count'] == 2

    def test_group_show_does_not_show_private_datasets(self):
        '''group_show() should never show private datasets.

        If a dataset is a private member of an organization and also happens to
        be a member of a group, group_show() should not return the dataset as
        part of the group dict, even if the user calling group_show() is a
        member or admin of the group or the organization or is a sysadmin.

        '''
        org_member = factories.User()
        org = factories.Organization(user=org_member)
        private_dataset = factories.Dataset(user=org_member,
                                            owner_org=org['name'], private=True)

        group = factories.Group()

        # Add the private dataset to the group.
        helpers.call_action('member_create', id=group['id'],
                            object=private_dataset['id'], object_type='package',
                            capacity='public')

        # Create a member user and an admin user of the group.
        group_member = factories.User()
        helpers.call_action('member_create', id=group['id'],
                            object=group_member['id'], object_type='user',
                            capacity='member')
        group_admin = factories.User()
        helpers.call_action('member_create', id=group['id'],
                            object=group_admin['id'], object_type='user',
                            capacity='admin')

        # Create a user who isn't a member of any group or organization.
        non_member = factories.User()

        sysadmin = factories.Sysadmin()

        # None of the users should see the dataset when they call group_show().
        for user in (org_member, group_member, group_admin, non_member,
                     sysadmin, None):

            if user is None:
                context = None  # No user logged-in.
            else:
                context = {'user': user['name']}

            group = helpers.call_action('group_show', id=group['id'],
                                        include_datasets=True, context=context)

            assert private_dataset['id'] not in [dataset['id'] for dataset
                                                 in group['packages']], (
                "group_show() should never show private datasets")

    @helpers.change_config('ckan.search.rows_max', '5')
    def test_package_limit_configured(self):
        group = factories.Group()
        for i in range(7):
            factories.Dataset(groups=[{'id': group['id']}])
        id = group['id']

        results = helpers.call_action('group_show', id=id,
                                      include_datasets=1)
        eq(len(results['packages']), 5)  # i.e. ckan.search.rows_max


class TestOrganizationList(helpers.FunctionalTestBase):

    def test_organization_list(self):

        org1 = factories.Organization()
        org2 = factories.Organization()

        org_list = helpers.call_action('organization_list')

        assert (sorted(org_list) ==
                sorted([g['name'] for g in [org1, org2]]))

    def test_organization_list_in_presence_of_groups(self):
        '''
        Getting the organization_list only returns organization group
        types.
        '''
        org1 = factories.Organization()
        org2 = factories.Organization()
        factories.Group()
        factories.Group()

        org_list = helpers.call_action('organization_list')

        assert (sorted(org_list) ==
                sorted([g['name'] for g in [org1, org2]]))

    def test_organization_list_in_presence_of_custom_group_types(self):
        '''
        Getting the organization_list only returns organization group
        types.
        '''
        org1 = factories.Organization()
        org2 = factories.Organization()
        factories.Group(type="custom")
        factories.Group(type="custom")

        org_list = helpers.call_action('organization_list')

        assert (sorted(org_list) ==
                sorted([g['name'] for g in [org1, org2]]))

    def test_organization_list_return_custom_organization_type(self):
        '''
        Getting the org_list with a type defined should only return
        orgs of that type.
        '''
        org1 = factories.Organization()
        org2 = factories.Organization(type="custom_org")
        factories.Group(type="custom")
        factories.Group(type="custom")

        org_list = helpers.call_action('organization_list', type='custom_org')

        assert (sorted(org_list) ==
                sorted([g['name'] for g in [org2]])), '{}'.format(org_list)

    def _create_bulk_orgs(self, name, count):
        from ckan import model
        model.repo.new_revision()
        orgs = [model.Group(name='{}_{}'.format(name, i), is_organization=True,
                            type='organization')
                for i in range(count)]
        model.Session.add_all(orgs)
        model.repo.commit_and_remove()

    def test_limit_default(self):
        self._create_bulk_orgs('org_default', 1010)
        results = helpers.call_action('organization_list')
        eq(len(results), 1000)  # i.e. default value

    @helpers.change_config('ckan.group_and_organization_list_max', '5')
    def test_limit_configured(self):
        self._create_bulk_orgs('org_default', 7)
        results = helpers.call_action('organization_list')
        eq(len(results), 5)  # i.e. configured limit

    def test_all_fields_limit_default(self):
        self._create_bulk_orgs('org_all_fields_default', 30)
        results = helpers.call_action('organization_list', all_fields=True)
        eq(len(results), 25)  # i.e. default value

    @helpers.change_config('ckan.group_and_organization_list_all_fields_max', '5')
    def test_all_fields_limit_configured(self):
        self._create_bulk_orgs('org_all_fields_default', 30)
        results = helpers.call_action('organization_list', all_fields=True)
        eq(len(results), 5)  # i.e. configured limit


class TestOrganizationShow(helpers.FunctionalTestBase):

    def test_organization_show(self):
        org = factories.Organization()

        org_dict = helpers.call_action('organization_show', id=org['id'],
                                       include_datasets=True)

        org_dict.pop('packages', None)
        eq(org_dict, org)

    def test_organization_show_error_not_found(self):

        nose.tools.assert_raises(
            logic.NotFound,
            helpers.call_action, 'organization_show', id='does_not_exist')

    def test_organization_show_error_for_group(self):

        group = factories.Group()

        nose.tools.assert_raises(
            logic.NotFound,
            helpers.call_action, 'organization_show', id=group['id'])

    def test_organization_show_packages_returned(self):

        user_name = helpers.call_action('get_site_user')['name']

        org = factories.Organization()

        datasets = [
            {'name': 'dataset_1', 'owner_org': org['name']},
            {'name': 'dataset_2', 'owner_org': org['name']},
        ]

        for dataset in datasets:
            helpers.call_action('package_create',
                                context={'user': user_name},
                                **dataset)

        org_dict = helpers.call_action('organization_show', id=org['id'],
                                       include_datasets=True)

        assert len(org_dict['packages']) == 2
        assert org_dict['package_count'] == 2

    def test_organization_show_private_packages_not_returned(self):

        user_name = helpers.call_action('get_site_user')['name']

        org = factories.Organization()

        datasets = [
            {'name': 'dataset_1', 'owner_org': org['name']},
            {'name': 'dataset_2', 'owner_org': org['name'], 'private': True},
        ]

        for dataset in datasets:
            helpers.call_action('package_create',
                                context={'user': user_name},
                                **dataset)

        org_dict = helpers.call_action('organization_show', id=org['id'],
                                       include_datasets=True)

        assert len(org_dict['packages']) == 1
        assert org_dict['packages'][0]['name'] == 'dataset_1'
        assert org_dict['package_count'] == 1

    @helpers.change_config('ckan.search.rows_max', '5')
    def test_package_limit_configured(self):
        org = factories.Organization()
        for i in range(7):
            factories.Dataset(owner_org=org['id'])
        id = org['id']

        results = helpers.call_action('organization_show', id=id,
                                      include_datasets=1)
        eq(len(results['packages']), 5)  # i.e. ckan.search.rows_max


class TestUserList(helpers.FunctionalTestBase):

    def test_user_list_default_values(self):

        user = factories.User()

        got_users = helpers.call_action('user_list')

        assert len(got_users) == 1
        got_user = got_users[0]
        assert got_user['id'] == user['id']
        assert got_user['name'] == user['name']
        assert got_user['fullname'] == user['fullname']
        assert got_user['display_name'] == user['display_name']
        assert got_user['created'] == user['created']
        assert got_user['about'] == user['about']
        assert got_user['sysadmin'] == user['sysadmin']
        assert got_user['number_of_edits'] == 0
        assert got_user['number_created_packages'] == 0
        assert 'password' not in got_user
        assert 'reset_key' not in got_user
        assert 'apikey' not in got_user
        assert 'email' not in got_user
        assert 'datasets' not in got_user

    def test_user_list_edits(self):

        user = factories.User()
        dataset = factories.Dataset(user=user)
        dataset['title'] = 'Edited title'
        helpers.call_action('package_update',
                            context={'user': user['name']},
                            **dataset)

        got_users = helpers.call_action('user_list')

        assert len(got_users) == 1
        got_user = got_users[0]
        assert got_user['number_created_packages'] == 1
        assert got_user['number_of_edits'] == 2

    def test_user_list_excludes_deleted_users(self):

        user = factories.User()
        factories.User(state='deleted')

        got_users = helpers.call_action('user_list')

        assert len(got_users) == 1
        assert got_users[0]['name'] == user['name']

    def test_user_list_not_all_fields(self):

        user = factories.User()

        got_users = helpers.call_action('user_list', all_fields=False)

        assert len(got_users) == 1
        got_user = got_users[0]
        assert got_user == user['name']


class TestUserShow(helpers.FunctionalTestBase):

    def test_user_show_default_values(self):

        user = factories.User()

        got_user = helpers.call_action('user_show', id=user['id'])

        assert got_user['id'] == user['id']
        assert got_user['name'] == user['name']
        assert got_user['fullname'] == user['fullname']
        assert got_user['display_name'] == user['display_name']
        assert got_user['created'] == user['created']
        assert got_user['about'] == user['about']
        assert got_user['sysadmin'] == user['sysadmin']
        assert got_user['number_of_edits'] == 0
        assert got_user['number_created_packages'] == 0
        assert 'password' not in got_user
        assert 'reset_key' not in got_user
        assert 'apikey' not in got_user
        assert 'email' not in got_user
        assert 'datasets' not in got_user
        assert 'password_hash' not in got_user

    def test_user_show_keep_email(self):

        user = factories.User()

        got_user = helpers.call_action('user_show',
                                       context={'keep_email': True},
                                       id=user['id'])

        assert got_user['email'] == user['email']
        assert 'apikey' not in got_user
        assert 'password' not in got_user
        assert 'reset_key' not in got_user

    def test_user_show_keep_apikey(self):

        user = factories.User()

        got_user = helpers.call_action('user_show',
                                       context={'keep_apikey': True},
                                       id=user['id'])

        assert 'email' not in got_user
        assert got_user['apikey'] == user['apikey']
        assert 'password' not in got_user
        assert 'reset_key' not in got_user

    def test_user_show_normal_user_no_password_hash(self):

        user = factories.User()

        got_user = helpers.call_action('user_show',
                                       id=user['id'],
                                       include_password_hash=True)

        assert 'password_hash' not in got_user

    def test_user_show_for_myself(self):

        user = factories.User()

        got_user = helpers.call_action('user_show',
                                       context={'user': user['name']},
                                       id=user['id'])

        assert got_user['email'] == user['email']
        assert got_user['apikey'] == user['apikey']
        assert 'password' not in got_user
        assert 'reset_key' not in got_user

    def test_user_show_sysadmin_values(self):

        user = factories.User()

        sysadmin = factories.User(sysadmin=True)

        got_user = helpers.call_action('user_show',
                                       context={'user': sysadmin['name']},
                                       id=user['id'])

        assert got_user['email'] == user['email']
        assert got_user['apikey'] == user['apikey']
        assert 'password' not in got_user
        assert 'reset_key' not in got_user

    def test_user_show_sysadmin_password_hash(self):

        user = factories.User(password='TestPassword1')

        sysadmin = factories.User(sysadmin=True)

        got_user = helpers.call_action('user_show',
                                       context={'user': sysadmin['name']},
                                       id=user['id'],
                                       include_password_hash=True)

        assert got_user['email'] == user['email']
        assert got_user['apikey'] == user['apikey']
        assert 'password_hash' in got_user
        assert 'password' not in got_user
        assert 'reset_key' not in got_user

    def test_user_show_include_datasets(self):

        user = factories.User()
        dataset = factories.Dataset(user=user)

        got_user = helpers.call_action('user_show',
                                       include_datasets=True,
                                       id=user['id'])

        assert len(got_user['datasets']) == 1
        assert got_user['datasets'][0]['name'] == dataset['name']

    def test_user_show_include_datasets_excludes_draft_and_private(self):

        user = factories.User()
        org = factories.Organization(user=user)
        dataset = factories.Dataset(user=user)
        factories.Dataset(user=user, state='deleted')
        factories.Dataset(user=user, state='draft')
        factories.Dataset(user=user, private=True, owner_org=org['name'])

        got_user = helpers.call_action('user_show',
                                       include_datasets=True,
                                       id=user['id'])

        assert len(got_user['datasets']) == 1
        assert got_user['datasets'][0]['name'] == dataset['name']
        assert got_user['number_created_packages'] == 1

    def test_user_show_include_datasets_includes_draft_myself(self):
        # a user viewing his own user should see the draft and private datasets

        user = factories.User()
        org = factories.Organization(user=user)
        factories.Dataset(user=user)
        dataset_deleted = factories.Dataset(user=user, state='deleted')
        factories.Dataset(user=user, state='draft')
        factories.Dataset(user=user, private=True, owner_org=org['name'])

        got_user = helpers.call_action('user_show',
                                       context={'user': user['name']},
                                       include_datasets=True,
                                       id=user['id'])

        eq(len(got_user['datasets']), 3)
        datasets_got = set([user_['name'] for user_ in got_user['datasets']])
        assert dataset_deleted['name'] not in datasets_got
        eq(got_user['number_created_packages'], 3)

    def test_user_show_include_datasets_includes_draft_sysadmin(self):
        # sysadmin should see the draft and private datasets

        user = factories.User()
        sysadmin = factories.Sysadmin()
        org = factories.Organization(user=user)
        factories.Dataset(user=user)
        dataset_deleted = factories.Dataset(user=user, state='deleted')
        factories.Dataset(user=user, state='draft')
        factories.Dataset(user=user, private=True, owner_org=org['name'])

        got_user = helpers.call_action('user_show',
                                       context={'user': sysadmin['name']},
                                       include_datasets=True,
                                       id=user['id'])

        eq(len(got_user['datasets']), 3)
        datasets_got = set([user_['name'] for user_ in got_user['datasets']])
        assert dataset_deleted['name'] not in datasets_got
        eq(got_user['number_created_packages'], 3)


class TestCurrentPackageList(helpers.FunctionalTestBase):

    def test_current_package_list(self):
        '''
        Test current_package_list_with_resources with no parameters
        '''
        user = factories.User()
        dataset1 = factories.Dataset(user=user)
        dataset2 = factories.Dataset(user=user)
        current_package_list = helpers. \
            call_action('current_package_list_with_resources')
        eq(len(current_package_list), 2)

    def test_current_package_list_limit_param(self):
        '''
        Test current_package_list_with_resources with limit parameter
        '''
        user = factories.User()
        dataset1 = factories.Dataset(user=user)
        dataset2 = factories.Dataset(user=user)
        current_package_list = helpers. \
            call_action('current_package_list_with_resources', limit=1)
        eq(len(current_package_list), 1)
        eq(current_package_list[0]['name'], dataset2['name'])

    def test_current_package_list_offset_param(self):
        '''
        Test current_package_list_with_resources with offset parameter
        '''
        user = factories.User()
        dataset1 = factories.Dataset(user=user)
        dataset2 = factories.Dataset(user=user)
        current_package_list = helpers. \
            call_action('current_package_list_with_resources', offset=1)
        eq(len(current_package_list), 1)
        eq(current_package_list[0]['name'], dataset1['name'])

    def test_current_package_list_private_datasets_anonoymous_user(self):
        '''
        Test current_package_list_with_resources with an anoymous user and
        a private dataset
        '''
        user = factories.User()
        org = factories.Organization(user=user)
        dataset1 = factories.Dataset(user=user, owner_org=org['name'],
                                     private=True)
        dataset2 = factories.Dataset(user=user)
        current_package_list = helpers. \
            call_action('current_package_list_with_resources', context={})
        eq(len(current_package_list), 1)

    def test_current_package_list_private_datasets_sysadmin_user(self):
        '''
        Test current_package_list_with_resources with a sysadmin user and a
        private dataset
        '''
        user = factories.User()
        org = factories.Organization(user=user)
        dataset1 = factories.Dataset(user=user, owner_org=org['name'],
                                     private=True)
        dataset2 = factories.Dataset(user=user)
        sysadmin = factories.Sysadmin()
        current_package_list = helpers. \
            call_action('current_package_list_with_resources', context={'user':
                        sysadmin['name']})
        eq(len(current_package_list), 2)


class TestPackageAutocomplete(helpers.FunctionalTestBase):

    def test_package_autocomplete_does_not_return_private_datasets(self):

        user = factories.User()
        org = factories.Organization(user=user)
        dataset1 = factories.Dataset(user=user, owner_org=org['name'],
                                     title='Some public stuff')
        dataset2 = factories.Dataset(user=user, owner_org=org['name'],
                                     private=True, title='Some private stuff')

        package_list = helpers.call_action(
            'package_autocomplete', context={'ignore_auth': False}, q='some'
        )
        eq(len(package_list), 1)

    def test_package_autocomplete_does_return_private_datasets_from_my_org(self):
        user = factories.User()
        org = factories.Organization(
            users=[{'name': user['name'], 'capacity': 'member'}]
        )
        factories.Dataset(
            user=user, owner_org=org['id'], title='Some public stuff'
        )
        factories.Dataset(
            user=user, owner_org=org['id'], private=True,
            title='Some private stuff'
        )
        package_list = helpers.call_action(
            'package_autocomplete',
            context={'user': user['name'], 'ignore_auth': False},
            q='some'
        )
        eq(len(package_list), 2)

    def test_package_autocomplete_works_for_the_middle_part_of_title(self):
        factories.Dataset(title='Some public stuff')
        factories.Dataset(title='Some random stuff')

        package_list = helpers.call_action('package_autocomplete', q='bli')
        eq(len(package_list), 1)
        package_list = helpers.call_action('package_autocomplete', q='tuf')
        eq(len(package_list), 2)


class TestPackageSearch(helpers.FunctionalTestBase):

    def test_search(self):
        factories.Dataset(title='Rivers')
        factories.Dataset(title='Lakes')  # decoy

        search_result = helpers.call_action('package_search', q='rivers')

        eq(search_result['results'][0]['title'], 'Rivers')
        eq(search_result['count'], 1)

    def test_search_fl(self):
        d1 = factories.Dataset(title='Rivers', name='test_ri')
        d2 = factories.Dataset(title='Lakes')

        search_result = helpers.call_action('package_search', q='rivers', fl=['title', 'name'])
        eq(search_result['results'], [{'title': 'Rivers', 'name': 'test_ri'}])

        search_result = helpers.call_action('package_search', q='rivers', fl='title,name')
        eq(search_result['results'], [{'title': 'Rivers', 'name': 'test_ri'}])

        search_result = helpers.call_action('package_search', q='rivers', fl=['id'])
        eq(search_result['results'], [{'id': d1['id']}])

    def test_search_all(self):
        factories.Dataset(title='Rivers')
        factories.Dataset(title='Lakes')

        search_result = helpers.call_action('package_search')  # no q

        eq(search_result['count'], 2)

    def test_bad_action_parameter(self):
        nose.tools.assert_raises(
            SearchError,
            helpers.call_action,
            'package_search', weird_param=1)

    def test_bad_solr_parameter(self):
        nose.tools.assert_raises(
            SearchError,
            helpers.call_action,
            'package_search', sort='metadata_modified')
        # SOLR doesn't like that we didn't specify 'asc' or 'desc'
        # SOLR error is 'Missing sort order' or 'Missing_sort_order',
        # depending on the solr version.

    def _create_bulk_datasets(self, name, count):
        from ckan import model
        model.repo.new_revision()
        pkgs = [model.Package(name='{}_{}'.format(name, i))
                for i in range(count)]
        model.Session.add_all(pkgs)
        model.repo.commit_and_remove()

    def test_rows_returned_default(self):
        self._create_bulk_datasets('rows_default', 11)
        results = logic.get_action('package_search')({}, {})
        eq(len(results['results']), 10)  # i.e. 'rows' default value

    @helpers.change_config('ckan.search.rows_max', '12')
    def test_rows_returned_limited(self):
        self._create_bulk_datasets('rows_limited', 14)
        results = logic.get_action('package_search')({}, {'rows': '15'})
        eq(len(results['results']), 12)  # i.e. ckan.search.rows_max

    def test_facets(self):
        org = factories.Organization(name='test-org-facet', title='Test Org')
        factories.Dataset(owner_org=org['id'])
        factories.Dataset(owner_org=org['id'])

        data_dict = {'facet.field': ['organization']}
        search_result = helpers.call_action('package_search', **data_dict)

        eq(search_result['count'], 2)
        eq(search_result['search_facets'],
           {'organization': {'items': [{'count': 2,
                                        'display_name': u'Test Org',
                                        'name': 'test-org-facet'}],
                             'title': 'organization'}})

    def test_facet_limit(self):
        group1 = factories.Group(name='test-group-fl1', title='Test Group 1')
        group2 = factories.Group(name='test-group-fl2', title='Test Group 2')
        factories.Dataset(groups=[{'name': group1['name']},
                                  {'name': group2['name']}])
        factories.Dataset(groups=[{'name': group1['name']}])
        factories.Dataset()

        data_dict = {'facet.field': ['groups'],
                     'facet.limit': 1}
        search_result = helpers.call_action('package_search', **data_dict)

        eq(len(search_result['search_facets']['groups']['items']), 1)
        eq(search_result['search_facets'],
           {'groups': {'items': [{'count': 2,
                                  'display_name': u'Test Group 1',
                                  'name': 'test-group-fl1'}],
                       'title': 'groups'}})

    def test_facet_no_limit(self):
        group1 = factories.Group()
        group2 = factories.Group()
        factories.Dataset(groups=[{'name': group1['name']},
                                  {'name': group2['name']}])
        factories.Dataset(groups=[{'name': group1['name']}])
        factories.Dataset()

        data_dict = {'facet.field': ['groups'],
                     'facet.limit': -1}  # no limit
        search_result = helpers.call_action('package_search', **data_dict)

        eq(len(search_result['search_facets']['groups']['items']), 2)

    def test_sort(self):
        factories.Dataset(name='test0')
        factories.Dataset(name='test1')
        factories.Dataset(name='test2')

        search_result = helpers.call_action('package_search',
                                            sort='metadata_created desc')

        result_names = [result['name'] for result in search_result['results']]
        eq(result_names, [u'test2', u'test1', u'test0'])

    def test_package_search_on_resource_name(self):
        '''
        package_search() should allow searching on resource name field.
        '''
        resource_name = 'resource_abc'
        factories.Resource(name=resource_name)

        search_result = helpers.call_action('package_search', q='resource_abc')
        eq(search_result['results'][0]['resources'][0]['name'], resource_name)

    def test_package_search_excludes_private_and_drafts(self):
        '''
        package_search() with no options should not return private and draft
        datasets.
        '''
        user = factories.User()
        org = factories.Organization(user=user)
        dataset = factories.Dataset(user=user)
        factories.Dataset(user=user, state='deleted')
        factories.Dataset(user=user, state='draft')
        factories.Dataset(user=user, private=True, owner_org=org['name'])

        results = helpers.call_action('package_search')['results']

        eq(len(results), 1)
        eq(results[0]['name'], dataset['name'])

    def test_package_search_with_fq_excludes_private(self):
        '''
        package_search() with fq capacity:private should not return private
        and draft datasets.
        '''
        user = factories.User()
        org = factories.Organization(user=user)
        dataset = factories.Dataset(user=user)
        factories.Dataset(user=user, state='deleted')
        factories.Dataset(user=user, state='draft')
        factories.Dataset(user=user, private=True, owner_org=org['name'])

        fq = "capacity:private"
        results = helpers.call_action('package_search', fq=fq)['results']

        eq(len(results), 0)

    def test_package_search_with_fq_excludes_drafts(self):
        '''
        A sysadmin user can't use fq drafts to get draft datasets. Nothing is
        returned.
        '''
        user = factories.User()
        other_user = factories.User()
        org = factories.Organization(user=user)
        factories.Dataset(user=user, name="dataset")
        factories.Dataset(user=other_user, name="other-dataset")
        factories.Dataset(user=user, state='deleted', name="deleted-dataset")
        factories.Dataset(user=user, state='draft', name="draft-dataset")
        factories.Dataset(user=other_user, state='draft', name="other-draft-dataset")
        factories.Dataset(user=user, private=True, owner_org=org['name'], name="private-dataset")

        fq = "state:draft"
        results = helpers.call_action('package_search', fq=fq)['results']

        eq(len(results), 0)

    def test_package_search_with_include_drafts_option_excludes_drafts_for_anon_user(self):
        '''
        An anon user can't user include_drafts to get draft datasets.
        '''
        user = factories.User()
        org = factories.Organization(user=user)
        dataset = factories.Dataset(user=user)
        factories.Dataset(user=user, state='deleted')
        draft_dataset = factories.Dataset(user=user, state='draft')
        factories.Dataset(user=user, private=True, owner_org=org['name'])

        results = logic.get_action('package_search')(
            {u'user': u''}, {'include_drafts': True})['results']

        eq(len(results), 1)
        nose.tools.assert_not_equals(results[0]['name'], draft_dataset['name'])
        nose.tools.assert_equal(results[0]['name'], dataset['name'])

    def test_package_search_with_include_drafts_option_includes_drafts_for_sysadmin(self):
        '''
        A sysadmin can use the include_drafts option to get draft datasets for
        all users.
        '''
        user = factories.User()
        other_user = factories.User()
        sysadmin = factories.Sysadmin()
        org = factories.Organization(user=user)
        dataset = factories.Dataset(user=user)
        factories.Dataset(user=user, state='deleted')
        draft_dataset = factories.Dataset(user=user, state='draft')
        other_draft_dataset = factories.Dataset(user=other_user, state='draft')
        factories.Dataset(user=user, private=True, owner_org=org['name'])

        results = logic.get_action('package_search')(
            {'user': sysadmin['name']}, {'include_drafts': True})['results']

        eq(len(results), 3)
        names = [r['name'] for r in results]
        nose.tools.assert_true(draft_dataset['name'] in names)
        nose.tools.assert_true(other_draft_dataset['name'] in names)
        nose.tools.assert_true(dataset['name'] in names)

    def test_package_search_with_include_drafts_false_option_doesnot_include_drafts_for_sysadmin(self):
        '''
        A sysadmin with include_drafts option set to `False` will not get
        drafts returned in results.
        '''
        user = factories.User()
        other_user = factories.User()
        sysadmin = factories.Sysadmin()
        org = factories.Organization(user=user)
        dataset = factories.Dataset(user=user)
        factories.Dataset(user=user, state='deleted')
        draft_dataset = factories.Dataset(user=user, state='draft')
        other_draft_dataset = factories.Dataset(user=other_user, state='draft')
        factories.Dataset(user=user, private=True, owner_org=org['name'])

        results = logic.get_action('package_search')(
            {'user': sysadmin['name']}, {'include_drafts': False})['results']

        eq(len(results), 1)
        names = [r['name'] for r in results]
        nose.tools.assert_true(draft_dataset['name'] not in names)
        nose.tools.assert_true(other_draft_dataset['name'] not in names)
        nose.tools.assert_true(dataset['name'] in names)

    def test_package_search_with_include_drafts_option_includes_drafts_for_user(self):
        '''
        The include_drafts option will include draft datasets for the
        authorized user, but not drafts for other users.
        '''
        user = factories.User()
        other_user = factories.User()
        org = factories.Organization(user=user)
        dataset = factories.Dataset(user=user, name="dataset")
        other_dataset = factories.Dataset(user=other_user, name="other-dataset")
        factories.Dataset(user=user, state='deleted', name="deleted-dataset")
        draft_dataset = factories.Dataset(user=user, state='draft', name="draft-dataset")
        other_draft_dataset = factories.Dataset(user=other_user, state='draft', name="other-draft-dataset")
        factories.Dataset(user=user, private=True, owner_org=org['name'], name="private-dataset")

        results = logic.get_action('package_search')(
            {'user': user['name']}, {'include_drafts': True})['results']

        eq(len(results), 3)
        names = [r['name'] for r in results]
        nose.tools.assert_true(draft_dataset['name'] in names)
        nose.tools.assert_true(other_draft_dataset['name'] not in names)
        nose.tools.assert_true(dataset['name'] in names)
        nose.tools.assert_true(other_dataset['name'] in names)

    def test_package_search_with_fq_for_create_user_id_will_include_datasets_for_other_users(self):
        '''
        A normal user can use the fq creator_user_id to get active datasets
        (but not draft) for another user.
        '''
        user = factories.User()
        other_user = factories.User()
        org = factories.Organization(user=user)
        dataset = factories.Dataset(user=user, name="dataset")
        other_dataset = factories.Dataset(user=other_user, name="other-dataset")
        factories.Dataset(user=user, state='deleted', name="deleted-dataset")
        draft_dataset = factories.Dataset(user=user, state='draft', name="draft-dataset")
        other_draft_dataset = factories.Dataset(user=other_user, state='draft', name="other-draft-dataset")
        factories.Dataset(user=user, private=True, owner_org=org['name'], name="private-dataset")

        fq = "creator_user_id:{0}".format(other_user['id'])
        results = logic.get_action('package_search')(
            {'user': user['name']}, {'fq': fq})['results']

        eq(len(results), 1)
        names = [r['name'] for r in results]
        nose.tools.assert_true(draft_dataset['name'] not in names)
        nose.tools.assert_true(other_draft_dataset['name'] not in names)
        nose.tools.assert_true(dataset['name'] not in names)
        nose.tools.assert_true(other_dataset['name'] in names)

    def test_package_search_with_fq_for_create_user_id_will_not_include_drafts_for_other_users(self):
        '''
        A normal user can't use fq creator_user_id and drafts to get draft
        datasets for another user.
        '''
        user = factories.User()
        other_user = factories.User()
        org = factories.Organization(user=user)
        factories.Dataset(user=user, name="dataset")
        factories.Dataset(user=other_user, name="other-dataset")
        factories.Dataset(user=user, state='deleted', name="deleted-dataset")
        factories.Dataset(user=user, state='draft', name="draft-dataset")
        factories.Dataset(user=other_user, state='draft', name="other-draft-dataset")
        factories.Dataset(user=user, private=True, owner_org=org['name'], name="private-dataset")

        fq = "(creator_user_id:{0} AND +state:draft)".format(other_user['id'])
        results = logic.get_action('package_search')(
            {'user': user['name']},
            {'fq': fq, 'include_drafts': True})['results']

        eq(len(results), 0)

    def test_package_search_with_fq_for_creator_user_id_and_drafts_and_include_drafts_option_will_not_include_drafts_for_other_user(self):
        '''
        A normal user can't use fq creator_user_id and drafts and the
        include_drafts option to get draft datasets for another user.
        '''
        user = factories.User()
        other_user = factories.User()
        org = factories.Organization(user=user)
        factories.Dataset(user=user, name="dataset")
        factories.Dataset(user=other_user, name="other-dataset")
        factories.Dataset(user=user, state='deleted', name="deleted-dataset")
        factories.Dataset(user=user, state='draft', name="draft-dataset")
        factories.Dataset(user=other_user, state='draft', name="other-draft-dataset")
        factories.Dataset(user=user, private=True, owner_org=org['name'], name="private-dataset")

        fq = "(creator_user_id:{0} AND +state:draft)".format(other_user['id'])
        results = logic.get_action('package_search')(
            {'user': user['name']},
            {'fq': fq, 'include_drafts': True})['results']

        eq(len(results), 0)

    def test_package_search_with_fq_for_creator_user_id_and_include_drafts_option_will_not_include_drafts_for_other_user(self):
        '''
        A normal user can't use fq creator_user_id and the include_drafts
        option to get draft datasets for another user.
        '''
        user = factories.User()
        other_user = factories.User()
        org = factories.Organization(user=user)
        factories.Dataset(user=user, name="dataset")
        other_dataset = factories.Dataset(user=other_user, name="other-dataset")
        factories.Dataset(user=user, state='deleted', name="deleted-dataset")
        factories.Dataset(user=user, state='draft', name="draft-dataset")
        other_draft_dataset = factories.Dataset(user=other_user, state='draft', name="other-draft-dataset")
        factories.Dataset(user=user, private=True, owner_org=org['name'], name="private-dataset")

        fq = "creator_user_id:{0}".format(other_user['id'])
        results = logic.get_action('package_search')(
            {'user': user['name']},
            {'fq': fq, 'include_drafts': True})['results']

        names = [r['name'] for r in results]
        eq(len(results), 1)
        nose.tools.assert_true(other_dataset['name'] in names)
        nose.tools.assert_true(other_draft_dataset['name'] not in names)

    def test_package_search_with_fq_for_create_user_id_will_include_drafts_for_other_users_for_sysadmin(self):
        '''
        Sysadmins can use fq to get draft datasets for another user.
        '''
        user = factories.User()
        sysadmin = factories.Sysadmin()
        other_user = factories.User()
        org = factories.Organization(user=user)
        dataset = factories.Dataset(user=user, name="dataset")
        factories.Dataset(user=other_user, name="other-dataset")
        factories.Dataset(user=user, state='deleted', name="deleted-dataset")
        draft_dataset = factories.Dataset(user=user, state='draft', name="draft-dataset")
        factories.Dataset(user=other_user, state='draft', name="other-draft-dataset")
        factories.Dataset(user=user, private=True, owner_org=org['name'], name="private-dataset")

        fq = "(creator_user_id:{0} AND +state:draft)".format(user['id'])
        results = logic.get_action('package_search')(
            {'user': sysadmin['name']},
            {'fq': fq})['results']

        names = [r['name'] for r in results]
        eq(len(results), 1)
        nose.tools.assert_true(dataset['name'] not in names)
        nose.tools.assert_true(draft_dataset['name'] in names)

    def test_package_search_private_with_include_private(self):
        '''
        package_search() can return private datasets when
        `include_private=True`
        '''
        user = factories.User()
        org = factories.Organization(user=user)
        factories.Dataset(user=user, state='deleted')
        factories.Dataset(user=user, state='draft')
        private_dataset = factories.Dataset(user=user, private=True, owner_org=org['name'])

        results = logic.get_action('package_search')(
            {'user': user['name']}, {'include_private': True})['results']

        eq([r['name'] for r in results], [private_dataset['name']])

    def test_package_search_private_with_include_private_wont_show_other_orgs_private(self):
        user = factories.User()
        user2 = factories.User()
        org = factories.Organization(user=user)
        org2 = factories.Organization(user=user2)
        private_dataset = factories.Dataset(user=user2, private=True, owner_org=org2['name'])

        results = logic.get_action('package_search')(
            {'user': user['name']}, {'include_private': True})['results']

        eq([r['name'] for r in results], [])

    def test_package_search_private_with_include_private_syadmin(self):
        user = factories.User()
        sysadmin = factories.Sysadmin()
        org = factories.Organization(user=user)
        private_dataset = factories.Dataset(user=user, private=True, owner_org=org['name'])

        results = logic.get_action('package_search')(
            {'user': sysadmin['name']}, {'include_private': True})['results']

        eq([r['name'] for r in results], [private_dataset['name']])

    def test_package_works_without_user_in_context(self):
        '''
        package_search() should work even if user isn't in the context (e.g.
        ckanext-showcase tests.
        '''
        logic.get_action('package_search')({}, dict(q='anything'))

    def test_local_parameters_not_supported(self):
        nose.tools.assert_raises(
            SearchError,
            helpers.call_action,
            'package_search',
            q='{!child of="content_type:parentDoc"}')


class TestPackageAutocompleteWithDatasetForm(helpers.FunctionalTestBase):
    @classmethod
    def _apply_config_changes(cls, cfg):
        cfg['ckan.plugins'] = 'example_idatasetform'

    @classmethod
    def teardown_class(cls):
        super(TestPackageAutocompleteWithDatasetForm, cls).teardown_class()
        if p.plugin_loaded('example_idatasetform'):
            p.unload('example_idatasetform')

    def test_custom_schema_returned(self):
        dataset1 = factories.Dataset(custom_text='foo')

        query = helpers.call_action('package_search',
                                    q='id:{0}'.format(dataset1['id']))

        eq(query['results'][0]['id'], dataset1['id'])
        eq(query['results'][0]['custom_text'], 'foo')

    def test_custom_schema_not_returned(self):
        dataset1 = factories.Dataset(custom_text='foo')

        query = helpers.call_action('package_search',
                                    q='id:{0}'.format(dataset1['id']),
                                    use_default_schema=True)

        eq(query['results'][0]['id'], dataset1['id'])
        assert 'custom_text' not in query['results'][0]
        eq(query['results'][0]['extras'][0]['key'], 'custom_text')
        eq(query['results'][0]['extras'][0]['value'], 'foo')


class TestBadLimitQueryParameters(helpers.FunctionalTestBase):
    '''test class for #1258 non-int query parameters cause 500 errors

    Test that validation errors are raised when calling actions with
    bad parameters.
    '''

    def test_activity_list_actions(self):
        actions = [
            'user_activity_list',
            'package_activity_list',
            'group_activity_list',
            'organization_activity_list',
            'recently_changed_packages_activity_list',
            'current_package_list_with_resources',
        ]
        for action in actions:
            nose.tools.assert_raises(
                logic.ValidationError, helpers.call_action, action,
                id='test_user', limit='not_an_int', offset='not_an_int')
            nose.tools.assert_raises(
                logic.ValidationError, helpers.call_action, action,
                id='test_user', limit=-1, offset=-1)

    def test_package_search_facet_field_is_json(self):
        kwargs = {'facet.field': 'notjson'}
        nose.tools.assert_raises(
            logic.ValidationError, helpers.call_action, 'package_search',
            **kwargs)


class TestOrganizationListForUser(helpers.FunctionalTestBase):
    '''Functional tests for the organization_list_for_user() action function.'''

    def test_when_user_is_not_a_member_of_any_organizations(self):
        """
        When the user isn't a member of any organizations (in any capacity)
        organization_list_for_user() should return an empty list.
        """
        user = factories.User()
        context = {'user': user['name']}

        # Create an organization so we can test that it does not get returned.
        factories.Organization()

        organizations = helpers.call_action('organization_list_for_user',
                                            context=context)

        assert organizations == []

    def test_when_user_is_an_admin_of_one_organization(self):
        """
        When the user is an admin of one organization
        organization_list_for_user() should return a list of just that one
        organization.
        """
        user = factories.User()
        context = {'user': user['name']}
        organization = factories.Organization()

        # Create a second organization just so we can test that it does not get
        # returned.
        factories.Organization()

        helpers.call_action('member_create', id=organization['id'],
                            object=user['id'], object_type='user',
                            capacity='admin')

        organizations = helpers.call_action('organization_list_for_user',
                                            context=context)

        assert len(organizations) == 1
        assert organizations[0]['id'] == organization['id']

    def test_when_user_is_an_admin_of_three_organizations(self):
        """
        When the user is an admin of three organizations
        organization_list_for_user() should return a list of all three
        organizations.
        """
        user = factories.User()
        context = {'user': user['name']}
        organization_1 = factories.Organization()
        organization_2 = factories.Organization()
        organization_3 = factories.Organization()

        # Create a second organization just so we can test that it does not get
        # returned.
        factories.Organization()

        # Make the user an admin of all three organizations:
        for organization in (organization_1, organization_2, organization_3):
            helpers.call_action('member_create', id=organization['id'],
                                object=user['id'], object_type='user',
                                capacity='admin')

        organizations = helpers.call_action('organization_list_for_user',
                                            context=context)

        assert len(organizations) == 3
        ids = [organization['id'] for organization in organizations]
        for organization in (organization_1, organization_2, organization_3):
            assert organization['id'] in ids

    def test_when_permissions_extend_to_sub_organizations(self):
        """

        When the user is an admin of one organization
        organization_list_for_user() should return a list of just that one
        organization.

        """
        user = factories.User()
        context = {'user': user['name']}
        user['capacity'] = 'admin'
        top_organization = factories.Organization(users=[user])
        middle_organization = factories.Organization(users=[user])
        bottom_organization = factories.Organization()

        # Create another organization just so we can test that it does not get
        # returned.
        factories.Organization()

        helpers.call_action('member_create',
                            id=bottom_organization['id'],
                            object=middle_organization['id'],
                            object_type='group', capacity='parent')
        helpers.call_action('member_create',
                            id=middle_organization['id'],
                            object=top_organization['id'],
                            object_type='group', capacity='parent')

        organizations = helpers.call_action('organization_list_for_user',
                                            context=context)

        assert len(organizations) == 3
        org_ids = set(org['id'] for org in organizations)
        assert bottom_organization['id'] in org_ids

    def test_does_return_members(self):
        """
        By default organization_list_for_user() should return organizations
        that the user is just a member (not an admin) of.
        """
        user = factories.User()
        context = {'user': user['name']}
        organization = factories.Organization()

        helpers.call_action('member_create', id=organization['id'],
                            object=user['id'], object_type='user',
                            capacity='member')

        organizations = helpers.call_action('organization_list_for_user',
                                            context=context)

        assert [org['id'] for org in organizations] == [organization['id']]

    def test_does_return_editors(self):
        """
        By default organization_list_for_user() should return organizations
        that the user is just an editor (not an admin) of.
        """
        user = factories.User()
        context = {'user': user['name']}
        organization = factories.Organization()

        helpers.call_action('member_create', id=organization['id'],
                            object=user['id'], object_type='user',
                            capacity='editor')

        organizations = helpers.call_action('organization_list_for_user',
                                            context=context)

        assert [org['id'] for org in organizations] == [organization['id']]

    def test_editor_permission(self):
        """
        organization_list_for_user() should return organizations that the user
        is an editor of if passed a permission that belongs to the editor role.
        """
        user = factories.User()
        context = {'user': user['name']}
        organization = factories.Organization()

        helpers.call_action('member_create', id=organization['id'],
                            object=user['id'], object_type='user',
                            capacity='editor')

        organizations = helpers.call_action('organization_list_for_user',
                                            permission='create_dataset',
                                            context=context)

        assert [org['id'] for org in organizations] == [organization['id']]

    def test_member_permission(self):
        """
        organization_list_for_user() should return organizations that the user
        is a member of if passed a permission that belongs to the member role.
        """
        user = factories.User()
        context = {'user': user['name']}
        organization = factories.Organization()

        helpers.call_action('member_create', id=organization['id'],
                            object=user['id'], object_type='user',
                            capacity='member')

        organizations = helpers.call_action('organization_list_for_user',
                                            permission='read',
                                            context=context)

        assert [org['id'] for org in organizations] == [organization['id']]

    def test_invalid_permission(self):
        '''
        organization_list_for_user() should return an empty list if passed a
        non-existent or invalid permission.

        Note that we test this with a user who is an editor of one organization.
        If the user was an admin of the organization then it would return that
        organization - admins have all permissions, including permissions that
        don't exist.
        '''
        user = factories.User()
        context = {'user': user['name']}
        organization = factories.Organization()
        factories.Organization()
        helpers.call_action('member_create', id=organization['id'],
                            object=user['id'], object_type='user',
                            capacity='editor')

        for permission in ('', ' ', 'foo', 27.3, 5, True, False, None):
            organizations = helpers.call_action('organization_list_for_user',
                                                permission=permission,
                                                context=context)

        assert organizations == []

    def test_that_it_does_not_return_groups(self):
        """
        organization_list_for_user() should not return groups that the user is
        a member, editor or admin of.
        """
        user = factories.User()
        context = {'user': user['name']}
        group_1 = factories.Group()
        group_2 = factories.Group()
        group_3 = factories.Group()
        helpers.call_action('member_create', id=group_1['id'],
                            object=user['id'], object_type='user',
                            capacity='member')
        helpers.call_action('member_create', id=group_2['id'],
                            object=user['id'], object_type='user',
                            capacity='editor')
        helpers.call_action('member_create', id=group_3['id'],
                            object=user['id'], object_type='user',
                            capacity='admin')

        organizations = helpers.call_action('organization_list_for_user',
                                            context=context)

        assert organizations == []

    def test_that_it_does_not_return_previous_memberships(self):
        """
        organization_list_for_user() should return organizations that the user
        was previously an admin of.
        """
        user = factories.User()
        context = {'user': user['name']}
        organization = factories.Organization()

        # Make the user an admin of the organization.
        helpers.call_action('member_create', id=organization['id'],
                            object=user['id'], object_type='user',
                            capacity='admin')

        # Remove the user from the organization.
        helpers.call_action('member_delete', id=organization['id'],
                            object=user['id'], object_type='user')

        organizations = helpers.call_action('organization_list_for_user',
                                            context=context)

        assert organizations == []

    def test_when_user_is_sysadmin(self):
        """
        When the user is a sysadmin organization_list_for_user() should just
        return all organizations, even if the user is not a member of them.
        """
        user = factories.Sysadmin()
        context = {'user': user['name']}
        organization = factories.Organization()

        organizations = helpers.call_action('organization_list_for_user',
                                            context=context)

        assert [org['id'] for org in organizations] == [organization['id']]

    def test_that_it_does_not_return_deleted_organizations(self):
        """
        organization_list_for_user() should not return deleted organizations
        that the user was an admin of.
        """
        user = factories.User()
        context = {'user': user['name']}
        organization = factories.Organization()

        # Make the user an admin of the organization.
        helpers.call_action('member_create', id=organization['id'],
                            object=user['id'], object_type='user',
                            capacity='admin')

        # Delete the organization.
        helpers.call_action('organization_delete', id=organization['id'],
                            context=context)

        organizations = helpers.call_action('organization_list_for_user',
                                            context=context)

        assert organizations == []

    def test_with_no_authorized_user(self):
        """
        organization_list_for_user() should return an empty list if there's no
        authorized user. Users who aren't logged-in don't have any permissions.
        """
        # Create an organization so we can test that it doesn't get returned.
        organization = factories.Organization()

        organizations = helpers.call_action('organization_list_for_user')

        assert organizations == []

    def test_organization_list_for_user_returns_all_roles(self):

        user1 = factories.User()
        user2 = factories.User()
        user3 = factories.User()

        org1 = factories.Organization(users=[
            {'name': user1['name'], 'capacity': 'admin'},
            {'name': user2['name'], 'capacity': 'editor'},
        ])
        org2 = factories.Organization(users=[
            {'name': user1['name'], 'capacity': 'member'},
            {'name': user2['name'], 'capacity': 'member'},
        ])
        org3 = factories.Organization(users=[
            {'name': user1['name'], 'capacity': 'editor'},
        ])

        org_list_for_user1 = helpers.call_action('organization_list_for_user',
                                                 id=user1['id'])

        assert sorted([org['id'] for org in org_list_for_user1]) == sorted([org1['id'], org2['id'], org3['id']])

        org_list_for_user2 = helpers.call_action('organization_list_for_user',
                                                 id=user2['id'])

        assert sorted([org['id'] for org in org_list_for_user2]) == sorted([org1['id'], org2['id']])

        org_list_for_user3 = helpers.call_action('organization_list_for_user',
                                                 id=user3['id'])

        eq(org_list_for_user3, [])


class TestShowResourceView(object):

    @classmethod
    def setup_class(cls):
        if not p.plugin_loaded('image_view'):
            p.load('image_view')

        helpers.reset_db()

    @classmethod
    def teardown_class(cls):
        p.unload('image_view')

    def test_resource_view_show(self):

        resource = factories.Resource()
        resource_view = {'resource_id': resource['id'],
                         'view_type': u'image_view',
                         'title': u'View',
                         'description': u'A nice view',
                         'image_url': 'url'}

        new_view = helpers.call_action('resource_view_create', **resource_view)

        result = helpers.call_action('resource_view_show', id=new_view['id'])

        result.pop('id')
        result.pop('package_id')

        assert result == resource_view

    def test_resource_view_show_id_missing(self):

        nose.tools.assert_raises(
            logic.ValidationError,
            helpers.call_action, 'resource_view_show')

    def test_resource_view_show_id_not_found(self):

        nose.tools.assert_raises(
            logic.NotFound,
            helpers.call_action, 'resource_view_show', id='does_not_exist')


class TestGetHelpShow(object):

    def test_help_show_basic(self):

        function_name = 'package_search'

        result = helpers.call_action('help_show', name=function_name)

        function = logic.get_action(function_name)

        eq(result, function.__doc__)

    def test_help_show_no_docstring(self):

        function_name = 'package_search'

        function = logic.get_action(function_name)

        actual_docstring = function.__doc__

        function.__doc__ = None

        result = helpers.call_action('help_show', name=function_name)

        function.__doc__ = actual_docstring

        eq(result, None)

    def test_help_show_not_found(self):

        function_name = 'unknown_action'

        nose.tools.assert_raises(
            logic.NotFound,
            helpers.call_action, 'help_show', name=function_name)


class TestConfigOptionShow(helpers.FunctionalTestBase):

    @helpers.change_config('ckan.site_title', 'My Test CKAN')
    def test_config_option_show_in_config_not_in_db(self):
        '''config_option_show returns value from config when value on in
        system_info table.'''

        title = helpers.call_action('config_option_show',
                                    key='ckan.site_title')
        nose.tools.assert_equal(title, 'My Test CKAN')

    @helpers.change_config('ckan.site_title', 'My Test CKAN')
    def test_config_option_show_in_config_and_in_db(self):
        '''config_option_show returns value from db when value is in both
        config and system_info table.'''

        params = {'ckan.site_title': 'Test site title'}
        helpers.call_action('config_option_update', **params)

        title = helpers.call_action('config_option_show',
                                    key='ckan.site_title')
        nose.tools.assert_equal(title, 'Test site title')

    @helpers.change_config('ckan.not.editable', 'My non editable option')
    def test_config_option_show_not_whitelisted_key(self):
        '''config_option_show raises exception if key is not a whitelisted
        config option.'''

        nose.tools.assert_raises(logic.ValidationError, helpers.call_action,
                                 'config_option_show', key='ckan.not.editable')


class TestConfigOptionList(object):

    def test_config_option_list(self):
        '''config_option_list returns whitelisted config option keys'''

        keys = helpers.call_action('config_option_list')
        schema_keys = schema.update_configuration_schema().keys()

        nose.tools.assert_equal(keys, schema_keys)


def remove_pseudo_users(user_list):
    pseudo_users = set(('logged_in', 'visitor'))
    user_list[:] = [user for user in user_list
                    if user['name'] not in pseudo_users]


class TestTagShow(helpers.FunctionalTestBase):

    def test_tag_show_for_free_tag(self):
        dataset = factories.Dataset(tags=[{'name': 'acid-rain'}])
        tag_in_dataset = dataset['tags'][0]

        tag_shown = helpers.call_action('tag_show', id='acid-rain')

        eq(tag_shown['name'], 'acid-rain')
        eq(tag_shown['display_name'], 'acid-rain')
        eq(tag_shown['id'], tag_in_dataset['id'])
        eq(tag_shown['vocabulary_id'], None)
        assert 'packages' not in tag_shown

    def test_tag_show_with_datasets(self):
        dataset = factories.Dataset(tags=[{'name': 'acid-rain'}])

        tag_shown = helpers.call_action('tag_show', id='acid-rain',
                                        include_datasets=True)

        eq([d['name'] for d in tag_shown['packages']], [dataset['name']])

    def test_tag_show_not_found(self):
        nose.tools.assert_raises(
            logic.NotFound,
            helpers.call_action, 'tag_show', id='does-not-exist')

    def test_tag_show_for_flexible_tag(self):
        # A 'flexible' tag is one with spaces, some punctuation
        # and foreign characters in its name
        dataset = factories.Dataset(tags=[{'name': u'Flexible. \u30a1'}])

        tag_shown = helpers.call_action('tag_show', id=u'Flexible. \u30a1',
                                        include_datasets=True)

        eq(tag_shown['name'], u'Flexible. \u30a1')
        eq(tag_shown['display_name'], u'Flexible. \u30a1')
        eq([d['name'] for d in tag_shown['packages']], [dataset['name']])

    def test_tag_show_for_vocab_tag(self):
        vocab = factories.Vocabulary(
            tags=[dict(name='acid-rain')])
        dataset = factories.Dataset(tags=vocab['tags'])
        tag_in_dataset = dataset['tags'][0]

        tag_shown = helpers.call_action('tag_show', id='acid-rain',
                                        vocabulary_id=vocab['id'],
                                        include_datasets=True)

        eq(tag_shown['name'], 'acid-rain')
        eq(tag_shown['display_name'], 'acid-rain')
        eq(tag_shown['id'], tag_in_dataset['id'])
        eq(tag_shown['vocabulary_id'], vocab['id'])
        eq([d['name'] for d in tag_shown['packages']], [dataset['name']])


class TestTagList(helpers.FunctionalTestBase):

    def test_tag_list(self):
        factories.Dataset(tags=[{'name': 'acid-rain'},
                                {'name': 'pollution'}])
        factories.Dataset(tags=[{'name': 'pollution'}])

        tag_list = helpers.call_action('tag_list')

        eq(set(tag_list), set(('acid-rain', 'pollution')))

    def test_tag_list_all_fields(self):
        factories.Dataset(tags=[{'name': 'acid-rain'}])

        tag_list = helpers.call_action('tag_list', all_fields=True)

        eq(tag_list[0]['name'], 'acid-rain')
        eq(tag_list[0]['display_name'], 'acid-rain')
        assert 'packages' not in tag_list

    def test_tag_list_with_flexible_tag(self):
        # A 'flexible' tag is one with spaces, punctuation (apart from commas)
        # and foreign characters in its name
        flexible_tag = u'Flexible. \u30a1'
        factories.Dataset(tags=[{'name': flexible_tag}])

        tag_list = helpers.call_action('tag_list', all_fields=True)

        eq(tag_list[0]['name'], flexible_tag)

    def test_tag_list_with_vocab(self):
        vocab = factories.Vocabulary(
            tags=[dict(name='acid-rain'),
                  dict(name='pollution')])

        tag_list = helpers.call_action('tag_list', vocabulary_id=vocab['id'])

        eq(set(tag_list), set(('acid-rain', 'pollution')))

    def test_tag_list_vocab_not_found(self):
        nose.tools.assert_raises(
            logic.NotFound,
            helpers.call_action, 'tag_list', vocabulary_id='does-not-exist')


class TestRevisionList(helpers.FunctionalTestBase):

    @classmethod
    def setup_class(cls):
        super(TestRevisionList, cls).setup_class()
        helpers.reset_db()

    # Error cases

    def test_date_instead_of_revision(self):
        nose.tools.assert_raises(
            logic.NotFound,
            helpers.call_action,
            'revision_list',
            since_id='2010-01-01T00:00:00')

    def test_date_invalid(self):
        nose.tools.assert_raises(
            logic.ValidationError,
            helpers.call_action,
            'revision_list',
            since_time='2010-02-31T00:00:00')

    def test_revision_doesnt_exist(self):
        nose.tools.assert_raises(
            logic.NotFound,
            helpers.call_action,
            'revision_list',
            since_id='1234')

    def test_sort_param_not_valid(self):
        nose.tools.assert_raises(
            logic.ValidationError,
            helpers.call_action,
            'revision_list',
            sort='invalid')

    # Normal usage

    @classmethod
    def _create_revisions(cls, num_revisions):
        from ckan import model
        rev_ids = []
        for i in xrange(num_revisions):
            rev = model.repo.new_revision()
            rev.id = text_type(i)
            model.Session.commit()
            rev_ids.append(rev.id)
        return rev_ids

    def test_all_revisions(self):
        rev_ids = self._create_revisions(2)
        revs = helpers.call_action('revision_list')
        # only test the 2 newest revisions, since the system creates one at
        # start-up.
        eq(revs[:2], rev_ids[::-1])

    def test_revisions_since_id(self):
        self._create_revisions(4)
        revs = helpers.call_action('revision_list', since_id='1')
        eq(revs, ['3', '2'])

    def test_revisions_since_time(self):
        from ckan import model
        self._create_revisions(4)

        rev1 = model.Session.query(model.Revision).get('1')
        revs = helpers.call_action('revision_list',
                                   since_time=rev1.timestamp.isoformat())
        eq(revs, ['3', '2'])

    def test_revisions_returned_are_limited(self):
        self._create_revisions(55)
        revs = helpers.call_action('revision_list', since_id='1')
        eq(len(revs), 50)  # i.e. limited to 50
        eq(revs[0], '54')
        eq(revs[-1], '5')

    def test_sort_asc(self):
        self._create_revisions(4)
        revs = helpers.call_action('revision_list', since_id='1',
                                   sort='time_asc')
        eq(revs, ['2', '3'])


class TestMembersList():

    def setup(self):
        helpers.reset_db()

    def test_dataset_delete_marks_membership_of_group_as_deleted(self):
        sysadmin = factories.Sysadmin()
        group = factories.Group()
        dataset = factories.Dataset(groups=[{'name': group['name']}])
        context = {'user': sysadmin['name']}

        group_members = helpers.call_action('member_list', context,
                                            id=group['id'],
                                            object_type='package')

        eq(len(group_members), 1)
        eq(group_members[0][0], dataset['id'])
        eq(group_members[0][1], 'package')

        helpers.call_action('package_delete', context, id=dataset['id'])

        group_members = helpers.call_action('member_list', context,
                                            id=group['id'],
                                            object_type='package')

        eq(len(group_members), 0)

    def test_dataset_delete_marks_membership_of_org_as_deleted(self):
        sysadmin = factories.Sysadmin()
        org = factories.Organization()
        dataset = factories.Dataset(owner_org=org['id'])
        context = {'user': sysadmin['name']}

        org_members = helpers.call_action('member_list', context,
                                          id=org['id'],
                                          object_type='package')

        eq(len(org_members), 1)
        eq(org_members[0][0], dataset['id'])
        eq(org_members[0][1], 'package')

        helpers.call_action('package_delete', context, id=dataset['id'])

        org_members = helpers.call_action('member_list', context,
                                          id=org['id'],
                                          object_type='package')

        eq(len(org_members), 0)

    def test_user_delete_marks_membership_of_group_as_deleted(self):
        sysadmin = factories.Sysadmin()
        group = factories.Group()
        user = factories.User()
        context = {'user': sysadmin['name']}

        member_dict = {
            'username': user['id'],
            'id': group['id'],
            'role': 'member'
        }
        helpers.call_action('group_member_create', context, **member_dict)

        group_members = helpers.call_action('member_list', context,
                                            id=group['id'],
                                            object_type='user',
                                            capacity='member')

        eq(len(group_members), 1)
        eq(group_members[0][0], user['id'])
        eq(group_members[0][1], 'user')

        helpers.call_action('user_delete', context, id=user['id'])

        group_members = helpers.call_action('member_list', context,
                                            id=group['id'],
                                            object_type='user',
                                            capacity='member')

        eq(len(group_members), 0)

    def test_user_delete_marks_membership_of_org_as_deleted(self):
        sysadmin = factories.Sysadmin()
        org = factories.Organization()
        user = factories.User()
        context = {'user': sysadmin['name']}

        member_dict = {
            'username': user['id'],
            'id': org['id'],
            'role': 'member'
        }
        helpers.call_action('organization_member_create', context,
                            **member_dict)

        org_members = helpers.call_action('member_list', context,
                                          id=org['id'],
                                          object_type='user',
                                          capacity='member')

        eq(len(org_members), 1)
        eq(org_members[0][0], user['id'])
        eq(org_members[0][1], 'user')

        helpers.call_action('user_delete', context, id=user['id'])

        org_members = helpers.call_action('member_list', context,
                                          id=org['id'],
                                          object_type='user',
                                          capacity='member')

        eq(len(org_members), 0)


class TestFollow(helpers.FunctionalTestBase):

    def test_followee_list(self):

        group1 = factories.Group(title='Finance')
        group2 = factories.Group(title='Environment')
        group3 = factories.Group(title='Education')

        user = factories.User()

        context = {'user': user['name']}

        helpers.call_action('follow_group', context, id=group1['id'])
        helpers.call_action('follow_group', context, id=group2['id'])

        followee_list = helpers.call_action('followee_list', context,
                                            id=user['name'])

        eq(len(followee_list), 2)
        eq(sorted([f['display_name'] for f in followee_list]),
           ['Environment', 'Finance'])

    def test_followee_list_with_q(self):

        group1 = factories.Group(title='Finance')
        group2 = factories.Group(title='Environment')
        group3 = factories.Group(title='Education')

        user = factories.User()

        context = {'user': user['name']}

        helpers.call_action('follow_group', context, id=group1['id'])
        helpers.call_action('follow_group', context, id=group2['id'])

        followee_list = helpers.call_action('followee_list', context,
                                            id=user['name'],
                                            q='E')

        eq(len(followee_list), 1)
        eq(followee_list[0]['display_name'], 'Environment')


class TestStatusShow(helpers.FunctionalTestBase):
    @classmethod
    def _apply_config_changes(cls, cfg):
        cfg['ckan.plugins'] = 'stats'

    def test_status_show(self):

        status = helpers.call_action(u'status_show')

        eq(status[u'ckan_version'], __version__)
        eq(status[u'site_url'], u'http://test.ckan.net')
        eq(status[u'site_title'], u'CKAN')
        eq(status[u'site_description'], u'')
        eq(status[u'locale_default'], u'en')

        eq(type(status[u'extensions']), list)
        eq(status[u'extensions'], [u'stats'])


class TestJobList(helpers.FunctionalRQTestBase):

    def test_all_queues(self):
        '''
        Test getting jobs from all queues.
        '''
        job1 = self.enqueue()
        job2 = self.enqueue()
        job3 = self.enqueue(queue=u'my_queue')
        jobs = helpers.call_action(u'job_list')
        eq(len(jobs), 3)
        eq({job[u'id'] for job in jobs}, {job1.id, job2.id, job3.id})

    def test_specific_queues(self):
        '''
        Test getting jobs from specific queues.
        '''
        job1 = self.enqueue()
        job2 = self.enqueue(queue=u'q2')
        job3 = self.enqueue(queue=u'q3')
        job4 = self.enqueue(queue=u'q3')
        jobs = helpers.call_action(u'job_list', queues=[u'q2'])
        eq(len(jobs), 1)
        eq(jobs[0][u'id'], job2.id)
        jobs = helpers.call_action(u'job_list', queues=[u'q2', u'q3'])
        eq(len(jobs), 3)
        eq({job[u'id'] for job in jobs}, {job2.id, job3.id, job4.id})


class TestJobShow(helpers.FunctionalRQTestBase):

    def test_existing_job(self):
        '''
        Test showing an existing job.
        '''
        job = self.enqueue(queue=u'my_queue', title=u'Title')
        d = helpers.call_action(u'job_show', id=job.id)
        eq(d[u'id'], job.id)
        eq(d[u'title'], u'Title')
        eq(d[u'queue'], u'my_queue')
        ok(_seconds_since_timestamp(d[u'created'], u'%Y-%m-%dT%H:%M:%S') < 10)

    @nose.tools.raises(logic.NotFound)
    def test_not_existing_job(self):
        '''
        Test showing a not existing job.
        '''
        helpers.call_action(u'job_show', id=u'does-not-exist')


<<<<<<< HEAD
def _seconds_since_timestamp(timestamp, format_):
    dt = datetime.datetime.strptime(timestamp, format_)
    now = datetime.datetime.utcnow()
    assert now > dt  # we assume timestamp is not in the future
    return (now - dt).total_seconds()


class TestActivityShow(helpers.FunctionalTestBase):
    def test_simple_without_data(self):
        dataset = factories.Dataset()
        user = factories.User()
        activity = factories.Activity(
            user_id=user['id'], object_id=dataset['id'], revision_id=None,
            activity_type='new package',
            data={
                'package': copy.deepcopy(dataset),
                'actor': 'Mr Someone',
            })
        activity_shown = helpers.call_action(
            'activity_show', id=activity['id'], include_data=False)
        eq(activity_shown['user_id'], user['id'])
        ok(_seconds_since_timestamp(
            activity_shown['timestamp'], u'%Y-%m-%dT%H:%M:%S.%f') < 10)
        eq(activity_shown['object_id'], dataset['id'])
        eq(activity_shown['data'], {'package': {'title': 'Test Dataset'}})
        eq(activity_shown['activity_type'], u'new package')

    def test_simple_with_data(self):
        dataset = factories.Dataset()
        user = factories.User()
        activity = factories.Activity(
            user_id=user['id'], object_id=dataset['id'], revision_id=None,
            activity_type='new package',
            data={
                'package': copy.deepcopy(dataset),
                'actor': 'Mr Someone',
            })
        activity_shown = helpers.call_action(
            'activity_show', id=activity['id'], include_data=True)
        eq(activity_shown['user_id'], user['id'])
        ok(_seconds_since_timestamp(
            activity_shown['timestamp'], u'%Y-%m-%dT%H:%M:%S.%f') < 10)
        eq(activity_shown['object_id'], dataset['id'])
        eq(activity_shown['data'], {'package': dataset,
                                    'actor': 'Mr Someone'})
        eq(activity_shown['activity_type'], u'new package')
=======
def _clear_activities():
    from ckan import model
    model.Session.query(model.ActivityDetail).delete()
    model.Session.query(model.Activity).delete()
    model.Session.flush()
>>>>>>> c1faf26a


class TestPackageActivityList(helpers.FunctionalTestBase):
    def test_create_dataset(self):
        user = factories.User()
        dataset = factories.Dataset(user=user)

        activities = helpers.call_action('package_activity_list',
                                         id=dataset['id'])
        eq([activity['activity_type'] for activity in activities],
           ['new package'])
        eq(activities[0]['user_id'], user['id'])
        eq(activities[0]['object_id'], dataset['id'])
        eq(activities[0]['data']['package']['name'], dataset['name'])
        assert_not_in('extras', activities[0]['data']['package'])

    def test_change_dataset(self):
        user = factories.User()
        _clear_activities()
        dataset = factories.Dataset(user=user)
        original_title = dataset['title']
        dataset['title'] = 'Dataset with changed title'
        helpers.call_action(
            'package_update', context={'user': user['name']}, **dataset)

        activities = helpers.call_action('package_activity_list',
                                         id=dataset['id'])
        eq([activity['activity_type'] for activity in activities],
           ['changed package', 'new package'])
        eq(activities[0]['user_id'], user['id'])
        eq(activities[0]['object_id'], dataset['id'])
        eq(activities[0]['data']['package']['name'], dataset['name'])
        eq(activities[0]['data']['package']['title'],
           'Dataset with changed title')

        # the old dataset still has the old title
        eq(activities[1]['activity_type'], 'new package')
        eq(activities[1]['data']['package']['title'], original_title)

    def test_change_dataset_add_extra(self):
        user = factories.User()
        dataset = factories.Dataset(user=user)
        _clear_activities()
        dataset['extras'].append(dict(key='rating', value='great'))
        helpers.call_action(
            'package_update', context={'user': user['name']}, **dataset)

        activities = helpers.call_action('package_activity_list',
                                         id=dataset['id'])
        eq([activity['activity_type'] for activity in activities],
           ['changed package'])
        eq(activities[0]['user_id'], user['id'])
        eq(activities[0]['object_id'], dataset['id'])
        eq(activities[0]['data']['package']['name'], dataset['name'])
        assert_not_in('extras', activities[0]['data']['package'])

    def test_change_dataset_change_extra(self):
        user = factories.User()
        dataset = factories.Dataset(user=user, extras=[
            dict(key='rating', value='great')])
        _clear_activities()
        dataset['extras'][0] = dict(key='rating', value='ok')
        helpers.call_action(
            'package_update', context={'user': user['name']}, **dataset)

        activities = helpers.call_action('package_activity_list',
                                         id=dataset['id'])
        eq([activity['activity_type'] for activity in activities],
           ['changed package'])
        eq(activities[0]['user_id'], user['id'])
        eq(activities[0]['object_id'], dataset['id'])
        eq(activities[0]['data']['package']['name'], dataset['name'])
        assert_not_in('extras', activities[0]['data']['package'])

    def test_change_dataset_delete_extra(self):
        user = factories.User()
        dataset = factories.Dataset(user=user, extras=[
            dict(key='rating', value='great')])
        _clear_activities()
        dataset['extras'] = []
        helpers.call_action(
            'package_update', context={'user': user['name']}, **dataset)

        activities = helpers.call_action('package_activity_list',
                                         id=dataset['id'])
        eq([activity['activity_type'] for activity in activities],
           ['changed package'])
        eq(activities[0]['user_id'], user['id'])
        eq(activities[0]['object_id'], dataset['id'])
        eq(activities[0]['data']['package']['name'], dataset['name'])
        assert_not_in('extras', activities[0]['data']['package'])

    def test_change_dataset_add_resource(self):
        user = factories.User()
        dataset = factories.Dataset(user=user)
        _clear_activities()
        resource = factories.Resource(package_id=dataset['id'], user=user)

        activities = helpers.call_action('package_activity_list',
                                         id=dataset['id'])
        eq([activity['activity_type'] for activity in activities],
           ['changed package'])
        eq(activities[0]['user_id'], user['id'])
        eq(activities[0]['object_id'], dataset['id'])
        eq(activities[0]['data']['package']['name'], dataset['name'])
        # NB the detail is not included - that is only added in by
        # activity_list_to_html()

    def test_change_dataset_change_resource(self):
        user = factories.User()
        dataset = factories.Dataset(user=user, resources=[
            dict(url='https://example.com/foo.csv', format='csv')])
        _clear_activities()
        dataset['resources'][0]['format'] = 'pdf'
        helpers.call_action(
            'package_update', context={'user': user['name']}, **dataset)

        activities = helpers.call_action('package_activity_list',
                                         id=dataset['id'])
        eq([activity['activity_type'] for activity in activities],
           ['changed package'])
        eq(activities[0]['user_id'], user['id'])
        eq(activities[0]['object_id'], dataset['id'])
        eq(activities[0]['data']['package']['name'], dataset['name'])

    def test_change_dataset_delete_resource(self):
        user = factories.User()
        dataset = factories.Dataset(user=user, resources=[
            dict(url='https://example.com/foo.csv', format='csv')])
        _clear_activities()
        dataset['resources'] = []
        helpers.call_action(
            'package_update', context={'user': user['name']}, **dataset)

        activities = helpers.call_action('package_activity_list',
                                         id=dataset['id'])
        eq([activity['activity_type'] for activity in activities],
           ['changed package'])
        eq(activities[0]['user_id'], user['id'])
        eq(activities[0]['object_id'], dataset['id'])
        eq(activities[0]['data']['package']['name'], dataset['name'])

    def test_change_dataset_add_tag(self):
        user = factories.User()
        dataset = factories.Dataset(user=user)
        _clear_activities()
        dataset['tags'].append(dict(name='checked'))
        helpers.call_action(
            'package_update', context={'user': user['name']}, **dataset)

        activities = helpers.call_action('package_activity_list',
                                         id=dataset['id'])
        eq([activity['activity_type'] for activity in activities],
           ['changed package'])
        eq(activities[0]['user_id'], user['id'])
        eq(activities[0]['object_id'], dataset['id'])
        eq(activities[0]['data']['package']['name'], dataset['name'])

    def test_delete_tag_from_dataset(self):
        user = factories.User()
        dataset = factories.Dataset(user=user, tags=[dict(name='checked')])
        _clear_activities()
        dataset['tags'] = []
        helpers.call_action(
            'package_update', context={'user': user['name']}, **dataset)

        activities = helpers.call_action('package_activity_list',
                                         id=dataset['id'])
        eq([activity['activity_type'] for activity in activities],
           ['changed package'])
        eq(activities[0]['user_id'], user['id'])
        eq(activities[0]['object_id'], dataset['id'])
        eq(activities[0]['data']['package']['name'], dataset['name'])

    def test_delete_dataset(self):
        user = factories.User()
        dataset = factories.Dataset(user=user)
        _clear_activities()
        helpers.call_action(
            'package_delete', context={'user': user['name']}, **dataset)

        activities = helpers.call_action('package_activity_list',
                                         id=dataset['id'])
        eq([activity['activity_type'] for activity in activities],
           ['deleted package'])
        eq(activities[0]['user_id'], user['id'])
        eq(activities[0]['object_id'], dataset['id'])
        eq(activities[0]['data']['package']['name'], dataset['name'])

    def test_private_dataset_has_no_activity(self):
        user = factories.User()
        org = factories.Organization(user=user)
        _clear_activities()
        dataset = factories.Dataset(private=True,
                                    owner_org=org['id'], user=user)
        dataset['tags'] = []
        helpers.call_action(
            'package_update', context={'user': user['name']}, **dataset)

        activities = helpers.call_action('package_activity_list',
                                         id=dataset['id'])
        eq([activity['activity_type'] for activity in activities],
           [])

    def test_private_dataset_delete_has_no_activity(self):
        user = factories.User()
        org = factories.Organization(user=user)
        _clear_activities()
        dataset = factories.Dataset(private=True,
                                    owner_org=org['id'], user=user)
        helpers.call_action(
            'package_delete', context={'user': user['name']}, **dataset)

        activities = helpers.call_action('package_activity_list',
                                         id=dataset['id'])
        eq([activity['activity_type'] for activity in activities],
           [])

    def _create_bulk_package_activities(self, count):
        dataset = factories.Dataset()
        from ckan import model
        objs = [
            model.Activity(
                user_id=None, object_id=dataset['id'], revision_id=None,
                activity_type=None, data=None)
            for i in range(count)]
        model.Session.add_all(objs)
        model.repo.commit_and_remove()
        return dataset['id']

    def test_limit_default(self):
        id = self._create_bulk_package_activities(35)
        results = helpers.call_action('package_activity_list', id=id)
        eq(len(results), 31)  # i.e. default value

    @helpers.change_config('ckan.activity_list_limit', '5')
    def test_limit_configured(self):
        id = self._create_bulk_package_activities(7)
        results = helpers.call_action('package_activity_list', id=id)
        eq(len(results), 5)  # i.e. ckan.activity_list_limit

    @helpers.change_config('ckan.activity_list_limit', '5')
    @helpers.change_config('ckan.activity_list_limit_max', '7')
    def test_limit_hits_max(self):
        id = self._create_bulk_package_activities(9)
        results = helpers.call_action('package_activity_list', id=id, limit='9')
        eq(len(results), 7)  # i.e. ckan.activity_list_limit_max


class TestUserActivityList(helpers.FunctionalTestBase):
    def test_create_user(self):
        user = factories.User()

        activities = helpers.call_action('user_activity_list',
                                         id=user['id'])
        eq([activity['activity_type'] for activity in activities],
           ['new user'])
        eq(activities[0]['user_id'], user['id'])
        eq(activities[0]['object_id'], user['id'])

    def test_create_dataset(self):
        user = factories.User()
        _clear_activities()
        dataset = factories.Dataset(user=user)

        activities = helpers.call_action('user_activity_list',
                                         id=user['id'])
        eq([activity['activity_type'] for activity in activities],
           ['new package'])
        eq(activities[0]['user_id'], user['id'])
        eq(activities[0]['object_id'], dataset['id'])
        eq(activities[0]['data']['package']['name'], dataset['name'])

    def test_dataset_changed_by_another_user(self):
        user = factories.User()
        another_user = factories.Sysadmin()
        dataset = factories.Dataset(user=user)
        _clear_activities()
        dataset['extras'].append(dict(key='rating', value='great'))
        helpers.call_action(
            'package_update', context={'user': another_user['name']}, **dataset)

        # the user might have created the dataset, but a change by another
        # user does not show on the user's activity stream
        activities = helpers.call_action('user_activity_list',
                                         id=user['id'])
        eq([activity['activity_type'] for activity in activities],
           [])

    def test_change_dataset_add_extra(self):
        user = factories.User()
        dataset = factories.Dataset(user=user)
        _clear_activities()
        dataset['extras'].append(dict(key='rating', value='great'))
        helpers.call_action(
            'package_update', context={'user': user['name']}, **dataset)

        activities = helpers.call_action('user_activity_list',
                                         id=user['id'])
        eq([activity['activity_type'] for activity in activities],
           ['changed package'])
        eq(activities[0]['user_id'], user['id'])
        eq(activities[0]['object_id'], dataset['id'])
        eq(activities[0]['data']['package']['name'], dataset['name'])

    def test_change_dataset_add_tag(self):
        user = factories.User()
        dataset = factories.Dataset(user=user)
        _clear_activities()
        dataset['tags'].append(dict(name='checked'))
        helpers.call_action(
            'package_update', context={'user': user['name']}, **dataset)

        activities = helpers.call_action('user_activity_list',
                                         id=user['id'])
        eq([activity['activity_type'] for activity in activities],
           ['changed package'])
        eq(activities[0]['user_id'], user['id'])
        eq(activities[0]['object_id'], dataset['id'])
        eq(activities[0]['data']['package']['name'], dataset['name'])

    def test_create_group(self):
        user = factories.User()
        _clear_activities()
        group = factories.Group(user=user)

        activities = helpers.call_action('user_activity_list',
                                         id=user['id'])
        eq([activity['activity_type'] for activity in activities],
           ['new group'])
        eq(activities[0]['user_id'], user['id'])
        eq(activities[0]['object_id'], group['id'])
        eq(activities[0]['data']['group']['name'], group['name'])

    def test_delete_group_using_group_delete(self):
        user = factories.User()
        group = factories.Group(user=user)
        _clear_activities()
        helpers.call_action(
            'group_delete', context={'user': user['name']}, **group)

        activities = helpers.call_action('user_activity_list',
                                         id=user['id'])
        eq([activity['activity_type'] for activity in activities],
           ['deleted group'])
        eq(activities[0]['user_id'], user['id'])
        eq(activities[0]['object_id'], group['id'])
        eq(activities[0]['data']['group']['name'], group['name'])

    def test_delete_group_by_updating_state(self):
        user = factories.User()
        group = factories.Group(user=user)
        _clear_activities()
        group['state'] = 'deleted'
        helpers.call_action(
            'group_update', context={'user': user['name']}, **group)

        activities = helpers.call_action('user_activity_list',
                                         id=user['id'])
        eq([activity['activity_type'] for activity in activities],
           ['deleted group'])
        eq(activities[0]['user_id'], user['id'])
        eq(activities[0]['object_id'], group['id'])
        eq(activities[0]['data']['group']['name'], group['name'])

    def test_create_organization(self):
        user = factories.User()
        _clear_activities()
        org = factories.Organization(user=user)

        activities = helpers.call_action('user_activity_list',
                                         id=user['id'])
        eq([activity['activity_type'] for activity in activities],
           ['new organization'])
        eq(activities[0]['user_id'], user['id'])
        eq(activities[0]['object_id'], org['id'])
        eq(activities[0]['data']['group']['name'], org['name'])

    def test_delete_org_using_organization_delete(self):
        user = factories.User()
        org = factories.Organization(user=user)
        _clear_activities()
        helpers.call_action(
            'organization_delete', context={'user': user['name']}, **org)

        activities = helpers.call_action('user_activity_list',
                                         id=user['id'])
        eq([activity['activity_type'] for activity in activities],
           ['deleted organization'])
        eq(activities[0]['user_id'], user['id'])
        eq(activities[0]['object_id'], org['id'])
        eq(activities[0]['data']['group']['name'], org['name'])

    def test_delete_org_by_updating_state(self):
        user = factories.User()
        org = factories.Organization(user=user)
        _clear_activities()
        org['state'] = 'deleted'
        helpers.call_action(
            'organization_update', context={'user': user['name']}, **org)

        activities = helpers.call_action('user_activity_list',
                                         id=user['id'])
        eq([activity['activity_type'] for activity in activities],
           ['deleted organization'])
        eq(activities[0]['user_id'], user['id'])
        eq(activities[0]['object_id'], org['id'])
        eq(activities[0]['data']['group']['name'], org['name'])

    def _create_bulk_user_activities(self, count):
        user = factories.User()
        from ckan import model
        objs = [
            model.Activity(
                user_id=user['id'], object_id=None, revision_id=None,
                activity_type=None, data=None)
            for i in range(count)]
        model.Session.add_all(objs)
        model.repo.commit_and_remove()
        return user['id']

    def test_limit_default(self):
        id = self._create_bulk_user_activities(35)
        results = helpers.call_action('user_activity_list', id=id)
        eq(len(results), 31)  # i.e. default value

    @helpers.change_config('ckan.activity_list_limit', '5')
    def test_limit_configured(self):
        id = self._create_bulk_user_activities(7)
        results = helpers.call_action('user_activity_list', id=id)
        eq(len(results), 5)  # i.e. ckan.activity_list_limit

    @helpers.change_config('ckan.activity_list_limit', '5')
    @helpers.change_config('ckan.activity_list_limit_max', '7')
    def test_limit_hits_max(self):
        id = self._create_bulk_user_activities(9)
        results = helpers.call_action('user_activity_list', id=id, limit='9')
        eq(len(results), 7)  # i.e. ckan.activity_list_limit_max


class TestGroupActivityList(helpers.FunctionalTestBase):
    def test_create_group(self):
        user = factories.User()
        group = factories.Group(user=user)

        activities = helpers.call_action('group_activity_list',
                                         id=group['id'])
        eq([activity['activity_type'] for activity in activities],
           ['new group'])
        eq(activities[0]['user_id'], user['id'])
        eq(activities[0]['object_id'], group['id'])
        eq(activities[0]['data']['group']['name'], group['name'])

    def test_change_group(self):
        user = factories.User()
        _clear_activities()
        group = factories.Group(user=user)
        original_title = group['title']
        group['title'] = 'Group with changed title'
        helpers.call_action(
            'group_update', context={'user': user['name']}, **group)

        activities = helpers.call_action('group_activity_list',
                                         id=group['id'])
        eq([activity['activity_type'] for activity in activities],
           ['changed group', 'new group'])
        eq(activities[0]['user_id'], user['id'])
        eq(activities[0]['object_id'], group['id'])
        eq(activities[0]['data']['group']['name'], group['name'])
        eq(activities[0]['data']['group']['title'],
           'Group with changed title')

        # the old group still has the old title
        eq(activities[1]['activity_type'], 'new group')
        eq(activities[1]['data']['group']['title'], original_title)

    def test_create_dataset(self):
        user = factories.User()
        group = factories.Group(user=user)
        _clear_activities()
        dataset = factories.Dataset(groups=[{'id': group['id']}], user=user)

        activities = helpers.call_action('group_activity_list',
                                         id=group['id'])
        eq([activity['activity_type'] for activity in activities],
           ['new package'])
        eq(activities[0]['user_id'], user['id'])
        eq(activities[0]['object_id'], dataset['id'])
        eq(activities[0]['data']['package']['name'], dataset['name'])

    def test_change_dataset(self):
        user = factories.User()
        group = factories.Group(user=user)
        _clear_activities()
        dataset = factories.Dataset(groups=[{'id': group['id']}], user=user)
        original_title = dataset['title']
        dataset['title'] = 'Dataset with changed title'
        helpers.call_action(
            'package_update', context={'user': user['name']}, **dataset)

        activities = helpers.call_action('group_activity_list',
                                         id=group['id'])
        eq([activity['activity_type'] for activity in activities],
           ['changed package', 'new package'])
        eq(activities[0]['user_id'], user['id'])
        eq(activities[0]['object_id'], dataset['id'])
        eq(activities[0]['data']['package']['name'], dataset['name'])

        # the old dataset still has the old title
        eq(activities[1]['activity_type'], 'new package')
        eq(activities[1]['data']['package']['title'], original_title)

    def test_change_dataset_add_extra(self):
        user = factories.User()
        group = factories.Group(user=user)
        dataset = factories.Dataset(groups=[{'id': group['id']}], user=user)
        _clear_activities()
        dataset['extras'].append(dict(key='rating', value='great'))
        helpers.call_action(
            'package_update', context={'user': user['name']}, **dataset)

        activities = helpers.call_action('group_activity_list',
                                         id=group['id'])
        eq([activity['activity_type'] for activity in activities],
           ['changed package'])
        eq(activities[0]['user_id'], user['id'])
        eq(activities[0]['object_id'], dataset['id'])
        eq(activities[0]['data']['package']['name'], dataset['name'])

    def test_change_dataset_add_tag(self):
        user = factories.User()
        group = factories.Group(user=user)
        dataset = factories.Dataset(groups=[{'id': group['id']}], user=user)
        _clear_activities()
        dataset['tags'].append(dict(name='checked'))
        helpers.call_action(
            'package_update', context={'user': user['name']}, **dataset)

        activities = helpers.call_action('group_activity_list',
                                         id=group['id'])
        eq([activity['activity_type'] for activity in activities],
           ['changed package'])
        eq(activities[0]['user_id'], user['id'])
        eq(activities[0]['object_id'], dataset['id'])
        eq(activities[0]['data']['package']['name'], dataset['name'])

    def test_delete_dataset(self):
        user = factories.User()
        group = factories.Group(user=user)
        dataset = factories.Dataset(groups=[{'id': group['id']}], user=user)
        _clear_activities()
        helpers.call_action(
            'package_delete', context={'user': user['name']}, **dataset)

        activities = helpers.call_action('group_activity_list',
                                         id=group['id'])
        eq([activity['activity_type'] for activity in activities],
           ['deleted package'])
        eq(activities[0]['user_id'], user['id'])
        eq(activities[0]['object_id'], dataset['id'])
        eq(activities[0]['data']['package']['name'], dataset['name'])

    def test_change_dataset_that_used_to_be_in_the_group(self):
        user = factories.User()
        group = factories.Group(user=user)
        dataset = factories.Dataset(groups=[{'id': group['id']}], user=user)
        # remove the dataset from the group
        dataset['groups'] = []
        helpers.call_action(
            'package_update', context={'user': user['name']}, **dataset)
        _clear_activities()
        # edit the dataset
        dataset['title'] = 'Dataset with changed title'
        helpers.call_action(
            'package_update', context={'user': user['name']}, **dataset)

        # dataset change should not show up in its former group
        activities = helpers.call_action('group_activity_list',
                                         id=group['id'])
        eq([activity['activity_type'] for activity in activities], [])

    def test_delete_dataset_that_used_to_be_in_the_group(self):
        user = factories.User()
        group = factories.Group(user=user)
        dataset = factories.Dataset(groups=[{'id': group['id']}], user=user)
        # remove the dataset from the group
        dataset['groups'] = []
        helpers.call_action(
            'package_update', context={'user': user['name']}, **dataset)
        _clear_activities()
        dataset['title'] = 'Dataset with changed title'
        helpers.call_action(
            'package_delete', context={'user': user['name']}, **dataset)

        # NOTE:
        # ideally the dataset's deletion would not show up in its old group
        # but it can't be helped without _group_activity_query getting very
        # complicated
        activities = helpers.call_action('group_activity_list',
                                         id=group['id'])
        eq([activity['activity_type'] for activity in activities],
           ['deleted package'])
        eq(activities[0]['user_id'], user['id'])
        eq(activities[0]['object_id'], dataset['id'])
        eq(activities[0]['data']['package']['name'], dataset['name'])

    def _create_bulk_group_activities(self, count):
        group = factories.Group()
        from ckan import model
        objs = [
            model.Activity(
                user_id=None, object_id=group['id'], revision_id=None,
                activity_type=None, data=None)
            for i in range(count)]
        model.Session.add_all(objs)
        model.repo.commit_and_remove()
        return group['id']

    def test_limit_default(self):
        id = self._create_bulk_group_activities(35)
        results = helpers.call_action('group_activity_list', id=id)
        eq(len(results), 31)  # i.e. default value

    @helpers.change_config('ckan.activity_list_limit', '5')
    def test_limit_configured(self):
        id = self._create_bulk_group_activities(7)
        results = helpers.call_action('group_activity_list', id=id)
        eq(len(results), 5)  # i.e. ckan.activity_list_limit

    @helpers.change_config('ckan.activity_list_limit', '5')
    @helpers.change_config('ckan.activity_list_limit_max', '7')
    def test_limit_hits_max(self):
        id = self._create_bulk_group_activities(9)
        results = helpers.call_action('group_activity_list', id=id, limit='9')
        eq(len(results), 7)  # i.e. ckan.activity_list_limit_max


class TestOrganizationActivityList(helpers.FunctionalTestBase):
    def test_create_organization(self):
        user = factories.User()
        org = factories.Organization(user=user)

        activities = helpers.call_action('organization_activity_list',
                                         id=org['id'])
        eq([activity['activity_type'] for activity in activities],
           ['new organization'])
        eq(activities[0]['user_id'], user['id'])
        eq(activities[0]['object_id'], org['id'])
        eq(activities[0]['data']['group']['name'], org['name'])

    def test_change_organization(self):
        user = factories.User()
        _clear_activities()
        org = factories.Organization(user=user)
        original_title = org['title']
        org['title'] = 'Organization with changed title'
        helpers.call_action(
            'organization_update', context={'user': user['name']}, **org)

        activities = helpers.call_action('organization_activity_list',
                                         id=org['id'])
        eq([activity['activity_type'] for activity in activities],
           ['changed organization', 'new organization'])
        eq(activities[0]['user_id'], user['id'])
        eq(activities[0]['object_id'], org['id'])
        eq(activities[0]['data']['group']['name'], org['name'])
        eq(activities[0]['data']['group']['title'],
           'Organization with changed title')

        # the old org still has the old title
        eq(activities[1]['activity_type'], 'new organization')
        eq(activities[1]['data']['group']['title'], original_title)

    def test_create_dataset(self):
        user = factories.User()
        org = factories.Organization(user=user)
        _clear_activities()
        dataset = factories.Dataset(owner_org=org['id'], user=user)

        activities = helpers.call_action('organization_activity_list',
                                         id=org['id'])
        eq([activity['activity_type'] for activity in activities],
           ['new package'])
        eq(activities[0]['user_id'], user['id'])
        eq(activities[0]['object_id'], dataset['id'])
        eq(activities[0]['data']['package']['name'], dataset['name'])

    def test_change_dataset(self):
        user = factories.User()
        org = factories.Organization(user=user)
        _clear_activities()
        dataset = factories.Dataset(owner_org=org['id'], user=user)
        original_title = dataset['title']
        dataset['title'] = 'Dataset with changed title'
        helpers.call_action(
            'package_update', context={'user': user['name']}, **dataset)

        activities = helpers.call_action('organization_activity_list',
                                         id=org['id'])
        eq([activity['activity_type'] for activity in activities],
           ['changed package', 'new package'])
        eq(activities[0]['user_id'], user['id'])
        eq(activities[0]['object_id'], dataset['id'])
        eq(activities[0]['data']['package']['name'], dataset['name'])

        # the old dataset still has the old title
        eq(activities[1]['activity_type'], 'new package')
        eq(activities[1]['data']['package']['title'], original_title)

    def test_change_dataset_add_tag(self):
        user = factories.User()
        org = factories.Organization(user=user)
        dataset = factories.Dataset(owner_org=org['id'], user=user)
        _clear_activities()
        dataset['tags'].append(dict(name='checked'))
        helpers.call_action(
            'package_update', context={'user': user['name']}, **dataset)

        activities = helpers.call_action('organization_activity_list',
                                         id=org['id'])
        eq([activity['activity_type'] for activity in activities],
           ['changed package'])
        eq(activities[0]['user_id'], user['id'])
        eq(activities[0]['object_id'], dataset['id'])
        eq(activities[0]['data']['package']['name'], dataset['name'])

    def test_delete_dataset(self):
        user = factories.User()
        org = factories.Organization(user=user)
        dataset = factories.Dataset(owner_org=org['id'], user=user)
        _clear_activities()
        helpers.call_action(
            'package_delete', context={'user': user['name']}, **dataset)

        activities = helpers.call_action('organization_activity_list',
                                         id=org['id'])
        eq([activity['activity_type'] for activity in activities],
           ['deleted package'])
        eq(activities[0]['user_id'], user['id'])
        eq(activities[0]['object_id'], dataset['id'])
        eq(activities[0]['data']['package']['name'], dataset['name'])

    def test_change_dataset_that_used_to_be_in_the_org(self):
        user = factories.User()
        org = factories.Organization(user=user)
        org2 = factories.Organization(user=user)
        dataset = factories.Dataset(owner_org=org['id'], user=user)
        # remove the dataset from the org
        dataset['owner_org'] = org2['id']
        helpers.call_action(
            'package_update', context={'user': user['name']}, **dataset)
        _clear_activities()
        # edit the dataset
        dataset['title'] = 'Dataset with changed title'
        helpers.call_action(
            'package_update', context={'user': user['name']}, **dataset)

        # dataset change should not show up in its former group
        activities = helpers.call_action('organization_activity_list',
                                         id=org['id'])
        eq([activity['activity_type'] for activity in activities], [])

    def test_delete_dataset_that_used_to_be_in_the_org(self):
        user = factories.User()
        org = factories.Organization(user=user)
        org2 = factories.Organization(user=user)
        dataset = factories.Dataset(owner_org=org['id'], user=user)
        # remove the dataset from the group
        dataset['owner_org'] = org2['id']
        helpers.call_action(
            'package_update', context={'user': user['name']}, **dataset)
        _clear_activities()
        dataset['title'] = 'Dataset with changed title'
        helpers.call_action(
            'package_delete', context={'user': user['name']}, **dataset)

        # dataset deletion should not show up in its former org
        activities = helpers.call_action('organization_activity_list',
                                         id=org['id'])
        eq([activity['activity_type'] for activity in activities], [])

    def _create_bulk_org_activities(self, count):
        org = factories.Organization()
        from ckan import model
        objs = [
            model.Activity(
                user_id=None, object_id=org['id'], revision_id=None,
                activity_type=None, data=None)
            for i in range(count)]
        model.Session.add_all(objs)
        model.repo.commit_and_remove()
        return org['id']

    def test_limit_default(self):
        id = self._create_bulk_org_activities(35)
        results = helpers.call_action('organization_activity_list', id=id)
        eq(len(results), 31)  # i.e. default value

    @helpers.change_config('ckan.activity_list_limit', '5')
    def test_limit_configured(self):
        id = self._create_bulk_org_activities(7)
        results = helpers.call_action('organization_activity_list', id=id)
        eq(len(results), 5)  # i.e. ckan.activity_list_limit

    @helpers.change_config('ckan.activity_list_limit', '5')
    @helpers.change_config('ckan.activity_list_limit_max', '7')
    def test_limit_hits_max(self):
        id = self._create_bulk_org_activities(9)
        results = helpers.call_action('organization_activity_list', id=id, limit='9')
        eq(len(results), 7)  # i.e. ckan.activity_list_limit_max


class TestRecentlyChangedPackagesActivityList(helpers.FunctionalTestBase):
    def test_create_dataset(self):
        user = factories.User()
        org = factories.Dataset(user=user)

        activities = helpers.call_action('recently_changed_packages_activity_list',
                                         id=org['id'])
        eq([activity['activity_type'] for activity in activities],
           ['new package'])
        eq(activities[0]['user_id'], user['id'])
        eq(activities[0]['object_id'], org['id'])
        eq(activities[0]['data']['package']['name'], org['name'])

    def test_change_dataset(self):
        user = factories.User()
        org = factories.Organization(user=user)
        _clear_activities()
        dataset = factories.Dataset(owner_org=org['id'], user=user)
        original_title = dataset['title']
        dataset['title'] = 'Dataset with changed title'
        helpers.call_action(
            'package_update', context={'user': user['name']}, **dataset)

        activities = helpers.call_action('recently_changed_packages_activity_list',
                                         id=org['id'])
        eq([activity['activity_type'] for activity in activities],
           ['changed package', 'new package'])
        eq(activities[0]['user_id'], user['id'])
        eq(activities[0]['object_id'], dataset['id'])
        eq(activities[0]['data']['package']['name'], dataset['name'])

        # the old dataset still has the old title
        eq(activities[1]['activity_type'], 'new package')
        eq(activities[1]['data']['package']['title'], original_title)

    def test_change_dataset_add_extra(self):
        user = factories.User()
        org = factories.Organization(user=user)
        dataset = factories.Dataset(owner_org=org['id'], user=user)
        _clear_activities()
        dataset['extras'].append(dict(key='rating', value='great'))
        helpers.call_action(
            'package_update', context={'user': user['name']}, **dataset)

        activities = helpers.call_action('recently_changed_packages_activity_list',
                                         id=org['id'])
        eq([activity['activity_type'] for activity in activities],
           ['changed package'])
        eq(activities[0]['user_id'], user['id'])
        eq(activities[0]['object_id'], dataset['id'])
        eq(activities[0]['data']['package']['name'], dataset['name'])

    def test_change_dataset_add_tag(self):
        user = factories.User()
        org = factories.Organization(user=user)
        dataset = factories.Dataset(owner_org=org['id'], user=user)
        _clear_activities()
        dataset['tags'].append(dict(name='checked'))
        helpers.call_action(
            'package_update', context={'user': user['name']}, **dataset)

        activities = helpers.call_action('recently_changed_packages_activity_list',
                                         id=org['id'])
        eq([activity['activity_type'] for activity in activities],
           ['changed package'])
        eq(activities[0]['user_id'], user['id'])
        eq(activities[0]['object_id'], dataset['id'])
        eq(activities[0]['data']['package']['name'], dataset['name'])

    def test_delete_dataset(self):
        user = factories.User()
        org = factories.Organization(user=user)
        dataset = factories.Dataset(owner_org=org['id'], user=user)
        _clear_activities()
        helpers.call_action(
            'package_delete', context={'user': user['name']}, **dataset)

        activities = helpers.call_action('organization_activity_list',
                                         id=org['id'])
        eq([activity['activity_type'] for activity in activities],
           ['deleted package'])
        eq(activities[0]['user_id'], user['id'])
        eq(activities[0]['object_id'], dataset['id'])
        eq(activities[0]['data']['package']['name'], dataset['name'])

    def _create_bulk_package_activities(self, count):
        from ckan import model
        objs = [
            model.Activity(
                user_id=None, object_id=None, revision_id=None,
                activity_type='new_package', data=None)
            for i in range(count)]
        model.Session.add_all(objs)
        model.repo.commit_and_remove()

    def test_limit_default(self):
        self._create_bulk_package_activities(35)
        results = helpers.call_action('recently_changed_packages_activity_list')
        eq(len(results), 31)  # i.e. default value

    @helpers.change_config('ckan.activity_list_limit', '5')
    def test_limit_configured(self):
        self._create_bulk_package_activities(7)
        results = helpers.call_action('recently_changed_packages_activity_list')
        eq(len(results), 5)  # i.e. ckan.activity_list_limit

    @helpers.change_config('ckan.activity_list_limit', '5')
    @helpers.change_config('ckan.activity_list_limit_max', '7')
    def test_limit_hits_max(self):
        self._create_bulk_package_activities(9)
        results = helpers.call_action('recently_changed_packages_activity_list', limit='9')
        eq(len(results), 7)  # i.e. ckan.activity_list_limit_max


class TestDashboardActivityList(helpers.FunctionalTestBase):
    def test_create_user(self):
        user = factories.User()

        activities = helpers.call_action('dashboard_activity_list',
                                         context={'user': user['id']})
        eq([activity['activity_type'] for activity in activities],
           ['new user'])
        eq(activities[0]['user_id'], user['id'])
        eq(activities[0]['object_id'], user['id'])
        # user's own activities are always marked ``'is_new': False``
        eq(activities[0]['is_new'], False)

    def test_create_dataset(self):
        user = factories.User()
        _clear_activities()
        dataset = factories.Dataset(user=user)

        activities = helpers.call_action('dashboard_activity_list',
                                         context={'user': user['id']})
        eq([activity['activity_type'] for activity in activities],
           ['new package'])
        eq(activities[0]['user_id'], user['id'])
        eq(activities[0]['object_id'], dataset['id'])
        eq(activities[0]['data']['package']['name'], dataset['name'])
        # user's own activities are always marked ``'is_new': False``
        eq(activities[0]['is_new'], False)

    def test_create_group(self):
        user = factories.User()
        _clear_activities()
        group = factories.Group(user=user)

        activities = helpers.call_action('dashboard_activity_list',
                                         context={'user': user['id']})
        eq([activity['activity_type'] for activity in activities],
           ['new group'])
        eq(activities[0]['user_id'], user['id'])
        eq(activities[0]['object_id'], group['id'])
        eq(activities[0]['data']['group']['name'], group['name'])
        # user's own activities are always marked ``'is_new': False``
        eq(activities[0]['is_new'], False)

    def test_create_organization(self):
        user = factories.User()
        _clear_activities()
        org = factories.Organization(user=user)

        activities = helpers.call_action('dashboard_activity_list',
                                         context={'user': user['id']})
        eq([activity['activity_type'] for activity in activities],
           ['new organization'])
        eq(activities[0]['user_id'], user['id'])
        eq(activities[0]['object_id'], org['id'])
        eq(activities[0]['data']['group']['name'], org['name'])
        # user's own activities are always marked ``'is_new': False``
        eq(activities[0]['is_new'], False)

    def _create_bulk_package_activities(self, count):
        user = factories.User()
        from ckan import model
        objs = [
            model.Activity(
                user_id=user['id'], object_id=None, revision_id=None,
                activity_type=None, data=None)
            for i in range(count)]
        model.Session.add_all(objs)
        model.repo.commit_and_remove()
        return user['id']

    def test_limit_default(self):
        id = self._create_bulk_package_activities(35)
        results = helpers.call_action('dashboard_activity_list',
                                      context={'user': id})
        eq(len(results), 31)  # i.e. default value

    @helpers.change_config('ckan.activity_list_limit', '5')
    def test_limit_configured(self):
        id = self._create_bulk_package_activities(7)
        results = helpers.call_action('dashboard_activity_list',
                                      context={'user': id})
        eq(len(results), 5)  # i.e. ckan.activity_list_limit

    @helpers.change_config('ckan.activity_list_limit', '5')
    @helpers.change_config('ckan.activity_list_limit_max', '7')
    def test_limit_hits_max(self):
        id = self._create_bulk_package_activities(9)
        results = helpers.call_action('dashboard_activity_list', limit='9',
                                      context={'user': id})
        eq(len(results), 7)  # i.e. ckan.activity_list_limit_max


class TestDashboardNewActivities(helpers.FunctionalTestBase):
    def test_users_own_activities(self):
        # a user's own activities are not shown as "new"
        user = factories.User()
        dataset = factories.Dataset(user=user)
        dataset['title'] = 'Dataset with changed title'
        helpers.call_action(
            'package_update', context={'user': user['name']}, **dataset)
        helpers.call_action(
            'package_delete', context={'user': user['name']}, **dataset)
        group = factories.Group(user=user)
        group['title'] = 'Group with changed title'
        helpers.call_action(
            'group_update', context={'user': user['name']}, **group)
        helpers.call_action(
            'group_delete', context={'user': user['name']}, **group)

        new_activities = helpers.call_action('dashboard_activity_list',
                                             context={'user': user['id']})
        eq([activity['is_new'] for activity in new_activities],
           [False] * 7)
        new_activities_count = \
            helpers.call_action('dashboard_new_activities_count',
                                context={'user': user['id']})
        eq(new_activities_count, 0)

    def test_activities_by_a_followed_user(self):
        user = factories.User()
        followed_user = factories.User()
        helpers.call_action(
            'follow_user', context={'user': user['name']}, **followed_user)
        _clear_activities()
        dataset = factories.Dataset(user=followed_user)
        dataset['title'] = 'Dataset with changed title'
        helpers.call_action(
            'package_update', context={'user': followed_user['name']}, **dataset)
        helpers.call_action(
            'package_delete', context={'user': followed_user['name']}, **dataset)
        group = factories.Group(user=followed_user)
        group['title'] = 'Group with changed title'
        helpers.call_action(
            'group_update', context={'user': followed_user['name']}, **group)
        helpers.call_action(
            'group_delete', context={'user': followed_user['name']}, **group)

        activities = helpers.call_action('dashboard_activity_list',
                                         context={'user': user['id']})
        eq([activity['activity_type'] for activity in activities[::-1]],
           ['new package', 'changed package', 'deleted package',
            'new group', 'changed group', 'deleted group'])
        eq([activity['is_new'] for activity in activities],
           [True] * 6)
        eq(helpers.call_action('dashboard_new_activities_count',
                               context={'user': user['id']}),
           6)

    def test_activities_on_a_followed_dataset(self):
        user = factories.User()
        another_user = factories.Sysadmin()
        _clear_activities()
        dataset = factories.Dataset(user=another_user)
        helpers.call_action(
            'follow_dataset', context={'user': user['name']}, **dataset)
        dataset['title'] = 'Dataset with changed title'
        helpers.call_action(
            'package_update', context={'user': another_user['name']}, **dataset)

        activities = helpers.call_action('dashboard_activity_list',
                                         context={'user': user['id']})
        eq([(activity['activity_type'], activity['is_new'])
            for activity in activities[::-1]],
           [('new package', True),
            # NB The 'new package' activity is in our activity stream and shows
            # as "new" even though it occurred before we followed it. This is
            # known & intended design.
            ('changed package', True),
            ])
        eq(helpers.call_action('dashboard_new_activities_count',
                               context={'user': user['id']}),
           2)

    def test_activities_on_a_followed_group(self):
        user = factories.User()
        another_user = factories.Sysadmin()
        _clear_activities()
        group = factories.Group(user=user)
        helpers.call_action(
            'follow_group', context={'user': user['name']}, **group)
        group['title'] = 'Group with changed title'
        helpers.call_action(
            'group_update', context={'user': another_user['name']}, **group)

        activities = helpers.call_action('dashboard_activity_list',
                                         context={'user': user['id']})
        eq([(activity['activity_type'], activity['is_new'])
            for activity in activities[::-1]],
           [('new group', False),  # False because user did this one herself
            ('changed group', True),
            ])
        eq(helpers.call_action('dashboard_new_activities_count',
                               context={'user': user['id']}),
           1)

    def test_activities_on_a_dataset_in_a_followed_group(self):
        user = factories.User()
        another_user = factories.Sysadmin()
        group = factories.Group(user=user)
        _clear_activities()
        dataset = factories.Dataset(groups=[{'name': group['name']}],
                                    user=another_user)
        dataset['title'] = 'Dataset with changed title'
        helpers.call_action(
            'follow_dataset', context={'user': user['name']}, **dataset)
        helpers.call_action(
            'package_update', context={'user': another_user['name']}, **dataset)

        activities = helpers.call_action('dashboard_activity_list',
                                         context={'user': user['id']})
        eq([(activity['activity_type'], activity['is_new'])
            for activity in activities[::-1]],
           [('new package', True),
            ('changed package', True),
            ])
        eq(helpers.call_action('dashboard_new_activities_count',
                               context={'user': user['id']}),
           2)

    def test_activities_that_should_not_show(self):
        user = factories.User()
        _clear_activities()
        # another_user does some activity unconnected with user
        another_user = factories.Sysadmin()
        group = factories.Group(user=another_user)
        dataset = factories.Dataset(groups=[{'name': group['name']}],
                                    user=another_user)
        dataset['title'] = 'Dataset with changed title'
        helpers.call_action(
            'package_update', context={'user': another_user['name']}, **dataset)

        activities = helpers.call_action('dashboard_activity_list',
                                         context={'user': user['id']})
        eq([(activity['activity_type'], activity['is_new'])
            for activity in activities[::-1]],
           [])
        eq(helpers.call_action('dashboard_new_activities_count',
                               context={'user': user['id']}),
           0)

    @helpers.change_config('ckan.activity_list_limit', '15')
    def test_maximum_number_of_new_activities(self):
        '''Test that the new activities count does not go higher than 15, even
        if there are more than 15 new activities from the user's followers.'''
        user = factories.User()
        another_user = factories.Sysadmin()
        dataset = factories.Dataset()
        helpers.call_action(
            'follow_dataset', context={'user': user['name']}, **dataset)
        for n in range(0, 20):
            dataset['notes'] = 'Updated {n} times'.format(n=n)
            helpers.call_action(
                'package_update', context={'user': another_user['name']}, **dataset)
        eq(helpers.call_action('dashboard_new_activities_count',
                               context={'user': user['id']}),
           15)<|MERGE_RESOLUTION|>--- conflicted
+++ resolved
@@ -2356,7 +2356,6 @@
         helpers.call_action(u'job_show', id=u'does-not-exist')
 
 
-<<<<<<< HEAD
 def _seconds_since_timestamp(timestamp, format_):
     dt = datetime.datetime.strptime(timestamp, format_)
     now = datetime.datetime.utcnow()
@@ -2403,13 +2402,13 @@
         eq(activity_shown['data'], {'package': dataset,
                                     'actor': 'Mr Someone'})
         eq(activity_shown['activity_type'], u'new package')
-=======
+
+
 def _clear_activities():
     from ckan import model
     model.Session.query(model.ActivityDetail).delete()
     model.Session.query(model.Activity).delete()
     model.Session.flush()
->>>>>>> c1faf26a
 
 
 class TestPackageActivityList(helpers.FunctionalTestBase):
