--- conflicted
+++ resolved
@@ -4,13 +4,10 @@
 
 import mock
 import pytest
-<<<<<<< HEAD
 import six
-=======
 
 from werkzeug.datastructures import FileStorage as FlaskFileStorage
 
->>>>>>> 4e0227c3
 import ckan
 import ckan.lib.app_globals as app_globals
 import ckan.logic as logic
@@ -1079,13 +1076,8 @@
         MCGILLIVRAY PASS,1C05,1725,2015/12/31,88,239,,87,27,JAN-01,274
         NAZKO,1C08,1070,2016/01/05,20,31,,76,16,JAN-01,41
         """
-<<<<<<< HEAD
         ))
-        update_resource = TestResourceUpdate.FakeFileStorage(
-=======
-        )
         update_resource = FakeFileStorage(
->>>>>>> 4e0227c3
             update_file, "update_test"
         )
         monkeypatch.setattr(builtins, 'open', mock_open_if_open_fails)
@@ -1133,13 +1125,8 @@
             "version": "3.0.0"
         }
         """
-<<<<<<< HEAD
         ))
-        test_resource = TestResourceUpdate.FakeFileStorage(
-=======
-        )
         test_resource = FakeFileStorage(
->>>>>>> 4e0227c3
             test_file, "test.json"
         )
         dataset = factories.Dataset()
@@ -1162,13 +1149,8 @@
         MCGILLIVRAY PASS,1C05,1725,2015/12/31,88,239,,87,27,JAN-01,274
         NAZKO,1C08,1070,2016/01/05,20,31,,76,16,JAN-01,41
         """
-<<<<<<< HEAD
         ))
-        update_resource = TestResourceUpdate.FakeFileStorage(
-=======
-        )
         update_resource = FakeFileStorage(
->>>>>>> 4e0227c3
             update_file, "update_test.csv"
         )
         with mock.patch("ckan.lib.helpers.url_for"):
@@ -1237,13 +1219,8 @@
             "version": "3.0.0"
         }
         """
-<<<<<<< HEAD
         ))
-        test_resource = TestResourceUpdate.FakeFileStorage(
-=======
-        )
         test_resource = FakeFileStorage(
->>>>>>> 4e0227c3
             test_file, "test.json"
         )
         dataset = factories.Dataset()
@@ -1266,13 +1243,8 @@
         MCGILLIVRAY PASS,1C05,1725,2015/12/31,88,239,,87,27,JAN-01,274
         NAZKO,1C08,1070,2016/01/05,20,31,,76,16,JAN-01,41
         """
-<<<<<<< HEAD
         ))
-        update_resource = TestResourceUpdate.FakeFileStorage(
-=======
-        )
         update_resource = FakeFileStorage(
->>>>>>> 4e0227c3
             update_file, "update_test.csv"
         )
         with mock.patch("ckan.lib.helpers.url_for"):
