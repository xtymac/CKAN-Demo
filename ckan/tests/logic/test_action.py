import re
import json
import urllib
from pprint import pprint
from nose.tools import assert_equal, assert_raises
from nose.plugins.skip import SkipTest
from pylons import config

import ckan
from ckan.lib.create_test_data import CreateTestData
from ckan.lib.dictization.model_dictize import resource_dictize
import ckan.model as model
from ckan.tests import WsgiAppCase
from ckan.tests.functional.api import assert_dicts_equal_ignoring_ordering
from ckan.tests import setup_test_search_index, search_related
from ckan.tests import StatusCodes
from ckan.logic import get_action, NotAuthorized
from ckan.logic.action import get_domain_object
from ckan.tests import TestRoles
import ckan.lib.search as search

from ckan import plugins
from ckan.plugins import SingletonPlugin, implements, IPackageController

class TestAction(WsgiAppCase):

    sysadmin_user = None

    normal_user = None

    @classmethod
    def setup_class(cls):
        search.clear()
        CreateTestData.create()
        cls.sysadmin_user = model.User.get('testsysadmin')
        cls.normal_user = model.User.get('annafan')
        CreateTestData.make_some_vocab_tags()

    @classmethod
    def teardown_class(cls):
        model.repo.rebuild_db()

    def _add_basic_package(self, package_name=u'test_package', **kwargs):
        package = {
            'name': package_name,
            'title': u'A Novel By Tolstoy',
            'resources': [{
                'description': u'Full text.',
                'format': u'plain text',
                'url': u'http://www.annakarenina.com/download/'
            }]
        }
        package.update(kwargs)

        postparams = '%s=1' % json.dumps(package)
        res = self.app.post('/api/action/package_create', params=postparams,
                            extra_environ={'Authorization': 'tester'})
        return json.loads(res.body)['result']

    def test_01_package_list(self):
        postparams = '%s=1' % json.dumps({})
        res = json.loads(self.app.post('/api/action/package_list', params=postparams).body)
        assert res['success'] is True
        assert len(res['result']) == 2
        assert 'warandpeace' in res['result']
        assert 'annakarenina' in res['result']
        assert res['help'].startswith(
            "Return a list of the names of the site's datasets (packages).")

<<<<<<< HEAD
    def test_01_current_package_list_with_resources(self):
        url = '/api/action/current_package_list_with_resources'

        postparams = '%s=1' % json.dumps({
            'limit': 1,
            'offset': 1})
        res = json.loads(self.app.post(url, params=postparams).body)
        assert res['success']
        assert len(res['result']) == 1

        postparams = '%s=1' % json.dumps({
            'limit': '5'})
        res = json.loads(self.app.post(url, params=postparams).body)
        assert res['success']

        postparams = '%s=1' % json.dumps({
            'limit': -2})
        res = json.loads(self.app.post(url, params=postparams, status=StatusCodes.STATUS_409_CONFLICT).body)
        assert not res['success']

        postparams = '%s=1' % json.dumps({
            'offset': 'a'})
        res = json.loads(self.app.post(url, params=postparams, status=StatusCodes.STATUS_409_CONFLICT).body)
        assert not res['success']

        postparams = '%s=1' % json.dumps({
            'limit': 2,
            'page': 1})
        res = json.loads(self.app.post(url, params=postparams).body)
        assert res['success']
        assert len(res['result']) == 2

        postparams = '%s=1' % json.dumps({
            'limit': 1,
            'page': 0})
        res = json.loads(self.app.post(url, params=postparams, status=StatusCodes.STATUS_409_CONFLICT).body)
        assert not res['success']
=======
        # Test GET request
        res = json.loads(self.app.get('/api/action/package_list').body)
        assert len(res['result']) == 2
        assert 'warandpeace' in res['result']
        assert 'annakarenina' in res['result']
>>>>>>> c8d788f1

    def test_01_package_show(self):
        anna_id = model.Package.by_name(u'annakarenina').id
        postparams = '%s=1' % json.dumps({'id': anna_id})
        res = self.app.post('/api/action/package_show', params=postparams)
        res_dict = json.loads(res.body)
        assert_equal(res_dict['success'], True)
        assert res_dict['help'].startswith(
            "Return the metadata of a dataset (package) and its resources.")
        pkg = res_dict['result']
        assert_equal(pkg['name'], 'annakarenina')
        missing_keys = set(('title', 'groups')) - set(pkg.keys())
        assert not missing_keys, missing_keys

    def test_01_package_show_with_jsonp(self):
        anna_id = model.Package.by_name(u'annakarenina').id
        postparams = '%s=1' % json.dumps({'id': anna_id})
        res = self.app.post('/api/action/package_show?callback=jsoncallback', params=postparams)

        assert re.match('jsoncallback\(.*\);', res.body), res
        # Unwrap JSONP callback (we want to look at the data).
        msg = res.body[len('jsoncallback')+1:-2]
        res_dict = json.loads(msg)
        assert_equal(res_dict['success'], True)
        assert res_dict['help'].startswith(
            "Return the metadata of a dataset (package) and its resources.")
        pkg = res_dict['result']
        assert_equal(pkg['name'], 'annakarenina')
        missing_keys = set(('title', 'groups')) - set(pkg.keys())
        assert not missing_keys, missing_keys

    def test_02_package_autocomplete_match_name(self):
        postparams = '%s=1' % json.dumps({'q':'war', 'limit': 5})
        res = self.app.post('/api/action/package_autocomplete', params=postparams)
        res_obj = json.loads(res.body)
        assert_equal(res_obj['success'], True)
        pprint(res_obj['result'][0]['name'])
        assert_equal(res_obj['result'][0]['name'], 'warandpeace')
        assert_equal(res_obj['result'][0]['title'], 'A Wonderful Story')
        assert_equal(res_obj['result'][0]['match_field'], 'name')
        assert_equal(res_obj['result'][0]['match_displayed'], 'warandpeace')

    def test_02_package_autocomplete_match_title(self):
        postparams = '%s=1' % json.dumps({'q':'a%20w', 'limit': 5})
        res = self.app.post('/api/action/package_autocomplete', params=postparams)
        res_obj = json.loads(res.body)
        assert_equal(res_obj['success'], True)
        pprint(res_obj['result'][0]['name'])
        assert_equal(res_obj['result'][0]['name'], 'warandpeace')
        assert_equal(res_obj['result'][0]['title'], 'A Wonderful Story')
        assert_equal(res_obj['result'][0]['match_field'], 'title')
        assert_equal(res_obj['result'][0]['match_displayed'], 'A Wonderful Story (warandpeace)')

    def test_03_create_update_package(self):

        package = {
            'author': None,
            'author_email': None,
            'extras': [{'key': u'original media','value': u'"book"'}],
            'license_id': u'other-open',
            'maintainer': None,
            'maintainer_email': None,
            'name': u'annakareninanew',
            'notes': u'Some test now',
            'resources': [{'alt_url': u'alt123',
                           'description': u'Full text.',
                           'extras': {u'alt_url': u'alt123', u'size': u'123'},
                           'format': u'plain text',
                           'hash': u'abc123',
                           'position': 0,
                           'url': u'http://www.annakarenina.com/download/'},
                          {'alt_url': u'alt345',
                           'description': u'Index of the novel',
                           'extras': {u'alt_url': u'alt345', u'size': u'345'},
                           'format': u'JSON',
                           'hash': u'def456',
                           'position': 1,
                           'url': u'http://www.annakarenina.com/index.json'}],
            'tags': [{'name': u'russian'}, {'name': u'tolstoy'}],
            'title': u'A Novel By Tolstoy',
            'url': u'http://www.annakarenina.com',
            'version': u'0.7a'
        }

        wee = json.dumps(package)
        postparams = '%s=1' % json.dumps(package)
        res = self.app.post('/api/action/package_create', params=postparams,
                            extra_environ={'Authorization': str(self.sysadmin_user.apikey)})
        package_created = json.loads(res.body)['result']
        print package_created
        package_created['name'] = 'moo'
        postparams = '%s=1' % json.dumps(package_created)
        res = self.app.post('/api/action/package_update', params=postparams,
                            extra_environ={'Authorization': str(self.sysadmin_user.apikey)})

        package_updated = json.loads(res.body)['result']
        package_updated.pop('revision_id')
        package_updated.pop('revision_timestamp')
        package_updated.pop('metadata_created')
        package_updated.pop('metadata_modified')

        package_created.pop('revision_id')
        package_created.pop('revision_timestamp')
        package_created.pop('metadata_created')
        package_created.pop('metadata_modified')
        assert package_updated == package_created#, (pformat(json.loads(res.body)), pformat(package_created['result']))

    def test_18_create_package_not_authorized(self):
        # I cannot understand the logic on this one we seem to be user
        # tester but no idea how.
        raise SkipTest

        package = {
            'extras': [{'key': u'original media','value': u'"book"'}],
            'license_id': u'other-open',
            'maintainer': None,
            'maintainer_email': None,
            'name': u'annakareninanew_not_authorized',
            'notes': u'Some test now',
            'tags': [{'name': u'russian'}, {'name': u'tolstoy'}],
            'title': u'A Novel By Tolstoy',
            'url': u'http://www.annakarenina.com',
        }

        wee = json.dumps(package)
        postparams = '%s=1' % json.dumps(package)
        res = self.app.post('/api/action/package_create', params=postparams,
                                     status=StatusCodes.STATUS_403_ACCESS_DENIED)

    def test_41_create_resource(self):

        anna_id = model.Package.by_name(u'annakarenina').id
        resource = {'package_id': anna_id, 'url': 'http://new_url'}
        api_key = model.User.get('testsysadmin').apikey.encode('utf8')
        postparams = '%s=1' % json.dumps(resource)
        res = self.app.post('/api/action/resource_create', params=postparams,
                            extra_environ={'Authorization': api_key })

        resource = json.loads(res.body)['result']

        assert resource['url'] == 'http://new_url'

    def test_42_create_resource_with_error(self):

        anna_id = model.Package.by_name(u'annakarenina').id
        resource = {'package_id': anna_id, 'url': 'new_url', 'created': 'bad_date'}
        api_key = model.User.get('testsysadmin').apikey.encode('utf8')

        postparams = '%s=1' % json.dumps(resource)
        res = self.app.post('/api/action/resource_create', params=postparams,
                            extra_environ={'Authorization': api_key},
                            status=StatusCodes.STATUS_409_CONFLICT)

        assert json.loads(res.body)['error'] ==  {"__type": "Validation Error", "created": ["Date format incorrect"]}



    def test_04_user_list(self):
        postparams = '%s=1' % json.dumps({})
        res = self.app.post('/api/action/user_list', params=postparams)
        res_obj = json.loads(res.body)
        assert res_obj['help'].startswith(
                "Return a list of the site's user accounts.")
        assert res_obj['success'] == True
        assert len(res_obj['result']) == 7
        assert res_obj['result'][0]['name'] == 'annafan'
        assert res_obj['result'][0]['about'] == 'I love reading Annakarenina. My site: <a href="http://anna.com">anna.com</a>'
        assert not 'apikey' in res_obj['result'][0]

    def test_05_user_show(self):
        # Anonymous request
        postparams = '%s=1' % json.dumps({'id':'annafan'})
        res = self.app.post('/api/action/user_show', params=postparams)
        res_obj = json.loads(res.body)
        assert res_obj['help'].startswith("Return a user account.")
        assert res_obj['success'] == True
        result = res_obj['result']
        assert result['name'] == 'annafan'
        assert result['about'] == 'I love reading Annakarenina. My site: <a href="http://anna.com">anna.com</a>'
        assert 'activity' in result
        assert 'created' in result
        assert 'display_name' in result
        assert 'number_administered_packages' in result
        assert 'number_of_edits' in result
        assert not 'apikey' in result
        assert not 'reset_key' in result

        # Same user can see his api key
        res = self.app.post('/api/action/user_show', params=postparams,
                            extra_environ={'Authorization': str(self.normal_user.apikey)})

        res_obj = json.loads(res.body)
        result = res_obj['result']
        assert result['name'] == 'annafan'
        assert 'apikey' in result
        assert 'reset_key' in result

        # Sysadmin user can see everyone's api key
        res = self.app.post('/api/action/user_show', params=postparams,
                            extra_environ={'Authorization': str(self.sysadmin_user.apikey)})

        res_obj = json.loads(res.body)
        result = res_obj['result']
        assert result['name'] == 'annafan'
        assert 'apikey' in result
        assert 'reset_key' in result

    def test_05_user_show_edits(self):
        postparams = '%s=1' % json.dumps({'id':'tester'})
        res = self.app.post('/api/action/user_show', params=postparams)
        res_obj = json.loads(res.body)
        assert res_obj['help'].startswith("Return a user account.")
        assert res_obj['success'] == True
        result = res_obj['result']
        assert result['name'] == 'tester'
        assert_equal(result['about'], None)
        assert result['number_of_edits'] >= 1
        edit = result['activity'][-1] # first edit chronologically
        assert_equal(edit['author'], 'tester')
        assert 'timestamp' in edit
        assert_equal(edit['state'], 'active')
        assert_equal(edit['approved_timestamp'], None)
        assert_equal(set(edit['groups']), set(( 'roger', 'david')))
        assert_equal(edit['state'], 'active')
        assert edit['message'].startswith('Creating test data.')
        assert_equal(set(edit['packages']), set(('warandpeace', 'annakarenina')))
        assert 'id' in edit

    def test_05b_user_show_datasets(self):
        postparams = '%s=1' % json.dumps({'id':'annafan'})
        res = self.app.post('/api/action/user_show', params=postparams)
        res_obj = json.loads(res.body)
        result = res_obj['result']
        datasets = result['datasets']
        assert_equal(len(datasets), 1)
        dataset = result['datasets'][0]
        assert_equal(dataset['name'], u'annakarenina')


    def test_10_user_create_parameters_missing(self):
        user_dict = {}

        postparams = '%s=1' % json.dumps(user_dict)
        res = self.app.post('/api/action/user_create', params=postparams,
                            extra_environ={'Authorization': str(self.sysadmin_user.apikey)},
                            status=StatusCodes.STATUS_409_CONFLICT)
        res_obj = json.loads(res.body)
        assert res_obj['error'] == {
                '__type': 'Validation Error',
                'name': ['Missing value'],
                'email': ['Missing value'],
                'password': ['Missing value']
            }
        assert res_obj['help'].startswith("Create a new user.")
        assert res_obj['success'] is False

    def test_11_user_create_wrong_password(self):
        user_dict = {'name':'test_create_from_action_api_2',
                'email':'me@test.org',
                      'password':'tes'} #Too short

        postparams = '%s=1' % json.dumps(user_dict)
        res = self.app.post('/api/action/user_create', params=postparams,
                            extra_environ={'Authorization': str(self.sysadmin_user.apikey)},
                            status=StatusCodes.STATUS_409_CONFLICT)

        res_obj = json.loads(res.body)
        assert res_obj['help'].startswith('Create a new user.')
        assert res_obj['success'] is False
        assert res_obj['error'] == { '__type': 'Validation Error',
                'password': ['Your password must be 4 characters or longer']}

    def test_12_user_update(self):
        normal_user_dict = {'id': self.normal_user.id,
                            'name': self.normal_user.name,
                            'fullname': 'Updated normal user full name',
                            'email': 'me@test.org',
                            'about':'Updated normal user about'}

        sysadmin_user_dict = {'id': self.sysadmin_user.id,
                            'fullname': 'Updated sysadmin user full name',
                            'email': 'me@test.org',
                            'about':'Updated sysadmin user about'}

        #Normal users can update themselves
        postparams = '%s=1' % json.dumps(normal_user_dict)
        res = self.app.post('/api/action/user_update', params=postparams,
                            extra_environ={'Authorization': str(self.normal_user.apikey)})

        res_obj = json.loads(res.body)
        assert res_obj['help'].startswith("Update a user account.")
        assert res_obj['success'] == True
        result = res_obj['result']
        assert result['id'] == self.normal_user.id
        assert result['name'] == self.normal_user.name
        assert result['fullname'] == normal_user_dict['fullname']
        assert result['about'] == normal_user_dict['about']
        assert 'apikey' in result
        assert 'created' in result
        assert 'display_name' in result
        assert 'number_administered_packages' in result
        assert 'number_of_edits' in result
        assert not 'password' in result

        #Sysadmin users can update themselves
        postparams = '%s=1' % json.dumps(sysadmin_user_dict)
        res = self.app.post('/api/action/user_update', params=postparams,
                            extra_environ={'Authorization': str(self.sysadmin_user.apikey)})

        res_obj = json.loads(res.body)
        assert res_obj['help'].startswith("Update a user account.")
        assert res_obj['success'] == True
        result = res_obj['result']
        assert result['id'] == self.sysadmin_user.id
        assert result['name'] == self.sysadmin_user.name
        assert result['fullname'] == sysadmin_user_dict['fullname']
        assert result['about'] == sysadmin_user_dict['about']

        #Sysadmin users can update all users
        postparams = '%s=1' % json.dumps(normal_user_dict)
        res = self.app.post('/api/action/user_update', params=postparams,
                            extra_environ={'Authorization': str(self.sysadmin_user.apikey)})

        res_obj = json.loads(res.body)
        assert res_obj['help'].startswith("Update a user account.")
        assert res_obj['success'] == True
        result = res_obj['result']
        assert result['id'] == self.normal_user.id
        assert result['name'] == self.normal_user.name
        assert result['fullname'] == normal_user_dict['fullname']
        assert result['about'] == normal_user_dict['about']

        #Normal users can not update other users
        postparams = '%s=1' % json.dumps(sysadmin_user_dict)
        res = self.app.post('/api/action/user_update', params=postparams,
                            extra_environ={'Authorization': str(self.normal_user.apikey)},
                            status=StatusCodes.STATUS_403_ACCESS_DENIED)

        res_obj = json.loads(res.body)
        assert res_obj['help'].startswith("Update a user account.")
        assert res_obj['error'] == {
                '__type': 'Authorization Error',
                'message': 'Access denied'
            }
        assert res_obj['success'] is False

    def test_12_user_update_errors(self):
        test_calls = (
            # Empty name
                {'user_dict': {'id': self.normal_user.id,
                          'name':'',
                          'email':'test@test.com'},
                 'messages': [('name','Name must be at least 2 characters long')]},

            # Invalid characters in name
                {'user_dict': {'id': self.normal_user.id,
                          'name':'i++%',
                          'email':'test@test.com'},
                 'messages': [('name','Url must be purely lowercase alphanumeric')]},
            # Existing name
                {'user_dict': {'id': self.normal_user.id,
                          'name':self.sysadmin_user.name,
                          'email':'test@test.com'},
                 'messages': [('name','That login name is not available')]},
            # Missing email
                {'user_dict': {'id': self.normal_user.id,
                          'name':self.normal_user.name},
                 'messages': [('email','Missing value')]},
                 )

        for test_call in test_calls:
            postparams = '%s=1' % json.dumps(test_call['user_dict'])
            res = self.app.post('/api/action/user_update', params=postparams,
                                extra_environ={'Authorization': str(self.normal_user.apikey)},
                                status=StatusCodes.STATUS_409_CONFLICT)
            res_obj = json.loads(res.body)
            for expected_message in test_call['messages']:
                assert expected_message[1] in ''.join(res_obj['error'][expected_message[0]])

    def test_13_group_list(self):
        postparams = '%s=1' % json.dumps({})
        res = self.app.post('/api/action/group_list', params=postparams)
        res_obj = json.loads(res.body)
        assert res_obj['result'] == ['david', 'roger']
        assert res_obj['success'] is True
        assert res_obj['help'].startswith(
                "Return a list of the names of the site's groups.")

        # Test GET request
        res = self.app.get('/api/action/group_list')
        res_obj = json.loads(res.body)
        assert res_obj['result'] == ['david', 'roger']

        #Get all fields
        postparams = '%s=1' % json.dumps({'all_fields':True})
        res = self.app.post('/api/action/group_list', params=postparams)
        res_obj = json.loads(res.body)

        assert res_obj['success'] == True
        assert res_obj['result'][0]['name'] == 'david'
        assert res_obj['result'][0]['display_name'] == 'Dave\'s books'
        assert res_obj['result'][0]['packages'] == 2
        assert res_obj['result'][1]['name'] == 'roger', res_obj['result'][1]
        assert res_obj['result'][1]['packages'] == 1
        assert 'id' in res_obj['result'][0]
        assert 'revision_id' in res_obj['result'][0]
        assert 'state' in res_obj['result'][0]

    def test_13_group_list_by_size(self):
        postparams = '%s=1' % json.dumps({'order_by': 'packages'})
        res = self.app.post('/api/action/group_list',
                            params=postparams)
        res_obj = json.loads(res.body)
        assert_equal(sorted(res_obj['result']), ['david','roger'])

    def test_13_group_list_by_size_all_fields(self):
        postparams = '%s=1' % json.dumps({'order_by': 'packages',
                                          'all_fields': 1})
        res = self.app.post('/api/action/group_list',
                            params=postparams)
        res_obj = json.loads(res.body)
        result = res_obj['result']
        assert_equal(len(result), 2)
        assert_equal(result[0]['name'], 'david')
        assert_equal(result[0]['packages'], 2)
        assert_equal(result[1]['name'], 'roger')
        assert_equal(result[1]['packages'], 1)

    def test_14_group_show(self):
        postparams = '%s=1' % json.dumps({'id':'david'})
        res = self.app.post('/api/action/group_show', params=postparams)
        res_obj = json.loads(res.body)
        assert res_obj['help'].startswith("Return the details of a group.")
        assert res_obj['success'] == True
        result = res_obj['result']
        assert result['name'] == 'david'
        assert result['title'] == result['display_name'] == 'Dave\'s books'
        assert result['state'] == 'active'
        assert 'id' in result
        assert 'revision_id' in result
        assert len(result['packages']) == 2

        #Group not found
        postparams = '%s=1' % json.dumps({'id':'not_present_in_the_db'})
        res = self.app.post('/api/action/group_show', params=postparams,
                            status=StatusCodes.STATUS_404_NOT_FOUND)

        res_obj = json.loads(res.body)
        pprint(res_obj)
        assert res_obj['error'] == {
                '__type': 'Not Found Error',
                'message': 'Not found'
            }
        assert res_obj['help'].startswith('Return the details of a group.')
        assert res_obj['success'] is False

    def test_16_user_autocomplete(self):
        #Empty query
        postparams = '%s=1' % json.dumps({})
        res = self.app.post(
            '/api/action/user_autocomplete',
            params=postparams,
            status=StatusCodes.STATUS_409_CONFLICT)
        res_obj = json.loads(res.body)
        assert res_obj['help'].startswith(
                "Return a list of user names that contain a string.")
        assert res_obj['success'] is False

        #Normal query
        postparams = '%s=1' % json.dumps({'q':'joe'})
        res = self.app.post('/api/action/user_autocomplete', params=postparams)
        res_obj = json.loads(res.body)
        assert res_obj['result'][0]['name'] == 'joeadmin'
        assert 'id','fullname' in res_obj['result'][0]

    def test_17_bad_action(self):
        #Empty query
        postparams = '%s=1' % json.dumps({})
        res = self.app.post('/api/action/bad_action_name', params=postparams,
                            status=400)
        res_obj = json.loads(res.body)
        assert_equal(res_obj, u'Bad request - Action name not known: bad_action_name')

    def test_19_update_resource(self):
        package = {
            'name': u'annakareninanew',
            'resources': [{
                'alt_url': u'alt123',
                'description': u'Full text.',
                'extras': {u'alt_url': u'alt123', u'size': u'123'},
                'format': u'plain text',
                'hash': u'abc123',
                'position': 0,
                'url': u'http://www.annakarenina.com/download/'
            }],
            'title': u'A Novel By Tolstoy',
            'url': u'http://www.annakarenina.com',
        }

        postparams = '%s=1' % json.dumps(package)
        res = self.app.post('/api/action/package_create', params=postparams,
                            extra_environ={'Authorization': str(self.sysadmin_user.apikey)})
        package_created = json.loads(res.body)['result']

        resource_created = package_created['resources'][0]
        new_resource_url = u'http://www.annakareinanew.com/download/'
        resource_created['url'] = new_resource_url
        postparams = '%s=1' % json.dumps(resource_created)
        res = self.app.post('/api/action/resource_update', params=postparams,
                            extra_environ={'Authorization': str(self.sysadmin_user.apikey)})

        resource_updated = json.loads(res.body)['result']
        assert resource_updated['url'] == new_resource_url, resource_updated

        resource_updated.pop('url')
        resource_updated.pop('revision_id')
        resource_created.pop('url')
        resource_created.pop('revision_id')
        resource_created.pop('revision_timestamp')
        assert resource_updated == resource_created

    def test_20_task_status_update(self):
        package_created = self._add_basic_package(u'test_task_status_update')

        task_status = {
            'entity_id': package_created['id'],
            'entity_type': u'package',
            'task_type': u'test_task',
            'key': u'test_key',
            'value': u'test_value',
            'state': u'test_state',
            'error': u'test_error',
        }
        postparams = '%s=1' % json.dumps(task_status)
        res = self.app.post(
            '/api/action/task_status_update', params=postparams,
            extra_environ={'Authorization': str(self.sysadmin_user.apikey)},
        )
        task_status_updated = json.loads(res.body)['result']

        task_status_id = task_status_updated.pop('id')
        task_status_updated.pop('last_updated')
        assert task_status_updated == task_status, (task_status_updated, task_status)

        task_status_updated['id'] = task_status_id
        task_status_updated['value'] = u'test_value_2'
        postparams = '%s=1' % json.dumps(task_status_updated)
        res = self.app.post(
            '/api/action/task_status_update', params=postparams,
            extra_environ={'Authorization': str(self.sysadmin_user.apikey)},
        )
        task_status_updated_2 = json.loads(res.body)['result']
        task_status_updated_2.pop('last_updated')
        assert task_status_updated_2 == task_status_updated, task_status_updated_2

    def test_21_task_status_update_many(self):
        package_created = self._add_basic_package(u'test_task_status_update_many')
        task_statuses = {
            'data': [
                {
                    'entity_id': package_created['id'],
                    'entity_type': u'package',
                    'task_type': u'test_task',
                    'key': u'test_task_1',
                    'value': u'test_value_1',
                    'state': u'test_state',
                    'error': u'test_error'
                },
                {
                    'entity_id': package_created['id'],
                    'entity_type': u'package',
                    'task_type': u'test_task',
                    'key': u'test_task_2',
                    'value': u'test_value_2',
                    'state': u'test_state',
                    'error': u'test_error'
                }
            ]
        }
        postparams = '%s=1' % json.dumps(task_statuses)
        res = self.app.post(
            '/api/action/task_status_update_many', params=postparams,
            extra_environ={'Authorization': str(self.sysadmin_user.apikey)},
        )
        task_statuses_updated = json.loads(res.body)['result']['results']
        for i in range(len(task_statuses['data'])):
            task_status = task_statuses['data'][i]
            task_status_updated = task_statuses_updated[i]
            task_status_updated.pop('id')
            task_status_updated.pop('last_updated')
            assert task_status == task_status_updated, (task_status_updated, task_status, i)

    def test_22_task_status_normal_user_not_authorized(self):
        task_status = {}
        postparams = '%s=1' % json.dumps(task_status)
        res = self.app.post(
            '/api/action/task_status_update', params=postparams,
            extra_environ={'Authorization': str(self.normal_user.apikey)},
            status=StatusCodes.STATUS_403_ACCESS_DENIED
        )
        res_obj = json.loads(res.body)
        assert res_obj['help'].startswith("Update a task status.")
        assert res_obj['success'] is False
        assert res_obj['error'] == {'message': 'Access denied', '__type': 'Authorization Error'}

    def test_23_task_status_validation(self):
        task_status = {}
        postparams = '%s=1' % json.dumps(task_status)
        res = self.app.post(
            '/api/action/task_status_update', params=postparams,
            extra_environ={'Authorization': str(self.sysadmin_user.apikey)},
            status=StatusCodes.STATUS_409_CONFLICT
        )

    def test_24_task_status_show(self):
        package_created = self._add_basic_package(u'test_task_status_show')

        task_status = {
            'entity_id': package_created['id'],
            'entity_type': u'package',
            'task_type': u'test_task',
            'key': u'test_task_status_show',
            'value': u'test_value',
            'state': u'test_state',
            'error': u'test_error'
        }
        postparams = '%s=1' % json.dumps(task_status)
        res = self.app.post(
            '/api/action/task_status_update', params=postparams,
            extra_environ={'Authorization': str(self.sysadmin_user.apikey)},
        )
        task_status_updated = json.loads(res.body)['result']

        # make sure show works when giving a task status ID
        postparams = '%s=1' % json.dumps({'id': task_status_updated['id']})
        res = self.app.post(
            '/api/action/task_status_show', params=postparams,
            extra_environ={'Authorization': str(self.sysadmin_user.apikey)},
        )
        task_status_show = json.loads(res.body)['result']

        task_status_show.pop('last_updated')
        task_status_updated.pop('last_updated')
        assert task_status_show == task_status_updated, (task_status_show, task_status_updated)

        # make sure show works when giving a (entity_id, task_type, key) tuple
        postparams = '%s=1' % json.dumps({
            'entity_id': task_status['entity_id'],
            'task_type': task_status['task_type'],
            'key': task_status['key']
        })
        res = self.app.post(
            '/api/action/task_status_show', params=postparams,
            extra_environ={'Authorization': str(self.sysadmin_user.apikey)},
        )
        task_status_show = json.loads(res.body)['result']

        task_status_show.pop('last_updated')
        assert task_status_show == task_status_updated, (task_status_show, task_status_updated)

    def test_25_task_status_delete(self):
        package_created = self._add_basic_package(u'test_task_status_delete')

        task_status = {
            'entity_id': package_created['id'],
            'entity_type': u'package',
            'task_type': u'test_task',
            'key': u'test_task_status_delete',
            'value': u'test_value',
            'state': u'test_state',
            'error': u'test_error'
        }
        postparams = '%s=1' % json.dumps(task_status)
        res = self.app.post(
            '/api/action/task_status_update', params=postparams,
            extra_environ={'Authorization': str(self.sysadmin_user.apikey)},
        )
        task_status_updated = json.loads(res.body)['result']

        postparams = '%s=1' % json.dumps({'id': task_status_updated['id']})
        res = self.app.post(
            '/api/action/task_status_delete', params=postparams,
            extra_environ={'Authorization': str(self.sysadmin_user.apikey)},
        )
        task_status_delete = json.loads(res.body)
        assert task_status_delete['success'] == True

    def test_26_resource_show(self):
        pkg = model.Package.get('annakarenina')
        resource = pkg.resources[0]
        postparams = '%s=1' % json.dumps({'id': resource.id})
        res = self.app.post('/api/action/resource_show', params=postparams)
        result = json.loads(res.body)['result']
        resource_dict = resource_dictize(resource, {'model': model})
        result.pop('revision_timestamp')
        assert result == resource_dict, (result, resource_dict)

    def test_27_get_site_user_not_authorized(self):
        assert_raises(NotAuthorized,
                     get_action('get_site_user'),
                     {'model': model}, {})
        user = model.User.get('test.ckan.net')
        assert not user

        site_id = config.get('ckan.site_id')
        user = get_action('get_site_user')({'model': model, 'ignore_auth': True}, {})
        assert user['name'] == site_id

        user = model.User.get(site_id)
        assert user

        user=get_action('get_site_user')({'model': model, 'ignore_auth': True}, {})
        assert user['name'] == site_id

        user = model.Session.query(model.User).filter_by(name=site_id).one()
        assert user

    def test_28_group_package_show(self):
        group_id = model.Group.get('david').id
        group_packages = get_action('group_package_show')(
            {'model': model, 'user': self.normal_user.name, 'ignore_auth': True},
            {'id': group_id}
        )
        assert len(group_packages) == 2, group_packages
        group_names = set([g.get('name') for g in group_packages])
        assert group_names == set(['annakarenina', 'warandpeace']), group_names

    def test_29_group_package_show_pending(self):
        context = {'model': model, 'session': model.Session, 'user': self.sysadmin_user.name, 'api_version': 2}
        group = {
            'name': 'test_group_pending_package',
            'packages': [{'id': model.Package.get('annakarenina').id}]
        }
        group = get_action('group_create')(context, group)

        pkg = {
            'name': 'test_pending_package',
            'groups': [{'id': group['id']}]
        }
        pkg = get_action('package_create')(context, pkg)
        # can't seem to add a package with 'pending' state, so update it
        pkg['state'] = 'pending'
        get_action('package_update')(context, pkg)

        group_packages = get_action('group_package_show')(context, {'id': group['id']})
        assert len(group_packages) == 2, (len(group_packages), group_packages)
        group_names = set([g.get('name') for g in group_packages])
        assert group_names == set(['annakarenina', 'test_pending_package']), group_names

        get_action('group_delete')(context, group)
        get_action('package_delete')(context, pkg)

    def test_30_status_show(self):
        postparams = '%s=1' % json.dumps({})
        res = self.app.post('/api/action/status_show', params=postparams)
        status = json.loads(res.body)['result']
        assert_equal(status['site_title'], 'CKAN')
        assert_equal(status['ckan_version'], ckan.__version__)
        assert_equal(status['site_url'], 'http://test.ckan.net')

    def test_31_bad_request_format(self):
        postparams = '%s=1' % json.dumps('not a dict')
        res = self.app.post('/api/action/package_list', params=postparams,
                            status=400)
        assert 'Request data JSON decoded to u\'not a dict\' but it needs to be a dictionary.' in res.body, res.body

    def test_31_bad_request_format_not_json(self):
        postparams = '=1'
        res = self.app.post('/api/action/package_list', params=postparams,
                            status=400)
        assert "Bad request - Bad request data: Request data JSON decoded to '' but it needs to be a dictionary." in res.body, res.body

    def test_32_get_domain_object(self):
        anna = model.Package.by_name(u'annakarenina')
        assert_equal(get_domain_object(model, anna.name).name, anna.name)
        assert_equal(get_domain_object(model, anna.id).name, anna.name)
        group = model.Group.by_name(u'david')
        assert_equal(get_domain_object(model, group.name).name, group.name)
        assert_equal(get_domain_object(model, group.id).name, group.name)

    def test_33_roles_show(self):
        anna = model.Package.by_name(u'annakarenina')
        annafan = model.User.by_name(u'annafan')
        postparams = '%s=1' % json.dumps({'domain_object': anna.id})
        res = self.app.post('/api/action/roles_show', params=postparams,
                            extra_environ={'Authorization': str(annafan.apikey)},
                            status=200)
        results = json.loads(res.body)['result']
        anna = model.Package.by_name(u'annakarenina')
        assert_equal(results['domain_object_id'], anna.id)
        assert_equal(results['domain_object_type'], 'Package')
        roles = results['roles']
        assert len(roles) > 2, results
        assert set(roles[0].keys()) > set(('user_id', 'package_id', 'role',
                                           'context', 'user_object_role_id'))

    def test_34_roles_show_for_user(self):
        anna = model.Package.by_name(u'annakarenina')
        annafan = model.User.by_name(u'annafan')
        postparams = '%s=1' % json.dumps({'domain_object': anna.id,
                                          'user': 'annafan'})
        res = self.app.post('/api/action/roles_show', params=postparams,
                            extra_environ={'Authorization': str(annafan.apikey)},
                            status=200)
        results = json.loads(res.body)['result']
        anna = model.Package.by_name(u'annakarenina')
        assert_equal(results['domain_object_id'], anna.id)
        assert_equal(results['domain_object_type'], 'Package')
        roles = results['roles']
        assert_equal(len(roles), 1)
        assert set(roles[0].keys()) > set(('user_id', 'package_id', 'role',
                                           'context', 'user_object_role_id'))


    def test_35_user_role_update(self):
        anna = model.Package.by_name(u'annakarenina')
        annafan = model.User.by_name(u'annafan')
        roles_before = get_action('roles_show') \
                                 ({'model': model, 'session': model.Session}, \
                                  {'domain_object': anna.id,
                                   'user': 'tester'})
        postparams = '%s=1' % json.dumps({'user': 'tester',
                                          'domain_object': anna.id,
                                          'roles': ['reader']})

        res = self.app.post('/api/action/user_role_update', params=postparams,
                            extra_environ={'Authorization': str(annafan.apikey)},
                            status=200)
        results = json.loads(res.body)['result']
        assert_equal(len(results['roles']), 1)
        anna = model.Package.by_name(u'annakarenina')
        tester = model.User.by_name(u'tester')
        assert_equal(results['roles'][0]['role'], 'reader')
        assert_equal(results['roles'][0]['package_id'], anna.id)
        assert_equal(results['roles'][0]['user_id'], tester.id)

        roles_after = get_action('roles_show') \
                      ({'model': model, 'session': model.Session}, \
                       {'domain_object': anna.id,
                        'user': 'tester'})
        assert_equal(results['roles'], roles_after['roles'])


    def test_37_user_role_update_disallowed(self):
        # Roles are no longer used so ignore this test
        raise SkipTest
        anna = model.Package.by_name(u'annakarenina')
        postparams = '%s=1' % json.dumps({'user': 'tester',
                                          'domain_object': anna.id,
                                          'roles': ['editor']})
        # tester has no admin priviledges for this package
        res = self.app.post('/api/action/user_role_update', params=postparams,
                            extra_environ={'Authorization': 'tester'},
                            status=403)

    def test_38_user_role_bulk_update(self):
        anna = model.Package.by_name(u'annakarenina')
        annafan = model.User.by_name(u'annafan')
        all_roles_before = TestRoles.get_roles(anna.id)
        user_roles_before = TestRoles.get_roles(anna.id, user_ref=annafan.name)
        roles_before = get_action('roles_show') \
                                 ({'model': model, 'session': model.Session}, \
                                  {'domain_object': anna.id})
        postparams = '%s=1' % json.dumps({'domain_object': anna.id,
                                          'user_roles': [
                    {'user': 'annafan',
                     'roles': ('admin', 'editor')},
                    {'user': 'russianfan',
                     'roles': ['editor']},
                                              ]})

        res = self.app.post('/api/action/user_role_bulk_update', params=postparams,
                            extra_environ={'Authorization': str(annafan.apikey)},
                            status=200)
        results = json.loads(res.body)['result']

        # check there are 2 new roles (not 3 because annafan is already admin)
        all_roles_after = TestRoles.get_roles(anna.id)
        user_roles_after = TestRoles.get_roles(anna.id, user_ref=annafan.name)
        assert_equal(set(all_roles_before) ^ set(all_roles_after),
                     set([u'"annafan" is "editor" on "annakarenina"',
                          u'"russianfan" is "editor" on "annakarenina"']))

        roles_after = get_action('roles_show') \
                      ({'model': model, 'session': model.Session}, \
                       {'domain_object': anna.id})
        assert_equal(results['roles'], roles_after['roles'])

    def test_40_task_resource_status(self):

        try:
            import ckan.lib.celery_app as celery_app
        except ImportError:
            raise SkipTest('celery not installed')

        backend = celery_app.celery.backend
        ##This creates the database tables as a side effect, can not see another way
        ##to make tables unless you actually create a task.
        celery_result_session = backend.ResultSession()

        ## need to do inserts as setting up an embedded celery is too much for these tests
        model.Session.connection().execute(
            '''INSERT INTO task_status (id, entity_id, entity_type, task_type, key, value, state, error, last_updated) VALUES ('5753adae-cd0d-4327-915d-edd832d1c9a3', '749cdcf2-3fc8-44ae-aed0-5eff8cc5032c', 'resource', 'qa', 'celery_task_id', '51f2105d-85b1-4393-b821-ac11475919d9', NULL, '', '2012-04-20 21:32:45.553986');
               INSERT INTO celery_taskmeta (id, task_id, status, result, date_done, traceback) VALUES (2, '51f2105d-85b1-4393-b821-ac11475919d9', 'FAILURE', '52e', '2012-04-20 21:33:01.622557', 'Traceback')'''
        )
        model.Session.commit()
        res = json.loads(self.app.post('/api/action/resource_status_show',
                            params=json.dumps({'id': '749cdcf2-3fc8-44ae-aed0-5eff8cc5032c'}),
                            status=200).body)

        assert res['help'].startswith(
                "Return the statuses of a resource's tasks.")
        assert res['success'] is True
        assert res['result'] == [{"status": "FAILURE", "entity_id": "749cdcf2-3fc8-44ae-aed0-5eff8cc5032c", "task_type": "qa", "last_updated": "2012-04-20T21:32:45.553986", "date_done": "2012-04-20T21:33:01.622557", "entity_type": "resource", "traceback": "Traceback", "value": "51f2105d-85b1-4393-b821-ac11475919d9", "state": None, "key": "celery_task_id", "error": "", "id": "5753adae-cd0d-4327-915d-edd832d1c9a3"}]

    def test_41_missing_action(self):
        try:
            get_action('unicorns')
            assert False, "We found a non-existent action"
        except KeyError:
            assert True

    def test_42_resource_search_with_single_field_query(self):
        request_body = {
            'query': ["description:index"],
        }
        postparams = json.dumps(request_body)
        response = self.app.post('/api/action/resource_search',
                                 params=postparams)
        result = json.loads(response.body)['result']['results']
        count = json.loads(response.body)['result']['count']

        ## Due to the side-effect of previously run tests, there may be extra
        ## resources in the results.  So just check that each found Resource
        ## matches the search criteria
        assert count > 0
        for resource in result:
            assert "index" in resource['description'].lower()

    def test_42_resource_search_across_multiple_fields(self):
        request_body = {
            'query': ["description:index", "format:json"],
        }
        postparams = json.dumps(request_body)
        response = self.app.post('/api/action/resource_search',
                                 params=postparams)
        result = json.loads(response.body)['result']['results']
        count = json.loads(response.body)['result']['count']

        ## Due to the side-effect of previously run tests, there may be extra
        ## resources in the results.  So just check that each found Resource
        ## matches the search criteria
        assert count > 0
        for resource in result:
            assert "index" in resource['description'].lower()
            assert "json" in resource['format'].lower()

    def test_42_resource_search_test_percentage_is_escaped(self):
        request_body = {
            'query': ["description:index%"],
        }
        postparams = json.dumps(request_body)
        response = self.app.post('/api/action/resource_search',
                                 params=postparams)
        count = json.loads(response.body)['result']['count']

        # There shouldn't be any results.  If the '%' character wasn't
        # escaped correctly, then the search would match because of the
        # unescaped wildcard.
        assert count is 0

    def test_42_resource_search_fields_parameter_still_accepted(self):
        '''The fields parameter is deprecated, but check it still works.

        Remove this test when removing the fields parameter.  (#2603)
        '''
        request_body = {
            'fields': {"description": "index"},
        }

        postparams = json.dumps(request_body)
        response = self.app.post('/api/action/resource_search',
                                 params=postparams)
        result = json.loads(response.body)['result']['results']
        count = json.loads(response.body)['result']['count']

        ## Due to the side-effect of previously run tests, there may be extra
        ## resources in the results.  So just check that each found Resource
        ## matches the search criteria
        assert count > 0
        for resource in result:
            assert "index" in resource['description'].lower()

    def test_42_resource_search_accessible_via_get_request(self):
        response = self.app.get('/api/action/resource_search'
                                '?query=description:index&query=format:json')

        result = json.loads(response.body)['result']['results']
        count = json.loads(response.body)['result']['count']

        ## Due to the side-effect of previously run tests, there may be extra
        ## resources in the results.  So just check that each found Resource
        ## matches the search criteria
        assert count > 0
        for resource in result:
            assert "index" in resource['description'].lower()
            assert "json" in resource['format'].lower()

class TestActionTermTranslation(WsgiAppCase):

    @classmethod
    def setup_class(self):
        CreateTestData.create()
        self.sysadmin_user = model.User.get('testsysadmin')
        self.normal_user = model.User.get('annafan')

    @classmethod
    def teardown_class(self):
        model.repo.rebuild_db()

    def test_1_update_single(self):
        postparams = '%s=1' % json.dumps(
            {"term" : "moo",
             "term_translation": "moo",
             "lang_code" : "fr"
            }
        )

        res = self.app.post('/api/action/term_translation_update', params=postparams,
                            extra_environ={'Authorization': str(self.sysadmin_user.apikey)},
                            status=200)

        assert json.loads(res.body)['success']

        postparams = '%s=1' % json.dumps(
            {"term" : "moo",
             "term_translation": "moomoo",
             "lang_code" : "fr"
            }
        )

        res = self.app.post('/api/action/term_translation_update', params=postparams,
                            extra_environ={'Authorization': str(self.sysadmin_user.apikey)},
                            status=200)

        assert json.loads(res.body)['success']

        postparams = '%s=1' % json.dumps(
            {"term" : "moo",
             "term_translation": "moomoo",
             "lang_code" : "en"
            }
        )

        res = self.app.post('/api/action/term_translation_update', params=postparams,
                            extra_environ={'Authorization': str(self.sysadmin_user.apikey)},
                            status=200)

        assert json.loads(res.body)['success']

        postparams = '%s=1' % json.dumps({"terms" : ["moo"]})

        res = self.app.post('/api/action/term_translation_show', params=postparams,
                            extra_environ={'Authorization': str(self.sysadmin_user.apikey)},
                            status=200)

        assert json.loads(res.body)['success']
        assert json.loads(res.body)['result'] == [{u'lang_code': u'fr', u'term': u'moo', u'term_translation': u'moomoo'},
                                                  {u'lang_code': u'en', u'term': u'moo', u'term_translation': u'moomoo'}], json.loads(res.body)

    def test_2_update_many(self):

        postparams = '%s=1' % json.dumps({'data': [
             {"term" : "many",
              "term_translation": "manymoo",
              "lang_code" : "fr"
             },
             {"term" : "many",
              "term_translation": "manymoo",
              "lang_code" : "en"
             },
             {"term" : "many",
              "term_translation": "manymoomoo",
              "lang_code" : "en"
             }
            ]
        }
        )
        res = self.app.post('/api/action/term_translation_update_many', params=postparams,
                            extra_environ={'Authorization': str(self.sysadmin_user.apikey)},
                            status=200)

        assert json.loads(res.body)['result']['success'] == '3 rows updated', json.loads(res.body)

        postparams = '%s=1' % json.dumps({"terms" : ["many"]})
        res = self.app.post('/api/action/term_translation_show', params=postparams,
                            extra_environ={'Authorization': str(self.sysadmin_user.apikey)},
                            status=200)

        assert json.loads(res.body)['result'] == [{u'lang_code': u'fr', u'term': u'many', u'term_translation': u'manymoo'},
                                                  {u'lang_code': u'en', u'term': u'many', u'term_translation': u'manymoomoo'}], json.loads(res.body)




class TestActionPackageSearch(WsgiAppCase):

    @classmethod
    def setup_class(cls):
        setup_test_search_index()
        CreateTestData.create()
        cls.sysadmin_user = model.User.get('testsysadmin')

    @classmethod
    def teardown_class(self):
        model.repo.rebuild_db()

    def test_1_basic(self):
        params = {
                'q':'tolstoy',
                'facet.field': ('groups', 'tags', 'res_format', 'license'),
                'rows': 20,
                'start': 0,
            }
        postparams = '%s=1' % json.dumps(params)
        res = self.app.post('/api/action/package_search', params=postparams)
        res = json.loads(res.body)
        result = res['result']
        assert_equal(res['success'], True)
        assert_equal(result['count'], 1)
        assert_equal(result['results'][0]['name'], 'annakarenina')

        # Test GET request
        url_params = urllib.urlencode(params)
        res = self.app.get('/api/action/package_search?{0}'.format(url_params))
        res = json.loads(res.body)
        result = res['result']
        assert_equal(res['success'], True)
        assert_equal(result['count'], 1)
        assert_equal(result['results'][0]['name'], 'annakarenina')

    def test_1_basic_no_params(self):
        postparams = '%s=1' % json.dumps({})
        res = self.app.post('/api/action/package_search', params=postparams)
        res = json.loads(res.body)
        result = res['result']
        assert_equal(res['success'], True)
        assert_equal(result['count'], 2)
        assert_equal(result['results'][0]['name'], 'annakarenina')

        # Test GET request
        res = self.app.get('/api/action/package_search')
        res = json.loads(res.body)
        result = res['result']
        assert_equal(res['success'], True)
        assert_equal(result['count'], 2)
        assert_equal(result['results'][0]['name'], 'annakarenina')

    def test_2_bad_param(self):
        postparams = '%s=1' % json.dumps({
                'sort':'metadata_modified',
            })
        res = self.app.post('/api/action/package_search', params=postparams,
                            status=409)
        assert '"message": "Search error:' in res.body, res.body
        assert 'SOLR returned an error' in res.body, res.body
        # solr error is 'Missing sort order' or 'Missing_sort_order',
        # depending on the solr version.
        assert 'sort' in res.body, res.body

    def test_3_bad_param(self):
        postparams = '%s=1' % json.dumps({
                'weird_param':True,
            })
        res = self.app.post('/api/action/package_search', params=postparams,
                            status=400)
        assert '"message": "Search Query is invalid:' in res.body, res.body
        assert '"Invalid search parameters: [u\'weird_param\']' in res.body, res.body

    def test_4_sort_by_metadata_modified(self):
        search_params = '%s=1' % json.dumps({
            'q': '*:*',
            'fl': 'name, metadata_modified',
            'sort': u'metadata_modified desc'
        })

        # modify warandpeace, check that it is the first search result
        rev = model.repo.new_revision()
        pkg = model.Package.get('warandpeace')
        pkg.title = "War and Peace [UPDATED]"
        model.repo.commit_and_remove()

        res = self.app.post('/api/action/package_search', params=search_params)
        result = json.loads(res.body)['result']
        result_names = [r['name'] for r in result['results']]
        assert result_names == ['warandpeace', 'annakarenina'], result_names

        # modify annakarenina, check that it is the first search result
        rev = model.repo.new_revision()
        pkg = model.Package.get('annakarenina')
        pkg.title = "A Novel By Tolstoy [UPDATED]"
        model.repo.commit_and_remove()

        res = self.app.post('/api/action/package_search', params=search_params)
        result = json.loads(res.body)['result']
        result_names = [r['name'] for r in result['results']]
        assert result_names == ['annakarenina', 'warandpeace'], result_names

        # add a tag to warandpeace, check that it is the first result
        pkg = model.Package.get('warandpeace')
        pkg_params = '%s=1' % json.dumps({'id': pkg.id})
        res = self.app.post('/api/action/package_show', params=pkg_params)
        pkg_dict = json.loads(res.body)['result']
        pkg_dict['tags'].append({'name': 'new-tag'})
        pkg_params = '%s=1' % json.dumps(pkg_dict)
        res = self.app.post('/api/action/package_update', params=pkg_params,
                            extra_environ={'Authorization':  str(self.sysadmin_user.apikey)})

        res = self.app.post('/api/action/package_search', params=search_params)
        result = json.loads(res.body)['result']
        result_names = [r['name'] for r in result['results']]
        assert result_names == ['warandpeace', 'annakarenina'], result_names

class MockPackageSearchPlugin(SingletonPlugin):
    implements(IPackageController, inherit=True)

    def before_index(self, data_dict):
        data_dict['extras_test'] = 'abcabcabc'
        return data_dict

    def before_search(self, search_params):
        if 'extras' in search_params and 'ext_avoid' in search_params['extras']:
            assert 'q' in search_params

        if 'extras' in search_params and 'ext_abort' in search_params['extras']:
            assert 'q' in search_params
            # Prevent the actual query
            search_params['abort_search'] = True

        return search_params

    def after_search(self, search_results, search_params):

        assert 'results' in search_results
        assert 'count' in search_results
        assert 'search_facets' in search_results

        if 'extras' in search_params and 'ext_avoid' in search_params['extras']:
            # Remove results with a certain value
            avoid = search_params['extras']['ext_avoid']

            for i,result in enumerate(search_results['results']):
                if avoid.lower() in result['name'].lower() or avoid.lower() in result['title'].lower():
                    search_results['results'].pop(i)
                    search_results['count'] -= 1

        return search_results

    def before_view(self, data_dict):

        data_dict['title'] = 'string_not_found_in_rest_of_template'

        return data_dict

MockPackageSearchPlugin().disable()

class TestSearchPluginInterface(WsgiAppCase):

    @classmethod
    def setup_class(cls):
        MockPackageSearchPlugin().activate()
        MockPackageSearchPlugin().enable()
        setup_test_search_index()
        CreateTestData.create()
        MockPackageSearchPlugin().disable()
        cls.sysadmin_user = model.User.get('testsysadmin')

    @classmethod
    def teardown_class(cls):
        model.repo.rebuild_db()

    def setup(self):
        MockPackageSearchPlugin().enable()

    def teardown(self):
        MockPackageSearchPlugin().disable()

    def test_search_plugin_interface_search(self):
        avoid = 'Tolstoy'
        search_params = '%s=1' % json.dumps({
            'q': '*:*',
            'extras' : {'ext_avoid':avoid}
        })

        res = self.app.post('/api/action/package_search', params=search_params)

        results_dict = json.loads(res.body)['result']
        for result in results_dict['results']:
            assert not avoid.lower() in result['title'].lower()

        assert results_dict['count'] == 1

    def test_search_plugin_interface_abort(self):

        search_params = '%s=1' % json.dumps({
            'q': '*:*',
            'extras' : {'ext_abort':True}
        })

        res = self.app.post('/api/action/package_search', params=search_params)

        # Check that the query was aborted and no results returned
        res_dict = json.loads(res.body)['result']
        assert res_dict['count'] == 0
        assert len(res_dict['results']) == 0

    def test_before_index(self):

        # no datasets get aaaaaaaa
        search_params = '%s=1' % json.dumps({
            'q': 'aaaaaaaa',
        })

        res = self.app.post('/api/action/package_search', params=search_params)

        res_dict = json.loads(res.body)['result']
        assert res_dict['count'] == 0
        assert len(res_dict['results']) == 0

        # all datasets should get abcabcabc
        search_params = '%s=1' % json.dumps({
            'q': 'abcabcabc',
        })
        res = self.app.post('/api/action/package_search', params=search_params)

        res_dict = json.loads(res.body)['result']
        assert res_dict['count'] == 2, res_dict['count']
        assert len(res_dict['results']) == 2

    def test_before_view(self):
        res = self.app.get('/dataset/annakarenina')

        assert 'string_not_found_in_rest_of_template' in res.body

        res = self.app.get('/dataset?q=')
        assert res.body.count('string_not_found_in_rest_of_template') == 2


class TestBulkActions(WsgiAppCase):

    @classmethod
    def setup_class(cls):
        search.clear()
        model.Session.add_all([
            model.User(name=u'sysadmin', apikey=u'sysadmin',
                       password=u'sysadmin', sysadmin=True),
        ])
        model.Session.commit()

        data_dict = '%s=1' % json.dumps({
            'name': 'org',
        })
        res = cls.app.post('/api/action/organization_create',
                            extra_environ={'Authorization': 'sysadmin'},
                            params=data_dict)
        cls.org_id = json.loads(res.body)['result']['id']

        cls.package_ids = []
        for i in range(0,12):
            data_dict = '%s=1' % json.dumps({
                'name': 'name{i}'.format(i=i),
                'owner_org': 'org',
            })
            res = cls.app.post('/api/action/package_create',
                                extra_environ={'Authorization': 'sysadmin'},
                                params=data_dict)
            cls.package_ids.append(json.loads(res.body)['result']['id'])


    @classmethod
    def teardown_class(self):
        model.repo.rebuild_db()

    def test_01_make_private_then_public(self):
        data_dict = '%s=1' % json.dumps({
            'datasets': self.package_ids,
            'org_id': self.org_id,
        })
        res = self.app.post('/api/action/bulk_update_private',
                            extra_environ={'Authorization': 'sysadmin'},
                            params=data_dict)

        dataset_list = [row.private for row in
                        model.Session.query(model.Package.private).all()]
        assert len(dataset_list) == 12, len(dataset_list)
        assert all(dataset_list)

        res = self.app.get('/api/action/package_search?q=*:*')
        assert json.loads(res.body)['result']['count'] == 0

        res = self.app.post('/api/action/bulk_update_public',
                            extra_environ={'Authorization': 'sysadmin'},
                            params=data_dict)

        dataset_list = [row.private for row in
                        model.Session.query(model.Package.private).all()]
        assert len(dataset_list) == 12, len(dataset_list)
        assert not any(dataset_list)

        res = self.app.get('/api/action/package_search?q=*:*')
        assert json.loads(res.body)['result']['count'] == 12

    def test_02_bulk_delete(self):

        data_dict = '%s=1' % json.dumps({
            'datasets': self.package_ids,
            'org_id': self.org_id,
        })
        res = self.app.post('/api/action/bulk_update_delete',
                            extra_environ={'Authorization': 'sysadmin'},
                            params=data_dict)

        dataset_list = [row.state for row in
                        model.Session.query(model.Package.state).all()]
        assert len(dataset_list) == 12, len(dataset_list)
        assert all(state == 'deleted' for state in dataset_list)

        res = self.app.get('/api/action/package_search?q=*:*')
        assert json.loads(res.body)['result']['count'] == 0

<|MERGE_RESOLUTION|>--- conflicted
+++ resolved
@@ -67,7 +67,12 @@
         assert res['help'].startswith(
             "Return a list of the names of the site's datasets (packages).")
 
-<<<<<<< HEAD
+		# Test GET request
+        res = json.loads(self.app.get('/api/action/package_list').body)
+        assert len(res['result']) == 2
+        assert 'warandpeace' in res['result']
+        assert 'annakarenina' in res['result']
+
     def test_01_current_package_list_with_resources(self):
         url = '/api/action/current_package_list_with_resources'
 
@@ -105,13 +110,6 @@
             'page': 0})
         res = json.loads(self.app.post(url, params=postparams, status=StatusCodes.STATUS_409_CONFLICT).body)
         assert not res['success']
-=======
-        # Test GET request
-        res = json.loads(self.app.get('/api/action/package_list').body)
-        assert len(res['result']) == 2
-        assert 'warandpeace' in res['result']
-        assert 'annakarenina' in res['result']
->>>>>>> c8d788f1
 
     def test_01_package_show(self):
         anna_id = model.Package.by_name(u'annakarenina').id
