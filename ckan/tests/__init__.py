--- conflicted
+++ resolved
@@ -241,32 +241,6 @@
     def anna(self):
         return self.get_package_by_name(u'annakarenina')
 
-<<<<<<< HEAD
-    def get_package_by_name(self, package_name):
-        return model.Package.by_name(package_name)
-
-    @classmethod
-    def purge_packages(self, pkg_names):
-        for pkg_name in pkg_names:
-            pkg = model.Package.by_name(unicode(pkg_name))
-            if pkg:
-                pkg.purge()
-        model.repo.commit_and_remove()
-
-    @classmethod
-    def purge_all_packages(self):
-        all_pkg_names = [pkg.name for pkg in model.Session.query(model.Package)]
-        self.purge_packages(all_pkg_names)
-
-class TestControllerWithSearchIndexer(TestController):
-    @classmethod
-    def setup_class(cls):
-        SearchIndexManagerThread.start()
-
-    @classmethod
-    def teardown_class(cls):
-        SearchIndexManagerThread.stop()
-=======
     def _system(self, cmd):
         import commands
         (status, output) = commands.getstatusoutput(cmd)
@@ -306,4 +280,13 @@
         pid = int(pid)
         if os.system("kill -9 %d" % pid):
             raise Exception, "Can't kill foreign CKAN instance (pid: %d)." % pid
->>>>>>> 8e45af66
+
+
+class TestControllerWithSearchIndexer(TestController):
+    @classmethod
+    def setup_class(cls):
+        SearchIndexManagerThread.start()
+
+    @classmethod
+    def teardown_class(cls):
+        SearchIndexManagerThread.stop()