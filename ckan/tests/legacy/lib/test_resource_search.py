--- conflicted
+++ resolved
@@ -55,7 +55,6 @@
         ]
         CreateTestData.create_arbitrary(self.pkgs)
 
-<<<<<<< HEAD
     def res_search(
         self, query="", fields={}, terms=[], options=search.QueryOptions()
     ):
@@ -67,33 +66,17 @@
             for resource_id in result["results"]
         ]
         urls = set([resource.url for resource in resources])
-=======
-    @classmethod
-    def teardown_class(self):
-        model.repo.rebuild_db()
-
-    def res_search(self, query='', fields={}, terms=[], options=search.QueryOptions()):
-        result = search.query_for(model.Resource).run(query=query, fields=fields, terms=terms, options=options)
-        resources = [model.Session.query(model.Resource).get(resource_id) for resource_id in result['results']]
-        urls = {resource.url for resource in resources}
->>>>>>> 746cd7e3
         return urls
 
     def test_01_search_url(self):
         fields = {"url": "site.com"}
         result = search.query_for(model.Resource).run(fields=fields)
-<<<<<<< HEAD
         assert result["count"] == 6, result
         resources = [
             model.Session.query(model.Resource).get(resource_id)
             for resource_id in result["results"]
         ]
         urls = set([resource.url for resource in resources])
-=======
-        assert result['count'] == 6, result
-        resources = [model.Session.query(model.Resource).get(resource_id) for resource_id in result['results']]
-        urls = {resource.url for resource in resources}
->>>>>>> 746cd7e3
         assert set([self.ab, self.cd, self.ef]) == urls, urls
 
     def test_02_search_url_2(self):
@@ -101,11 +84,7 @@
         assert set([self.ab]) == urls, urls
 
     def test_03_search_url_multiple_words(self):
-<<<<<<< HEAD
-        fields = dict([["url", "e f"]])
-=======
         fields = {'url': 'e f'}
->>>>>>> 746cd7e3
         urls = self.res_search(fields=fields)
         assert {self.ef} == urls
 
