--- conflicted
+++ resolved
@@ -3,11 +3,9 @@
 from nose import tools as nose_tools
 
 import ckan.tests.helpers as helpers
-<<<<<<< HEAD
+
 import ckan.plugins as p
-=======
 import ckan.tests.factories as factories
->>>>>>> 97da20e7
 
 
 class TestRenderSnippet(helpers.FunctionalTestBase):
