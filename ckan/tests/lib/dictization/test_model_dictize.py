--- conflicted
+++ resolved
@@ -105,26 +105,6 @@
 
         assert group_dicts[0]["extras"][0]["key"] == "k1"
 
-<<<<<<< HEAD
-=======
-    def test_group_list_dictize_including_tags(self):
-        group = factories.Group.model()
-        tag = factories.Tag.model()
-        member = model.Member(
-            group=group, table_id=tag.id, table_name="tag"
-        )
-        model.Session.add(member)
-        model.Session.commit()
-        context = {"model": model, "session": model.Session}
-
-        group_dicts = model_dictize.group_list_dictize(
-            [group], context, include_tags=True
-        )
-
-        assert group_dicts[0]["tags"][0]["name"] == tag.name
-
-    @pytest.mark.usefixtures("clean_db")
->>>>>>> 6e05d8a5
     def test_group_list_dictize_including_groups(self):
         parent = factories.Group(tile="Parent")
         child = factories.Group(title="Child", groups=[{"name": parent["name"]}])
