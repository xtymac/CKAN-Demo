--- conflicted
+++ resolved
@@ -39,13 +39,7 @@
     @mock.patch.object(ckan_uploader, "_storage_path", new="/doesnt_exist")
     def test_resource_create_upload_file(self, _, app):
         user = factories.User()
-<<<<<<< HEAD
         pkg = factories.Dataset(creator_user_id=user["id"])
-        # upload_content = StringIO()
-        # upload_content.write('test-content')
-=======
-        pkg = factories.Dataset(creator_user_id=user['id'])
->>>>>>> c0ee5f5b
 
         url = url_for(
             controller="api",
