--- conflicted
+++ resolved
@@ -337,7 +337,6 @@
         assert_true(user_one['display_name'] in followers_response)
 
 
-<<<<<<< HEAD
 class TestGroupSearch(helpers.FunctionalTestBase):
 
     '''Test searching for groups.'''
@@ -498,7 +497,8 @@
         ds_titles = [t.string for t in ds_titles]
 
         assert_equal(len(ds_titles), 0)
-=======
+
+
 class TestGroupIndex(helpers.FunctionalTestBase):
 
     def test_group_index(self):
@@ -539,5 +539,4 @@
         for i in xrange(22, 26):
             assert_in('Test Group {0}'.format(i), response)
 
-        assert 'Test Group 21' not in response
->>>>>>> 2154602a
+        assert 'Test Group 21' not in response