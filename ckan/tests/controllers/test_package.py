# encoding: utf-8

from bs4 import BeautifulSoup
from werkzeug.routing import BuildError
from flask_babel import refresh as refresh_babel
import unittest.mock as mock

import ckan.authz as authz
from ckan.lib.helpers import url_for
import pytest
from urllib.parse import urlparse
import ckan.model as model
import ckan.plugins as p
import ckan.logic as logic

import ckan.tests.helpers as helpers
import ckan.tests.factories as factories


@pytest.fixture
def sysadmin():
    user = factories.SysadminWithToken()
    return user


@pytest.fixture
def user():
    user = factories.UserWithToken()
    return user


def _get_location(res):
    location = res.headers['location']
    return urlparse(location)._replace(scheme='', netloc='').geturl()


@pytest.mark.usefixtures("clean_db")
class TestPackageNew(object):

    @pytest.mark.ckan_config("ckan.plugins", "test_package_controller_plugin")
    @pytest.mark.usefixtures("with_plugins")
    def test_new_plugin_hook(self, app, user):
        plugin = p.get_plugin("test_package_controller_plugin")
        headers = {"Authorization": user["token"]}
        app.post(
            url_for("dataset.new"),
            headers=headers,
            data={"name": u"plugged", "save": ""},
            follow_redirects=False,
        )
        assert plugin.calls["edit"] == 0, plugin.calls
        assert plugin.calls["create"] == 1, plugin.calls

    @pytest.mark.ckan_config("ckan.plugins", "test_package_controller_plugin")
    @pytest.mark.usefixtures("with_plugins")
    def test_after_create_plugin_hook(self, app, user):
        plugin = p.get_plugin("test_package_controller_plugin")
        headers = {"Authorization": user["token"]}
        app.post(
            url_for("dataset.new"),
            headers=headers,
            data={"name": u"plugged2", "save": ""},
            follow_redirects=False,
        )
        assert plugin.calls["after_dataset_update"] == 0, plugin.calls
        assert plugin.calls["after_dataset_create"] == 1, plugin.calls

        assert plugin.id_in_dict

    @pytest.mark.usefixtures("clean_index")
    def test_new_indexerror(self, app, user):
        from ckan.lib.search.common import SolrSettings
        bad_solr_url = "http://example.com/badsolrurl"
        solr_url = SolrSettings.get()[0]
        try:
            SolrSettings.init(bad_solr_url)
            new_package_name = u"new-package-missing-solr"
            offset = url_for("dataset.new")
            headers = {"Authorization": user["token"]}
            res = app.post(
                offset,
                headers=headers,
                data={"save": "", "name": new_package_name},
            )
            assert "Unable to add package to search index" in res, res
        finally:
            SolrSettings.init(solr_url)

    def test_change_locale(self, app, user):
        url = url_for("dataset.new")
<<<<<<< HEAD
        headers = {"Authorization": user["token"]}
        res = app.get(url, headers=headers)
        res = app.get("/de/dataset/new", headers=headers)
=======
        env = {"Authorization": user["token"]}
        res = app.get(url, extra_environ=env)
        # See https://github.com/python-babel/flask-babel/issues/214
        refresh_babel()
        res = app.get("/de/dataset/new", extra_environ=env)
>>>>>>> 6dba76ea
        assert helpers.body_contains(res, "Datensatz")

    @pytest.mark.ckan_config("ckan.auth.create_unowned_dataset", "false")
    def test_needs_organization_but_no_organizations_has_button(self, app, sysadmin):
        """ Scenario: The settings say every dataset needs an organization
        but there are no organizations. If the user is allowed to create an
        organization they should be prompted to do so when they try to create
        a new dataset"""
        headers = {"Authorization": sysadmin["token"]}
        response = app.get(url=url_for("dataset.new"), headers=headers)
        assert url_for("organization.new") in response

    @pytest.mark.ckan_config("ckan.auth.create_unowned_dataset", "false")
    @pytest.mark.ckan_config("ckan.auth.user_create_organizations", "false")
    def test_needs_organization_but_no_organizations_no_button(
        self, monkeypatch, app, user
    ):
        """ Scenario: The settings say every dataset needs an organization
        but there are no organizations. If the user is not allowed to create an
        organization they should be told to ask the admin but no link should be
        presented. Note: This cannot happen with the default ckan and requires
        a plugin to overwrite the package_create behavior"""
        authz._AuthFunctions.get('package_create')
        monkeypatch.setitem(
            authz._AuthFunctions._functions, 'package_create',
            lambda *_: {'success': True})
        headers = {"Authorization": user["token"]}
        response = app.get(url=url_for("dataset.new"), headers=headers)

        assert url_for("organization.new") not in response
        assert "Ask a system administrator" in response

    def test_name_required(self, app, user):
        headers = {"Authorization": user["token"]}
        url = url_for("dataset.new")
        response = app.post(url, headers=headers, data={"save": ""})
        assert "Name: Missing value" in response

    def test_first_page_creates_draft_package(self, app, user):
        url = url_for("dataset.new")
        name = factories.Dataset.stub().name
        headers = {"Authorization": user["token"]}
        app.post(url, data={
            "name": name,
            "save": "",
            "_ckan_phase": 1
        }, headers=headers, follow_redirects=False)
        pkg = model.Package.by_name(name)
        assert pkg.state == "draft"

    def test_resource_required(self, app, user):
        url = url_for("dataset.new")
        name = "one-resource-required"
        headers = {"Authorization": user["token"]}
        response = app.post(url, headers=headers, data={
            "name": name,
            "save": "",
            "_ckan_phase": 1
        }, follow_redirects=False)
        location = _get_location(response)
        response = app.post(location, headers=headers, data={
            "id": "",
            "url": "",
            "save": "go-metadata",
        })
        assert "You must add at least one data resource" in response

    def test_complete_package_with_one_resource(self, app, user):
        url = url_for("dataset.new")
        name = factories.Dataset.stub().name
        headers = {"Authorization": user["token"]}
        response = app.post(url, headers=headers, data={
            "name": name,
            "save": "",
            "_ckan_phase": 1

        }, follow_redirects=False)
        location = _get_location(response)
        response = app.post(location, headers=headers, data={
            "id": "",
            "url": "http://example.com/resource",
            "save": "go-metadata"
        })

        pkg = model.Package.by_name(name)
        assert pkg.resources[0].url == u"http://example.com/resource"
        assert pkg.state == "active"

    def test_complete_package_with_two_resources(self, app):

        user = factories.UserWithToken()

        url = url_for("dataset.new")
        name = factories.Dataset.stub().name
        response = app.post(
            url,
            data={
                "name": name,
                "save": "",
                "_ckan_phase": 1
            },
            headers={"Authorization": user["token"]},
            follow_redirects=False
        )
        location = _get_location(response)
        app.post(location, data={
                "id": "",
                "url": "http://example.com/resource0",
                "save": "again"
            },

            headers={"Authorization": user["token"]},
        )
        app.post(location, data={
                "id": "",
                "url": "http://example.com/resource1",
                "save": "go-metadata"
            },
            headers={"Authorization": user["token"]},
        )
        pkg = model.Package.by_name(name)
        resources = sorted(pkg.resources, key=lambda r: r.url)
        assert resources[0].url == u"http://example.com/resource0"
        assert resources[1].url == u"http://example.com/resource1"
        assert pkg.state == "active"

    # resource upload is tested in TestExampleIUploaderPlugin

    def test_previous_button_works(self, app, user):
        url = url_for("dataset.new")
        headers = {"Authorization": user["token"]}
        response = app.post(url, headers=headers, data={
            "name": "previous-button-works",
            "save": "",
            "_ckan_phase": 1
        }, follow_redirects=False)

        location = _get_location(response)
        response = app.post(location, headers=headers, data={
            "id": "",
            "save": "go-dataset"
        }, follow_redirects=False)

        assert '/dataset/edit/' in response.headers['location']

    def test_previous_button_populates_form(self, app):

        user = factories.UserWithToken()

        url = url_for("dataset.new")
        name = factories.Dataset.stub().name
        response = app.post(
            url,
            headers={"Authorization": user["token"]},
            data={
                "name": name,
                "save": "",
                "_ckan_phase": 1
            },
            follow_redirects=False
        )

        location = _get_location(response)
        response = app.post(location, data={
            "id": "",
            "save": "go-dataset"
            },
            headers={"Authorization": user["token"]},
        )

        assert 'name="title"' in response
        assert f'value="{name}"'

    def test_previous_next_maintains_draft_state(self, app, user):
        url = url_for("dataset.new")
        name = factories.Dataset.stub().name
        headers = {"Authorization": user["token"]}
        response = app.post(url, headers=headers, data={
            "name": name,
            "save": "",
            "_ckan_phase": 1
        }, follow_redirects=False)

        location = _get_location(response)
        response = app.post(location, headers=headers, data={
            "id": "",
            "save": "go-dataset"
        })

        pkg = model.Package.by_name(name)
        assert pkg.state == "draft"

    def test_dataset_edit_org_dropdown_visible_to_normal_user_with_orgs_available(
        self, app, user
    ):
        """
        The 'Organization' dropdown is available on the dataset create/edit
        page to normal (non-sysadmin) users who have organizations available
        to them.
        """
        headers = {"Authorization": user["token"]}
        # user is admin of org.
        org = factories.Organization(
            name="my-org", users=[{"name": user["name"], "capacity": "admin"}]
        )

        name = factories.Dataset.stub().name
        url = url_for("dataset.new")
        response = app.post(url, data={
            "name": name,
            "owner_org": org["id"],
            "save": "",
            "_ckan_phase": 1
        }, headers=headers, follow_redirects=False)
        location = _get_location(response)
        response = app.post(location, headers=headers, data={
            "id": "",
            "url": "http://example.com/resource",
            "save": "go-metadata"
        })

        pkg = model.Package.by_name(name)
        assert pkg.state == "active"

        # edit package page response
        url = url_for("dataset.edit", id=pkg.id)
        pkg_edit_response = app.get(url=url, headers=headers)
        # A field with the correct id is in the response

        owner_org_options = [
            option['value'] for option
            in BeautifulSoup(pkg_edit_response.data).body.select(
                "form#dataset-edit"
            )[0].select('[name=owner_org]')[0].select('option')
        ]
        assert org["id"] in owner_org_options

    def test_dataset_edit_org_dropdown_normal_user_can_remove_org(self, app, user):
        """
        A normal user (non-sysadmin) can remove an organization from a dataset
        have permissions on.
        """
        headers = {"Authorization": user["token"]}
        # user is admin of org.
        org = factories.Organization(
            name="my-org", users=[{"name": user["name"], "capacity": "admin"}]
        )

        name = factories.Dataset.stub().name
        url = url_for("dataset.new")
        response = app.post(url, data={
            "name": name,
            "owner_org": org["id"],
            "save": "",
            "_ckan_phase": 1
        }, headers=headers, follow_redirects=False)
        location = _get_location(response)
        response = app.post(location, headers=headers, data={
            "id": "",
            "url": "http://example.com/resource",
            "save": "go-metadata"
        })

        pkg = model.Package.by_name(name)
        assert pkg.state == "active"
        assert pkg.owner_org == org["id"]
        assert pkg.owner_org is not None
        # edit package page response
        url = url_for("dataset.edit", id=pkg.id)
        app.post(url=url, headers=headers, data={"owner_org": ""}, follow_redirects=False)

        post_edit_pkg = model.Package.by_name(name)
        assert post_edit_pkg.owner_org is None
        assert post_edit_pkg.owner_org != org["id"]

    def test_dataset_edit_org_dropdown_not_visible_to_normal_user_with_no_orgs_available(
        self, app, user
    ):
        """
        The 'Organization' dropdown is not available on the dataset
        create/edit page to normal (non-sysadmin) users who have no
        organizations available to them.
        """
        # user isn't admin of org.
        org = factories.Organization(name="my-org")
        name = factories.Dataset.stub().name
        url = url_for("dataset.new")
        headers = {"Authorization": user["token"]}
        response = app.post(url, data={
            "name": name,
            "save": "",
            "_ckan_phase": 1
        }, headers=headers, follow_redirects=False)
        location = _get_location(response)
        response = app.post(location, headers=headers, data={
            "id": "",
            "url": "http://example.com/resource",
            "save": "go-metadata"
        })

        pkg = model.Package.by_name(name)
        assert pkg.state == "active"

        # edit package response
        url = url_for(
            "dataset.edit", id=model.Package.by_name(name).id
        )
        pkg_edit_response = app.get(url=url, headers=headers)
        # A field with the correct id is in the response
        assert 'value="{0}"'.format(org["id"]) not in pkg_edit_response

    def test_dataset_edit_org_dropdown_visible_to_sysadmin_with_no_orgs_available(
        self, app, sysadmin
    ):
        """
        The 'Organization' dropdown is available to sysadmin users regardless
        of whether they personally have an organization they administrate.
        """
        user = factories.User()
        # user is admin of org.
        org = factories.Organization(
            name="my-org", users=[{"name": user["name"], "capacity": "admin"}]
        )

        url = url_for("dataset.new")
        headers = {"Authorization": sysadmin["token"]}
        response = app.get(url=url, headers=headers)
        # organization dropdown available in create page.
        assert 'id="field-organizations"' in response
        name = factories.Dataset.stub().name

        response = app.post(url, headers=headers, data={
            "name": name,
            "owner_org": org["id"],
            "save": "",
            "_ckan_phase": 1
        }, follow_redirects=False)
        location = _get_location(response)
        response = app.post(location, headers=headers, data={
            "id": "",
            "url": "http://example.com/resource",
            "save": "go-metadata"
        })

        pkg = model.Package.by_name(name)
        assert pkg.state == "active"

        # edit package page response
        url = url_for("dataset.edit", id=pkg.id)
        pkg_edit_response = app.get(url=url, headers=headers)
        # A field with the correct id is in the response
        assert 'id="field-organizations"' in pkg_edit_response
        # The organization id is in the response in a value attribute
        assert 'value="{0}"'.format(org["id"]) in pkg_edit_response

    def test_unauthed_user_creating_dataset(self, app):

        # provide REMOTE_ADDR to idenfity as remote user, see
        # ckan.views.identify_user() for details
        app.post(
            url=url_for("dataset.new"),
            environ_overrides={"REMOTE_ADDR": "127.0.0.1"},
            status=403,
        )

    def test_form_without_initial_data(self, app, user):
        url = url_for("dataset.new")
        headers = {"Authorization": user["token"]}
        resp = app.get(url=url, headers=headers)
        page = BeautifulSoup(resp.body)
        form = page.select_one('#dataset-edit')
        assert not form.select_one('[name=title]')['value']
        assert not form.select_one('[name=name]')['value']
        assert not form.select_one('[name=notes]').text

    def test_form_with_initial_data(self, app, user):
        url = url_for("dataset.new", name="name",
                      notes="notes", title="title")
        headers = {"Authorization": user["token"]}
        resp = app.get(url=url, headers=headers)
        page = BeautifulSoup(resp.body)
        form = page.select_one('#dataset-edit')
        assert form.select_one('[name=title]')['value'] == "title"
        assert form.select_one('[name=name]')['value'] == "name"
        assert form.select_one('[name=notes]').text == "notes"


@pytest.mark.usefixtures("non_clean_db")
class TestPackageEdit(object):
    def test_redirect_after_edit_using_param(self, app, sysadmin):
        return_url = "http://random.site.com/dataset/<NAME>?test=param"
        pkg = factories.Dataset()
        url = url_for("dataset.edit", id=pkg["name"], return_to=return_url)
        headers = {"Authorization": sysadmin["token"]}
        resp = app.post(url, headers=headers, follow_redirects=False)
        assert resp.headers["location"] == return_url.replace("<NAME>", pkg["name"])

    def test_redirect_after_edit_using_config(self, app, ckan_config, sysadmin):
        expected_redirect = ckan_config["package_edit_return_url"]
        pkg = factories.Dataset()
        url = url_for("dataset.edit", id=pkg["name"])
        headers = {"Authorization": sysadmin["token"]}
        resp = app.post(url, headers=headers, follow_redirects=False)
        assert resp.headers["location"] == expected_redirect.replace("<NAME>", pkg["name"])

    def test_organization_admin_can_edit(self, app, user):
        headers = {"Authorization": user["token"]}
        organization = factories.Organization(
            users=[{"name": user["name"], "capacity": "admin"}]
        )
        dataset = factories.Dataset(owner_org=organization["id"])
        app.post(
            url_for("dataset.edit", id=dataset["name"]),
            headers=headers,
            data={
                "notes": u"edited description",
                "save": ""
            }, follow_redirects=False
        )
        result = helpers.call_action("package_show", id=dataset["id"])
        assert u"edited description" == result["notes"]

    def test_organization_editor_can_edit(self, app, user):
        headers = {"Authorization": user["token"]}
        organization = factories.Organization(
            users=[{"name": user["name"], "capacity": "editor"}]
        )
        dataset = factories.Dataset(owner_org=organization["id"])
        app.post(
            url_for("dataset.edit", id=dataset["name"]),
            headers=headers,
            data={
                "notes": u"edited description",
                "save": ""
            }, follow_redirects=False

        )
        result = helpers.call_action("package_show", id=dataset["id"])
        assert u"edited description" == result["notes"]

    def test_organization_member_cannot_edit(self, app, user):
        headers = {"Authorization": user["token"]}
        organization = factories.Organization(
            users=[{"name": user["name"], "capacity": "member"}]
        )
        dataset = factories.Dataset(owner_org=organization["id"])
        app.get(
            url_for("dataset.edit", id=dataset["name"]),
            headers=headers,
            status=403)

    def test_user_not_in_organization_cannot_edit(self, app, user):
        organization = factories.Organization()
        dataset = factories.Dataset(owner_org=organization["id"])
        url = url_for("dataset.edit", id=dataset["name"])
        headers = {"Authorization": user["token"]}
        app.get(url=url, headers=headers, status=403)
        app.post(
            url=url,
            headers=headers,
            data={"notes": "edited description"},
            status=403)

    def test_anonymous_user_cannot_edit(self, app):
        organization = factories.Organization()
        dataset = factories.Dataset(owner_org=organization["id"])
        url = url_for("dataset.edit", id=dataset["name"])
        app.get(url=url, status=403)

        app.post(
            url=url,
            data={"notes": "edited description"},
            status=403,
        )

    def test_validation_errors_for_dataset_name_appear(self, app, user):
        """fill out a bad dataset set name and make sure errors appear"""
        headers = {"Authorization": user["token"]}
        organization = factories.Organization(
            users=[{"name": user["name"], "capacity": "admin"}]
        )
        dataset = factories.Dataset(owner_org=organization["id"])
        response = app.post(
            url_for("dataset.edit", id=dataset["name"]),
            headers=headers,
            data={
                "name": "this is not a valid name",
                "save": ""
            }
        )
        assert "The form contains invalid entries" in response.body

        assert (
            "Name: Must be purely lowercase alphanumeric (ascii) "
            "characters and these symbols: -_" in response.body
        )

    def test_edit_a_dataset_that_does_not_exist_404s(self, app, user):
        headers = {"Authorization": user["token"]}
        response = app.get(url_for("dataset.edit", headers=headers, id="does-not-exist"))
        assert 404 == response.status_code


@pytest.mark.usefixtures("non_clean_db")
class TestPackageOwnerOrgList(object):

    owner_org_select = '<select id="field-organizations" name="owner_org"'

    def test_org_list_shown_if_new_dataset_and_user_is_admin_or_editor_in_an_org(self, app, user):
        headers = {"Authorization": user["token"]}
        factories.Organization(
            users=[{"name": user["name"], "capacity": "admin"}]
        )
        response = app.get(url_for("dataset.new"), headers=headers)
        assert self.owner_org_select in response.body

    def test_org_list_shown_if_admin_or_editor_of_the_dataset_org(self, app, user):
        headers = {"Authorization": user["token"]}
        organization = factories.Organization(
            users=[{"name": user["name"], "capacity": "admin"}]
        )
        dataset = factories.Dataset(owner_org=organization["id"])
        response = app.get(url_for("dataset.edit", id=dataset["name"]), headers=headers)
        assert self.owner_org_select in response.body

    @pytest.mark.ckan_config('ckan.auth.allow_dataset_collaborators', True)
    def test_org_list_not_shown_if_user_is_a_collaborator_with_default_config(self, app, user):
        headers = {"Authorization": user["token"]}
        organization1 = factories.Organization()
        dataset = factories.Dataset(owner_org=organization1["id"])

        factories.Organization(
            users=[{"name": user["name"], "capacity": "admin"}]
        )
        helpers.call_action(
            'package_collaborator_create',
            id=dataset['id'], user_id=user["name"], capacity='editor')

        response = app.get(url_for("dataset.edit", id=dataset["name"]), headers=headers)
        assert self.owner_org_select not in response.body

        response = app.post(
            url_for("dataset.edit", id=dataset["name"]),
            headers=headers,
            data={
                "notes": "changed",
                "save": ""
            },
            follow_redirects=False
        )
        updated_dataset = helpers.call_action("package_show", id=dataset["id"])
        assert updated_dataset['owner_org'] == organization1['id']

    @pytest.mark.ckan_config('ckan.auth.allow_dataset_collaborators', True)
    @pytest.mark.ckan_config('ckan.auth.allow_collaborators_to_change_owner_org', True)
    def test_org_list_shown_if_user_is_a_collaborator_with_config_enabled(self, app, user):
        headers = {"Authorization": user["token"]}
        organization1 = factories.Organization()
        dataset = factories.Dataset(owner_org=organization1["id"])

        organization2 = factories.Organization(
            users=[{"name": user["name"], "capacity": "admin"}]
        )
        helpers.call_action(
            'package_collaborator_create',
            id=dataset['id'], user_id=user["name"], capacity='editor')

        response = app.get(url_for("dataset.edit", id=dataset["name"]), headers=headers)
        assert self.owner_org_select in response.body

        response = app.post(
            url_for("dataset.edit", id=dataset["name"]),
            headers=headers,
            data={
                "notes": "changed",
                "owner_org": organization2['id'],
                "save": ""
            },
            follow_redirects=False
        )
        updated_dataset = helpers.call_action("package_show", id=dataset["id"])
        assert updated_dataset['owner_org'] == organization2['id']


@pytest.mark.usefixtures("non_clean_db")
class TestPackageRead(object):
    def test_read(self, app):
        dataset = factories.Dataset()
        response = app.get(url_for("dataset.read", id=dataset["name"]))
        assert helpers.body_contains(response, dataset["title"])
        assert helpers.body_contains(response, dataset["notes"][:60].split("\n")[0])

    def test_organization_members_can_read_private_datasets(self, app):
        members = {
            "member": factories.UserWithToken(),
            "editor": factories.UserWithToken(),
            "admin": factories.UserWithToken(),
            "sysadmin": factories.SysadminWithToken(),
        }
        organization = factories.Organization(
            users=[
                {"name": members["member"]["id"], "capacity": "member"},
                {"name": members["editor"]["id"], "capacity": "editor"},
                {"name": members["admin"]["id"], "capacity": "admin"},
            ]
        )
        dataset = factories.Dataset(owner_org=organization["id"], private=True)
        for _, user_dict in members.items():
            headers = {"Authorization": user_dict["token"]}
            response = app.get(url_for("dataset.read", id=dataset["name"]), headers=headers)
            assert dataset["title"] in response.body
            assert dataset["notes"] in response.body

    def test_anonymous_users_cannot_see_private_datasets(self, app):
        organization = factories.Organization()
        dataset = factories.Dataset(owner_org=organization["id"], private=True)
        response = app.get(
            url_for("dataset.read", id=dataset["name"]), status=404
        )
        assert 404 == response.status_code

    def test_user_not_in_organization_cannot_see_private_datasets(self, app, user):
        organization = factories.Organization()
        dataset = factories.Dataset(owner_org=organization["id"], private=True)
        headers = {"Authorization": user["token"]}
        response = app.get(
            url_for("dataset.read", id=dataset["name"]), headers=headers, status=404)
        assert 404 == response.status_code

    def test_read_rdf(self, app):
        """ The RDF outputs now live in ckanext-dcat"""
        dataset1 = factories.Dataset()

        offset = url_for("dataset.read", id=dataset1["name"]) + ".rdf"
        app.get(offset, status=404)

    def test_read_n3(self, app):
        """ The RDF outputs now live in ckanext-dcat"""
        dataset1 = factories.Dataset()

        offset = url_for("dataset.read", id=dataset1["name"]) + ".n3"
        app.get(offset, status=404)

    # Test the 'reveal_private_datasets' flag

    @pytest.mark.ckan_config("ckan.auth.reveal_private_datasets", "True")
    def test_anonymous_users_cannot_read_private_datasets(self, app):
        organization = factories.Organization()
        dataset = factories.Dataset(owner_org=organization["id"], private=True)
        response = app.get(
            url_for("dataset.read", id=dataset["name"]),
            follow_redirects=False
        )
        assert 302 == response.status_code
        assert '/login' in response.headers[u"Location"]

    @pytest.mark.ckan_config("ckan.auth.reveal_private_datasets", "True")
    def test_user_not_in_organization_cannot_read_private_datasets(self, app, user):
        organization = factories.Organization()
        dataset = factories.Dataset(owner_org=organization["id"], private=True)
        headers = {"Authorization": user["token"]}
        response = app.get(
            url_for("dataset.read", id=dataset["name"]), headers=headers, status=403)
        assert 403 == response.status_code


@pytest.mark.usefixtures("non_clean_db")
class TestPackageDelete(object):
    def test_owner_delete(self, app, user):
        headers = {"Authorization": user["token"]}
        owner_org = factories.Organization(
            users=[{"name": user["name"], "capacity": "admin"}]
        )
        dataset = factories.Dataset(owner_org=owner_org["id"])

        response = app.post(
            url_for("dataset.delete", id=dataset["name"]),
            headers=headers
            )
        assert 200 == response.status_code

        deleted = helpers.call_action("package_show", id=dataset["id"])
        assert "deleted" == deleted["state"]

    def test_delete_on_non_existing_dataset(self, app):
        response = app.post(
            url_for("dataset.delete", id="schrodingersdatset"),

        )
        assert 404 == response.status_code

    def test_sysadmin_can_delete_any_dataset(self, app, sysadmin):
        owner_org = factories.Organization()
        dataset = factories.Dataset(owner_org=owner_org["id"])
        headers = {"Authorization": sysadmin["token"]}
        response = app.post(
            url_for("dataset.delete", id=dataset["name"]),
            headers=headers
            )
        assert 200 == response.status_code

        deleted = helpers.call_action("package_show", id=dataset["id"])
        assert "deleted" == deleted["state"]

    def test_anon_user_cannot_delete_owned_dataset(self, app, user):
        owner_org = factories.Organization(
            users=[{"name": user["name"], "capacity": "admin"}]
        )
        dataset = factories.Dataset(owner_org=owner_org["id"])

        response = app.post(
            url_for("dataset.delete", id=dataset["name"]), status=403
        )
        assert helpers.body_contains(response, "Unauthorized to delete package")

        deleted = helpers.call_action("package_show", id=dataset["id"])
        assert "active" == deleted["state"]

    def test_logged_in_user_cannot_delete_owned_dataset(self, app, user):
        headers = {"Authorization": user["token"]}
        owner = factories.User()
        owner_org = factories.Organization(
            users=[{"name": owner["id"], "capacity": "admin"}]
        )
        dataset = factories.Dataset(owner_org=owner_org["id"])

        response = app.post(
            url_for("dataset.delete", id=dataset["name"]),
            headers=headers
            )
        assert 403 == response.status_code
        assert helpers.body_contains(response, "Unauthorized to delete package")

    def test_confirm_cancel_delete(self, app):
        """Test confirmation of deleting datasets

        When package_delete is made as a get request, it should return a
        'do you want to delete this dataset? confirmation page"""
        user = factories.UserWithToken()
        owner_org = factories.Organization(
            users=[{"name": user["name"], "capacity": "admin"}]
        )
        dataset = factories.Dataset(owner_org=owner_org["id"])
        response = app.get(
            url_for("dataset.delete", id=dataset["name"]),
            headers={"Authorization": user["token"]},
        )
        assert 200 == response.status_code
        message = "Are you sure you want to delete dataset - {name}?"
        assert helpers.body_contains(response, message.format(name=dataset["title"]))

        response = app.post(
            url_for("dataset.delete", id=dataset["name"]),
            headers={"Authorization": user["token"]},
            data={"cancel": ""}
            )
        assert 200 == response.status_code

    @pytest.mark.ckan_config("ckan.plugins", "test_package_controller_plugin")
    @pytest.mark.usefixtures("with_plugins")
    def test_delete(self, app, user, sysadmin):
        dataset = factories.Dataset()
        plugin = p.get_plugin("test_package_controller_plugin")
        plugin.calls.clear()
        url = url_for("dataset.delete", id=dataset["name"])
        user_headers = {"Authorization": user["token"]}
        app.post(url, headers=user_headers)
        sysadmin_headers = {"Authorization": sysadmin["token"]}
        app.post(url, headers=sysadmin_headers)

        assert model.Package.get(dataset["name"]).state == u"deleted"

        assert plugin.calls["delete"] == 2
        assert plugin.calls["after_dataset_delete"] == 2


@pytest.mark.usefixtures("non_clean_db")
class TestResourceNew(object):
    def test_manage_dataset_resource_listing_page(self, app, user):
        headers = {"Authorization": user["token"]}
        organization = factories.Organization(user=user)
        dataset = factories.Dataset(owner_org=organization["id"])
        resource = factories.Resource(package_id=dataset["id"])
        response = app.get(
            url_for("dataset.resources", id=dataset["name"]),
            headers=headers
            )
        assert resource["name"] in response
        assert resource["description"][:60].split("\n")[0] in response
        assert resource["format"] in response

    def test_unauth_user_cannot_view_manage_dataset_resource_listing_page(
        self, app, user
    ):
        headers = {"Authorization": user["token"]}
        organization = factories.Organization(user=user)
        dataset = factories.Dataset(owner_org=organization["id"])
        resource = factories.Resource(package_id=dataset["id"])
        response = app.get(
            url_for("dataset.resources", id=dataset["name"]),
            headers=headers
            )
        assert resource["name"] in response
        assert resource["description"][:60].split("\n")[0] in response
        assert resource["format"] in response

    def test_404_on_manage_dataset_resource_listing_page_that_does_not_exist(
        self, app, user
    ):
        headers = {"Authorization": user["token"]}
        response = app.get(
            url_for("dataset.resources", id="does-not-exist"),
            headers=headers
            )
        assert 404 == response.status_code

    def test_add_new_resource_with_link_and_download(self, app, user):
        dataset = factories.Dataset()
        headers = {"Authorization": user["token"]}
        response = app.post(
            url_for(
                "{}_resource.new".format(dataset["type"]), id=dataset["id"]
            ),
            headers=headers,
            data={
                "id": "",
                "url": "http://test.com/",
                "save": "go-dataset-complete"
            }
        )
        result = helpers.call_action("package_show", id=dataset["id"])
        response = app.get(
            url_for(
                "{}_resource.download".format(dataset["type"]),
                id=dataset["id"],
                resource_id=result["resources"][0]["id"],
            ),
            headers=headers,
            follow_redirects=False
        )
        assert 302 == response.status_code

    def test_editor_can_add_new_resource(self, app, user):
        headers = {"Authorization": user["token"]}
        organization = factories.Organization(
            users=[{"name": user["name"], "capacity": "editor"}]
        )
        dataset = factories.Dataset(owner_org=organization["id"])

        app.post(
            url_for(
                "{}_resource.new".format(dataset["type"]), id=dataset["id"]
            ),
            headers=headers,
            data={
                "id": "",
                "name": "test resource",
                "url": "http://test.com/",
                "save": "go-dataset-complete"
            }
        )
        result = helpers.call_action("package_show", id=dataset["id"])
        assert 1 == len(result["resources"])
        assert u"test resource" == result["resources"][0]["name"]

    def test_admin_can_add_new_resource(self, app, user):
        headers = {"Authorization": user["token"]}
        organization = factories.Organization(
            users=[{"name": user["name"], "capacity": "admin"}]
        )
        dataset = factories.Dataset(owner_org=organization["id"])

        app.post(
            url_for(
                "{}_resource.new".format(dataset["type"]), id=dataset["id"]
            ),
            headers=headers,
            data={
                "id": "",
                "name": "test resource",
                "url": "http://test.com/",
                "save": "go-dataset-complete"
            }
        )
        result = helpers.call_action("package_show", id=dataset["id"])
        assert 1 == len(result["resources"])
        assert u"test resource" == result["resources"][0]["name"]

    def test_member_cannot_add_new_resource(self, app, user):
        headers = {"Authorization": user["token"]}
        organization = factories.Organization(
            users=[{"name": user["name"], "capacity": "member"}]
        )
        dataset = factories.Dataset(owner_org=organization["id"])

        app.get(
            url_for(
                "{}_resource.new".format(dataset["type"]), id=dataset["id"]
            ),
            headers=headers,
            status=403,
        )

        app.post(
            url_for(
                "{}_resource.new".format(dataset["type"]), id=dataset["id"]
            ),
            headers=headers,
            data={"name": "test", "url": "test", "save": "save", "id": ""},
            status=403,
        )

    def test_non_organization_users_cannot_add_new_resource(self, app, user):
        """on an owned dataset"""
        organization = factories.Organization()
        dataset = factories.Dataset(owner_org=organization["id"])
        headers = {"Authorization": user["token"]}
        app.get(
            url_for(
                "{}_resource.new".format(dataset["type"]), id=dataset["id"]
            ),
            headers=headers,
            status=403,
        )

        app.post(
            url_for(
                "{}_resource.new".format(dataset["type"]), id=dataset["id"]
            ),
            headers=headers,
            data={"name": "test", "url": "test", "save": "save", "id": ""},
            status=403,
        )

    def test_anonymous_users_cannot_add_new_resource(self, app):
        organization = factories.Organization()
        dataset = factories.Dataset(owner_org=organization["id"])

        app.get(
            url_for(
                "{}_resource.new".format(dataset["type"]), id=dataset["id"]
            ), status=403
        )

        app.post(
            url_for(
                "{}_resource.new".format(dataset["type"]), id=dataset["id"]
            ),
            data={"name": "test", "url": "test", "save": "save", "id": ""},
            status=403
        )

    def test_anonymous_users_cannot_edit_resource(self, app):
        organization = factories.Organization()
        dataset = factories.Dataset(owner_org=organization["id"])
        resource = factories.Resource(package_id=dataset["id"])

        with app.flask_app.test_request_context():
            app.get(
                url_for(
                    "{}_resource.edit".format(dataset["type"]),
                    id=dataset["id"],
                    resource_id=resource["id"],
                ),
                status=403,
            )

            app.post(
                url_for(
                    "{}_resource.edit".format(dataset["type"]),
                    id=dataset["id"],
                    resource_id=resource["id"],
                ),
                data={"name": "test", "url": "test", "save": "save", "id": ""},
                status=403,
            )


@pytest.mark.usefixtures("non_clean_db", "with_plugins")
class TestResourceDownload(object):

    def test_resource_download_content_type(self, create_with_upload, app):

        dataset = factories.Dataset()
        resource = create_with_upload(
            u"hello,world", u"file.csv",
            package_id=dataset[u"id"]
        )

        assert resource[u"mimetype"] == u"text/csv"
        url = url_for(
            u"{}_resource.download".format(dataset[u"type"]),
            id=dataset[u"id"],
            resource_id=resource[u"id"],
        )

        response = app.get(url)

        assert response.headers[u"Content-Type"] == u"text/csv"


@pytest.mark.ckan_config("ckan.plugins", "image_view")
@pytest.mark.usefixtures("non_clean_db", "with_plugins")
class TestResourceView(object):
    def test_resource_view_create(self, app):
        user = factories.UserWithToken()
        owner_org = factories.Organization(
            users=[{"name": user["name"], "capacity": "admin"}]
        )
        dataset = factories.Dataset(owner_org=owner_org["id"])
        resource = factories.Resource(package_id=dataset["id"])

        url = url_for(
            "resource.edit_view",
            id=resource["package_id"],
            resource_id=resource["id"],
            view_type="image_view",
        )

        response = app.post(
            url,
            headers={"Authorization": user["token"]},
            data={"title": "Test Image View"}
        )
        assert helpers.body_contains(response, "Test Image View")

    def test_resource_view_edit(self, app):
        user = factories.UserWithToken()
        owner_org = factories.Organization(
            users=[{"name": user["name"], "capacity": "admin"}]
        )
        dataset = factories.Dataset(owner_org=owner_org["id"])
        resource = factories.Resource(package_id=dataset["id"])

        resource_view = factories.ResourceView(resource_id=resource["id"])
        url = url_for(
            "resource.edit_view",
            id=resource_view["package_id"],
            resource_id=resource_view["resource_id"],
            view_id=resource_view["id"],
        )

        response = app.post(
            url,
            headers={"Authorization": user["token"]},
            data={"title": "Updated RV Title"}
        )
        assert helpers.body_contains(response, "Updated RV Title")

    @pytest.mark.ckan_config("ckan.views.default_views", "")
    def test_resource_view_delete(self, app):
        user = factories.UserWithToken()
        owner_org = factories.Organization(
            users=[{"name": user["name"], "capacity": "admin"}]
        )
        dataset = factories.Dataset(owner_org=owner_org["id"])
        resource = factories.Resource(package_id=dataset["id"])

        resource_view = factories.ResourceView(resource_id=resource["id"])
        url = url_for(
            "resource.edit_view",
            id=resource_view["package_id"],
            resource_id=resource_view["resource_id"],
            view_id=resource_view["id"],
        )

        response = app.post(
            url,
            headers={"Authorization": user["token"]},
            data={"delete": "Delete"}
        )
        assert helpers.body_contains(response, "This resource has no views")

    def test_existent_resource_view_page_returns_ok_code(self, app):
        resource_view = factories.ResourceView()

        url = url_for(
            "resource.read",
            id=resource_view["package_id"],
            resource_id=resource_view["resource_id"],
            view_id=resource_view["id"],
        )

        app.get(url, status=200)

    def test_inexistent_resource_view_page_returns_not_found_code(self, app):
        resource_view = factories.ResourceView()

        url = url_for(
            "resource.read",
            id=resource_view["package_id"],
            resource_id=resource_view["resource_id"],
            view_id="inexistent-view-id",
        )

        app.get(url, status=404)

    def test_resource_view_description_is_rendered_as_markdown(self, app):
        resource_view = factories.ResourceView(description="Some **Markdown**")
        url = url_for(
            "resource.read",
            id=resource_view["package_id"],
            resource_id=resource_view["resource_id"],
            view_id=resource_view["id"],
        )
        response = app.get(url)
        assert helpers.body_contains(response, "Some <strong>Markdown</strong>")


@pytest.mark.usefixtures("non_clean_db")
class TestResourceRead(object):
    def test_existing_resource_with_not_associated_dataset(self, app):

        dataset = factories.Dataset()
        resource = factories.Resource()

        url = url_for(
            "{}_resource.read".format(dataset["type"]),
            id=dataset["id"], resource_id=resource["id"]
        )

        app.get(url, status=404)

    def test_resource_read_logged_in_user(self, app, user):
        """
        A logged-in user can view resource page.
        """
        dataset = factories.Dataset()
        resource = factories.Resource(package_id=dataset["id"])

        url = url_for(
            "{}_resource.read".format(dataset["type"]),
            id=dataset["id"], resource_id=resource["id"]
        )
        headers = {"Authorization": user["token"]}
        app.get(url, headers=headers, status=200)

    def test_resource_read_anon_user(self, app):
        """
        An anon user can view resource page.
        """
        dataset = factories.Dataset()
        resource = factories.Resource(package_id=dataset["id"])

        url = url_for(
            "{}_resource.read".format(dataset["type"]),
            id=dataset["id"], resource_id=resource["id"]
        )

        app.get(url, status=200)

    def test_resource_read_sysadmin(self, app, sysadmin):
        """
        A sysadmin can view resource page.
        """
        dataset = factories.Dataset()
        resource = factories.Resource(package_id=dataset["id"])

        url = url_for(
            "{}_resource.read".format(dataset["type"]),
            id=dataset["id"], resource_id=resource["id"]
        )
        headers = {"Authorization": sysadmin["token"]}
        app.get(url, headers=headers, status=200)

    def test_user_not_in_organization_cannot_see_private_dataset(self, app, user):
        organization = factories.Organization()
        dataset = factories.Dataset(owner_org=organization["id"], private=True)
        resource = factories.Resource(package_id=dataset["id"])

        url = url_for(
            "{}_resource.read".format(dataset["type"]),
            id=dataset["id"], resource_id=resource["id"]
        )
        headers = {"Authorization": user["token"]}
        app.get(url, headers=headers, status=404)

    def test_organization_members_can_read_resources_in_private_datasets(
        self, app
    ):
        members = {
            "member": factories.User(password="correct123"),
            "editor": factories.User(password="correct123"),
            "admin": factories.User(password="correct123"),
            "sysadmin": factories.Sysadmin(password="correct123"),
        }
        organization = factories.Organization(
            users=[
                {"name": members["member"]["id"], "capacity": "member"},
                {"name": members["editor"]["id"], "capacity": "editor"},
                {"name": members["admin"]["id"], "capacity": "admin"},
            ]
        )
        dataset = factories.Dataset(owner_org=organization["id"], private=True)
        resource = factories.Resource(package_id=dataset["id"])

        for _, user_dict in members.items():
            user_token = factories.APIToken(user=user_dict["name"])
            headers = {"Authorization": user_token["token"]}
            response = app.get(
                url_for(
                    "{}_resource.read".format(dataset["type"]),
                    id=dataset["name"],
                    resource_id=resource["id"],
                ),
                headers=headers
            )
            assert resource["description"][:60].split("\n")[0] in response.body

    def test_anonymous_users_cannot_see_resources_in_private_datasets(self, app):
        organization = factories.Organization()
        dataset = factories.Dataset(owner_org=organization["id"], private=True)
        resource = factories.Resource(package_id=dataset["id"])
        response = app.get(
            url_for("{}_resource.read".format(dataset["type"]),
                    id=dataset["id"], resource_id=resource['id']),
            status=404
        )
        assert 404 == response.status_code

    # Test the 'reveal_private_datasets' flag

    @pytest.mark.ckan_config("ckan.auth.reveal_private_datasets", "True")
    def test_user_not_in_organization_cannot_read_resources_in_private_dataset(self, app, user):
        organization = factories.Organization()
        dataset = factories.Dataset(owner_org=organization["id"], private=True)
        resource = factories.Resource(package_id=dataset["id"])

        url = url_for(
            "{}_resource.read".format(dataset["type"]),
            id=dataset["id"], resource_id=resource["id"]
        )
        headers = {"Authorization": user["token"]}
        app.get(url, headers=headers, status=403)

    @pytest.mark.ckan_config("ckan.auth.reveal_private_datasets", "True")
    def test_anonymous_users_cannot_read_resources_in_private_dataset(self, app):
        organization = factories.Organization()
        dataset = factories.Dataset(owner_org=organization["id"], private=True)
        resource = factories.Resource(package_id=dataset["id"])
        response = app.get(
            url_for("{}_resource.read".format(dataset["type"]),
                    id=dataset["id"], resource_id=resource['id']),
            follow_redirects=False
        )
        assert 302 == response.status_code
        assert '/login' in response.headers[u"Location"]


@pytest.mark.usefixtures("non_clean_db")
class TestResourceDelete(object):
    def test_dataset_owners_can_delete_resources(self, app, user):
        headers = {"Authorization": user["token"]}
        owner_org = factories.Organization(
            users=[{"name": user["name"], "capacity": "admin"}]
        )
        dataset = factories.Dataset(owner_org=owner_org["id"])
        resource = factories.Resource(package_id=dataset["id"])
        response = app.post(
            url_for(
                "{}_resource.delete".format(dataset["type"]),
                id=dataset["name"],
                resource_id=resource["id"],
            ),
            headers=headers
        )
        assert 200 == response.status_code
        assert helpers.body_contains(response, "This dataset has no data")

        with pytest.raises(logic.NotFound):
            helpers.call_action("resource_show", id=resource["id"])

    def test_deleting_non_existing_resource_404s(self, app, user):
        headers = {"Authorization": user["token"]}
        owner_org = factories.Organization(
            users=[{"name": user["name"], "capacity": "admin"}]
        )
        dataset = factories.Dataset(owner_org=owner_org["id"])
        response = app.post(
            url_for(
                "{}_resource.delete".format(dataset["type"]),
                id=dataset["name"],
                resource_id="doesnotexist",
            ),
            headers=headers
        )
        assert 404 == response.status_code

    def test_anon_users_cannot_delete_owned_resources(self, app):
        user = factories.User()
        owner_org = factories.Organization(
            users=[{"name": user["id"], "capacity": "admin"}]
        )
        dataset = factories.Dataset(owner_org=owner_org["id"])
        resource = factories.Resource(package_id=dataset["id"])

        app.post(
            url_for(
                "{}_resource.delete".format(dataset["type"]),
                id=dataset["name"],
                resource_id=resource["id"],
            ),
            status=403,
        )

    def test_logged_in_users_cannot_delete_resources_they_do_not_own(
        self, app, user
    ):
        # setup our dataset
        owner = factories.User()
        owner_org = factories.Organization(
            users=[{"name": owner["id"], "capacity": "admin"}]
        )
        dataset = factories.Dataset(owner_org=owner_org["id"])
        resource = factories.Resource(package_id=dataset["id"])

        # access as another user
        headers = {"Authorization": user["token"]}
        response = app.post(
            url_for(
                "{}_resource.delete".format(dataset["type"]),
                id=dataset["name"],
                resource_id=resource["id"],
            ),
            headers=headers
        )
        assert 403 == response.status_code
        assert helpers.body_contains(response, "Unauthorized to delete package")

    def test_sysadmins_can_delete_any_resource(self, app, sysadmin):
        owner_org = factories.Organization()
        dataset = factories.Dataset(owner_org=owner_org["id"])
        resource = factories.Resource(package_id=dataset["id"])
        headers = {"Authorization": sysadmin["token"]}
        response = app.post(
            url_for(
                "{}_resource.delete".format(dataset["type"]),
                id=dataset["name"],
                resource_id=resource["id"],
            ),
            headers=headers
        )
        assert 200 == response.status_code
        assert helpers.body_contains(response, "This dataset has no data")

        with pytest.raises(logic.NotFound):
            helpers.call_action("resource_show", id=resource["id"])

    def test_confirm_and_cancel_deleting_a_resource(self, app):
        """Test confirmation of deleting resources

        When resource_delete is made as a get request, it should return a
        'do you want to delete this reource? confirmation page"""
        user = factories.UserWithToken()
        owner_org = factories.Organization(
            users=[{"name": user["name"], "capacity": "admin"}]
        )
        dataset = factories.Dataset(owner_org=owner_org["id"])
        resource = factories.Resource(package_id=dataset["id"])
        response = app.get(
            url_for(
                "{}_resource.delete".format(dataset["type"]),
                id=dataset["name"],
                resource_id=resource["id"],
            ),
            headers={"Authorization": user["token"]},
        )
        assert 200 == response.status_code
        message = "Are you sure you want to delete resource - {name}?"
        assert helpers.body_contains(response, message.format(name=resource["name"]))

        response = app.post(
            url_for(
                "{}_resource.delete".format(dataset["type"]),
                id=dataset["name"],
                resource_id=resource["id"],
            ),
            headers={"Authorization": user["token"]},
            data={"cancel": ""},
        )
        assert 200 == response.status_code


@pytest.mark.usefixtures("clean_db", "clean_index")
class TestSearch(object):
    def test_search_basic(self, app):
        dataset1 = factories.Dataset()

        offset = url_for("dataset.search")
        page = app.get(offset)

        assert helpers.body_contains(page, dataset1["name"])

    def test_search_language_toggle(self, app):
        dataset1 = factories.Dataset()

        with app.flask_app.test_request_context():
            offset = url_for("dataset.search", q=dataset1["name"])
        page = app.get(offset)

        assert helpers.body_contains(page, dataset1["name"])
        assert helpers.body_contains(page, "q=" + dataset1["name"])

    def test_search_sort_by_blank(self, app):
        factories.Dataset()

        # ?sort has caused an exception in the past
        offset = url_for("dataset.search") + "?sort"
        app.get(offset)

    def test_search_sort_by_bad(self, app):
        factories.Dataset()

        # bad spiders try all sorts of invalid values for sort. They should get
        # a 400 error with specific error message. No need to alert the
        # administrator.
        offset = url_for("dataset.search") + "?sort=gvgyr_fgevat+nfp"
        response = app.get(offset)
        if response.status == 200:
            import sys

            sys.stdout.write(response.body)
            raise Exception(
                "Solr returned an unknown error message. "
                "Please check the error handling "
                "in ckan/lib/search/query.py:run"
            )

    def test_search_solr_syntax_error(self, app):
        factories.Dataset()

        # SOLR raises SyntaxError when it can't parse q (or other fields?).
        # Whilst this could be due to a bad user input, it could also be
        # because CKAN mangled things somehow and therefore we flag it up to
        # the administrator and give a meaningless error, just in case
        offset = url_for("dataset.search") + "?q=--included"
        search_response = app.get(offset)

        search_response_html = BeautifulSoup(search_response.data)
        err_msg = search_response_html.select("#search-error")
        err_msg = "".join([n.text for n in err_msg])
        assert "error while searching" in err_msg

    def test_search_plugin_hooks(self, app):
        with p.use_plugin("test_package_controller_plugin") as plugin:

            offset = url_for("dataset.search")
            app.get(offset)

            # get redirected ...
            assert plugin.calls["before_dataset_search"] == 1, plugin.calls
            assert plugin.calls["after_dataset_search"] == 1, plugin.calls

    def test_search_page_request(self, app):
        """Requesting package search page returns list of datasets."""

        factories.Dataset(name="dataset-one", title="Dataset One")
        factories.Dataset(name="dataset-two", title="Dataset Two")
        factories.Dataset(name="dataset-three", title="Dataset Three")

        search_url = url_for("dataset.search")
        search_response = app.get(search_url)

        assert "3 datasets found" in search_response

        search_response_html = BeautifulSoup(search_response.data)
        ds_titles = search_response_html.select(
            ".dataset-list " ".dataset-item " ".dataset-heading a"
        )
        ds_titles = [n.string.strip() for n in ds_titles]

        assert len(ds_titles) == 3
        assert "Dataset One" in ds_titles
        assert "Dataset Two" in ds_titles
        assert "Dataset Three" in ds_titles

    def test_search_page_results(self, app):
        """Searching for datasets returns expected results."""

        factories.Dataset(name="dataset-one", title="Dataset One")
        factories.Dataset(name="dataset-two", title="Dataset Two")
        factories.Dataset(name="dataset-three", title="Dataset Three")

        search_url = url_for("dataset.search")
        search_results = app.get(search_url, query_string={'q': 'One'})

        assert "1 dataset found" in search_results

        search_response_html = BeautifulSoup(search_results.data)
        ds_titles = search_response_html.select(
            ".dataset-list " ".dataset-item " ".dataset-heading a"
        )
        ds_titles = [n.string.strip() for n in ds_titles]

        assert len(ds_titles) == 1
        assert "Dataset One" in ds_titles

    @pytest.mark.ckan_config('ckan.datasets_per_page', 1)
    def test_repeatable_params(self, app):
        """Searching for datasets returns expected results."""

        factories.Dataset(name="dataset-one", title="Test Dataset One")
        factories.Dataset(name="dataset-two", title="Test Dataset Two")

        search_url = url_for("dataset.search", title=['Test', 'Dataset'])
        search_results = app.get(search_url)
        html = BeautifulSoup(search_results.data)
        links = html.select('.pagination a')
        # first, second and "Next" pages
        assert len(links) == 3

        params = [set(urlparse(a['href']).query.split('&')) for a in links]
        for group in params:
            assert 'title=Test' in group
            assert 'title=Dataset' in group

    def test_search_page_no_results(self, app):
        """Search with non-returning phrase returns no results."""

        factories.Dataset(name="dataset-one", title="Dataset One")
        factories.Dataset(name="dataset-two", title="Dataset Two")
        factories.Dataset(name="dataset-three", title="Dataset Three")

        search_url = url_for("dataset.search")
        search_results = app.get(search_url, query_string={'q': 'Nout'})

        assert 'No datasets found for "Nout"' in search_results

        search_response_html = BeautifulSoup(search_results.data)
        ds_titles = search_response_html.select(
            ".dataset-list " ".dataset-item " ".dataset-heading a"
        )
        ds_titles = [n.string for n in ds_titles]

        assert len(ds_titles) == 0

    def test_search_page_results_tag(self, app):
        """Searching with a tag returns expected results."""

        factories.Dataset(
            name="dataset-one", title="Dataset One", tags=[{"name": "my-tag"}]
        )
        factories.Dataset(name="dataset-two", title="Dataset Two")
        factories.Dataset(name="dataset-three", title="Dataset Three")

        search_url = url_for("dataset.search")
        search_response = app.get(search_url)
        assert "/dataset/?tags=my-tag" in search_response

        tag_search_response = app.get("/dataset?tags=my-tag")

        assert "1 dataset found" in tag_search_response

        search_response_html = BeautifulSoup(tag_search_response.data)
        ds_titles = search_response_html.select(
            ".dataset-list " ".dataset-item " ".dataset-heading a"
        )
        ds_titles = [n.string.strip() for n in ds_titles]

        assert len(ds_titles) == 1
        assert "Dataset One" in ds_titles

    def test_search_page_results_tags(self, app):
        """Searching with a tag returns expected results with multiple tags"""

        factories.Dataset(
            name="dataset-one",
            title="Dataset One",
            tags=[
                {"name": "my-tag-1"},
                {"name": "my-tag-2"},
                {"name": "my-tag-3"},
            ],
        )
        factories.Dataset(name="dataset-two", title="Dataset Two")
        factories.Dataset(name="dataset-three", title="Dataset Three")

        params = "/dataset/?tags=my-tag-1&tags=my-tag-2&tags=my-tag-3"
        tag_search_response = app.get(params)

        assert "1 dataset found" in tag_search_response

        search_response_html = BeautifulSoup(tag_search_response.data)
        ds_titles = search_response_html.select(".filtered")
        assert len(ds_titles) == 3

    def test_search_page_results_private(self, app):
        """Private datasets don't show up in dataset search results."""
        org = factories.Organization()

        factories.Dataset(
            name="dataset-one",
            title="Dataset One",
            owner_org=org["id"],
            private=True,
        )
        factories.Dataset(name="dataset-two", title="Dataset Two")
        factories.Dataset(name="dataset-three", title="Dataset Three")

        search_url = url_for("dataset.search")
        search_response = app.get(search_url)

        search_response_html = BeautifulSoup(search_response.data)
        ds_titles = search_response_html.select(
            ".dataset-list " ".dataset-item " ".dataset-heading a"
        )
        ds_titles = [n.string.strip() for n in ds_titles]

        assert len(ds_titles) == 2
        assert "Dataset One" not in ds_titles
        assert "Dataset Two" in ds_titles
        assert "Dataset Three" in ds_titles

    def test_user_not_in_organization_cannot_search_private_datasets(
        self, app, user
    ):

        organization = factories.Organization()
        factories.Dataset(owner_org=organization["id"], private=True)
        search_url = url_for("dataset.search")
        headers = {"Authorization": user["token"]}
        search_response = app.get(search_url, headers=headers)

        search_response_html = BeautifulSoup(search_response.data)
        ds_titles = search_response_html.select(
            ".dataset-list " ".dataset-item " ".dataset-heading a"
        )
        assert [n.string for n in ds_titles] == []

    def test_user_in_organization_can_search_private_datasets(self, app, user):
        headers = {"Authorization": user["token"]}
        organization = factories.Organization(
            users=[{"name": user["name"], "capacity": "member"}]
        )
        factories.Dataset(
            title="A private dataset",
            owner_org=organization["id"],
            private=True,
        )
        search_url = url_for("dataset.search")
        search_response = app.get(search_url, headers=headers)

        search_response_html = BeautifulSoup(search_response.data)
        ds_titles = search_response_html.select(
            ".dataset-list " ".dataset-item " ".dataset-heading a"
        )
        assert [n.string.strip() for n in ds_titles] == ["A private dataset"]

    def test_user_in_different_organization_cannot_search_private_datasets(
        self, app, user
    ):
        headers = {"Authorization": user["token"]}
        factories.Organization(
            users=[{"name": user["name"], "capacity": "member"}]
        )
        org2 = factories.Organization()
        factories.Dataset(
            title="A private dataset", owner_org=org2["id"], private=True
        )
        search_url = url_for("dataset.search")
        search_response = app.get(search_url, headers=headers)

        search_response_html = BeautifulSoup(search_response.data)
        ds_titles = search_response_html.select(
            ".dataset-list " ".dataset-item " ".dataset-heading a"
        )
        assert [n.string for n in ds_titles] == []

    @pytest.mark.ckan_config("ckan.search.default_include_private", "false")
    def test_search_default_include_private_false(self, app, user):
        headers = {"Authorization": user["token"]}
        organization = factories.Organization(
            users=[{"name": user["name"], "capacity": "member"}]
        )
        factories.Dataset(owner_org=organization["id"], private=True)
        search_url = url_for("dataset.search")
        search_response = app.get(search_url, headers=headers)

        search_response_html = BeautifulSoup(search_response.data)
        ds_titles = search_response_html.select(
            ".dataset-list " ".dataset-item " ".dataset-heading a"
        )
        assert [n.string for n in ds_titles] == []

    def test_sysadmin_can_search_private_datasets(self, app, sysadmin):
        organization = factories.Organization()
        factories.Dataset(
            title="A private dataset",
            owner_org=organization["id"],
            private=True,
        )
        search_url = url_for("dataset.search")
        headers = {"Authorization": sysadmin["token"]}
        search_response = app.get(search_url, headers=headers)

        search_response_html = BeautifulSoup(search_response.data)
        ds_titles = search_response_html.select(
            ".dataset-list " ".dataset-item " ".dataset-heading a"
        )
        assert [n.string.strip() for n in ds_titles] == ["A private dataset"]

    def test_search_with_extra_params(self, app):
        url = url_for('dataset.search')
        url += '?ext_a=1&ext_a=2&ext_b=3'
        search_result = {
            'count': 0,
            'sort': "score desc, metadata_modified desc",
            'facets': {},
            'search_facets': {},
            'results': []
        }
        search = mock.Mock(return_value=search_result)
        logic._actions['package_search'] = search
        app.get(url)
        search.assert_called()
        extras = search.call_args[0][1]['extras']
        assert extras == {'ext_a': ['1', '2'], 'ext_b': '3'}


@pytest.mark.usefixtures("non_clean_db")
class TestPackageFollow(object):
    def test_package_follow(self, app, user):

        package = factories.Dataset()

        follow_url = url_for("dataset.follow", id=package["id"])
        headers = {"Authorization": user["token"]}
        response = app.post(follow_url, headers=headers)
        assert "You are now following {0}".format(package["title"]) in response

    def test_package_follow_not_exist(self, app, user):
        """Pass an id for a package that doesn't exist"""
        headers = {"Authorization": user["token"]}
        follow_url = url_for("dataset.follow", id="not-here")
        response = app.post(follow_url, headers=headers)

        assert "Dataset not found" in response

    def test_package_unfollow(self, app, user):

        package = factories.Dataset()
        headers = {"Authorization": user["token"]}
        follow_url = url_for("dataset.follow", id=package["id"])
        app.post(follow_url, headers=headers)

        unfollow_url = url_for("dataset.unfollow", id=package["id"])
        unfollow_response = app.post(unfollow_url, headers=headers)

        assert (
            "You are no longer following {0}".format(package["title"])
            in unfollow_response
        )

    def test_package_unfollow_not_following(self, app, user):
        """Unfollow a package not currently following"""

        package = factories.Dataset()
        headers = {"Authorization": user["token"]}
        unfollow_url = url_for("dataset.unfollow", id=package["id"])
        unfollow_response = app.post(unfollow_url, headers=headers)

        assert (
            "You are not following {0}".format(package["id"])
            in unfollow_response
        )

    def test_package_unfollow_not_exist(self, app, user):
        """Unfollow a package that doesn't exist."""
        headers = {"Authorization": user["token"]}
        unfollow_url = url_for("dataset.unfollow", id="not-here")
        unfollow_response = app.post(unfollow_url, headers=headers)
        assert "Dataset not found" in unfollow_response

    def test_package_follower_list(self, app, sysadmin):
        """Following users appear on followers list page."""
        headers = {"Authorization": sysadmin["token"]}
        package = factories.Dataset()

        follow_url = url_for("dataset.follow", id=package["id"])
        app.post(follow_url, headers=headers)

        followers_url = url_for("dataset.followers", id=package["id"])

        # Only sysadmins can view the followers list pages
        followers_response = app.get(followers_url, headers=headers, status=200)
        assert sysadmin["display_name"] in followers_response


@pytest.mark.usefixtures("non_clean_db")
class TestDatasetRead(object):
    def test_dataset_read(self, app):

        dataset = factories.Dataset()

        url = url_for("dataset.read", id=dataset["name"])
        response = app.get(url)
        assert dataset["title"] in response

    def test_redirect_when_given_id(self, app):
        dataset = factories.Dataset()
        response = app.get(
            url_for("dataset.read", id=dataset["id"]),
            follow_redirects=False
        )
        # redirect replaces the ID with the name in the URL
        expected_url = url_for("dataset.read", id=dataset["name"], _external=True)
        assert response.headers['location'] == expected_url

    def test_no_redirect_loop_when_name_is_the_same_as_the_id(self, app):
        dataset = factories.Dataset(id="abc", name="abc")
        app.get(
            url_for("dataset.read", id=dataset["id"]), status=200
        )  # ie no redirect


@pytest.mark.usefixtures('non_clean_db')
class TestCollaborators(object):

    def test_collaborators_tab_not_shown(self, app, sysadmin):
        dataset = factories.Dataset()
        headers = {"Authorization": sysadmin["token"]}
        response = app.get(
            url_for('dataset.edit', id=dataset['name']),
            headers=headers
            )
        assert 'Collaborators' not in response

        # Route not registered
        with pytest.raises(BuildError):
            url_for('dataset.collaborators_read', id=dataset['name'])
        app.get(
            '/dataset/collaborators/{}'.format(dataset['name']), status=404)

    @pytest.mark.ckan_config('ckan.auth.allow_dataset_collaborators', 'true')
    def test_collaborators_tab_shown(self, app, sysadmin):
        dataset = factories.Dataset()
        headers = {"Authorization": sysadmin["token"]}
        response = app.get(
            url_for('dataset.edit', id=dataset['name']),
            headers=headers
            )
        assert 'Collaborators' in response

        # Route registered
        url = url_for('dataset.collaborators_read', id=dataset['name'])
        app.get(url,  headers=headers)

    @pytest.mark.ckan_config('ckan.auth.allow_dataset_collaborators', 'true')
    def test_collaborators_no_admins_by_default(self, app, sysadmin):
        dataset = factories.Dataset()
        headers = {"Authorization": sysadmin["token"]}
        url = url_for('dataset.new_collaborator', id=dataset['name'])
        response = app.get(url, headers=headers)

        assert '<option value="admin">' not in response

    @pytest.mark.ckan_config('ckan.auth.allow_dataset_collaborators', 'true')
    @pytest.mark.ckan_config('ckan.auth.allow_admin_collaborators', 'true')
    def test_collaborators_admins_enabled(self, app, sysadmin):
        dataset = factories.Dataset()
        headers = {"Authorization": sysadmin["token"]}
        url = url_for('dataset.new_collaborator', id=dataset['name'])
        response = app.get(url, headers=headers)

        assert '<option value="admin">' in response


@pytest.mark.usefixtures('clean_db')
class TestResourceListing(object):
    def test_resource_listing_premissions_sysadmin(self, app, sysadmin):
        org = factories.Organization()
        pkg = factories.Dataset(owner_org=org["id"])
        headers = {"Authorization": sysadmin["token"]}
        app.get(
            url_for("dataset.resources", id=pkg["name"]),
            headers=headers,
            status=200)

    def test_resource_listing_premissions_auth_user(self, app, user):
        headers = {"Authorization": user["token"]}
        org = factories.Organization(user=user)
        pkg = factories.Dataset(owner_org=org["id"])

        app.get(
            url_for("dataset.resources", id=pkg["name"]),
            headers=headers,
            status=200)

    def test_resource_listing_premissions_non_auth_user(self, app, user):
        org = factories.Organization()
        pkg = factories.Dataset(owner_org=org["id"])
        headers = {"Authorization": user["token"]}
        app.get(
            url_for("dataset.resources", id=pkg["name"]),
            headers=headers,
            status=403)

    def test_resource_listing_premissions_not_logged_in(self, app):
        pkg = factories.Dataset()
        url = url_for("dataset.resources", id=pkg["name"])
        app.get(url, status=403)


@pytest.mark.usefixtures('clean_db')
class TestNonActivePackages:
    def test_read(self, app):
        pkg = factories.Dataset(state="deleted")
        url = url_for("dataset.read", id=pkg["name"])
        app.get(url, status=404)

    def test_read_as_admin(self, app, sysadmin):
        pkg = factories.Dataset(state="deleted")
        url = url_for("dataset.read", id=pkg["name"])
        headers = {"Authorization": sysadmin["token"]}
        app.get(url, headers=headers, status=200)


@pytest.mark.usefixtures("clean_db", "clean_index")
class TestReadOnly(object):
    def test_read_nonexistentpackage(self, app):
        name = "anonexistentpackage"
        url = url_for("dataset.read", id=name)
        app.get(url, status=404)

    def test_read_internal_links(self, app):
        pkg = factories.Dataset(
            notes="Decoy link here: decoy:decoy, real links here: dataset:pkg-1, "
            "tag:tag_1 group:test-group-1 and a multi-word tag: tag:\"multi word with punctuation.\"",)
        res = app.get(url_for("dataset.read", id=pkg["name"]))
        page = BeautifulSoup(res.data)
        link = page.body.find("a", text="dataset:pkg-1")
        assert link
        assert link["href"] == "/dataset/pkg-1"

        link = page.body.find("a", text="group:test-group-1")
        assert link
        assert link["href"] == "/group/test-group-1"
        assert "decoy</a>" not in res, res
        assert 'decoy"' not in res, res

    @pytest.mark.ckan_config("ckan.plugins", "test_package_controller_plugin")
    @pytest.mark.usefixtures("with_plugins")
    def test_read_plugin_hook(self, app):
        pkg = factories.Dataset()
        plugin = p.get_plugin("test_package_controller_plugin")
        plugin.calls.clear()
        app.get(url_for("dataset.read", id=pkg["name"]))
        assert plugin.calls["read"] == 1
        assert plugin.calls["after_dataset_show"] == 1<|MERGE_RESOLUTION|>--- conflicted
+++ resolved
@@ -88,17 +88,11 @@
 
     def test_change_locale(self, app, user):
         url = url_for("dataset.new")
-<<<<<<< HEAD
-        headers = {"Authorization": user["token"]}
-        res = app.get(url, headers=headers)
-        res = app.get("/de/dataset/new", headers=headers)
-=======
         env = {"Authorization": user["token"]}
         res = app.get(url, extra_environ=env)
         # See https://github.com/python-babel/flask-babel/issues/214
         refresh_babel()
         res = app.get("/de/dataset/new", extra_environ=env)
->>>>>>> 6dba76ea
         assert helpers.body_contains(res, "Datensatz")
 
     @pytest.mark.ckan_config("ckan.auth.create_unowned_dataset", "false")
