import datetime

from pylons import config, c
from genshi.core import escape as genshi_escape
from difflib import unified_diff
from nose.tools import assert_equal

from ckan.tests import *
import ckan.tests as tests
from ckan.tests.html_check import HtmlCheckMethods
from ckan.tests.pylons_controller import PylonsTestCase
from base import FunctionalTestCase
import ckan.model as model
from ckan.lib.create_test_data import CreateTestData
from ckan.logic.action import get, update
from ckan import plugins
from ckan.lib.search.common import SolrSettings




existing_extra_html = ('<label class="field_opt" for="Package-%(package_id)s-extras-%(key)s">%(capitalized_key)s</label>', '<input id="Package-%(package_id)s-extras-%(key)s" name="Package-%(package_id)s-extras-%(key)s" size="20" type="text" value="%(value)s">')


class TestPackageBase(FunctionalTestCase):
    key1 = u'key1 Less-than: < Umlaut: \xfc'
    value1 = u'value1 Less-than: < Umlaut: \xfc'
    # Note: Can't put a quotation mark in key1 or value1 because
    # paste.fixture doesn't unescape the value in an input field
    # on form submission. (But it works in real life.)

    def _assert_form_errors(self, res):
        self.check_tag(res, '<form', 'has-errors')
        assert 'field_error' in res, res

    def diff_responses(self, res1, res2):
        return self.diff_html(res1.body, res2.body)

    def diff_html(self, html1, html2):
        return '\n'.join(unified_diff(html1.split('\n'),
                                      html2.split('\n')))

class TestPackageForm(TestPackageBase):
    '''Inherit this in tests for these form testing methods'''
    def _check_package_read(self, res, **params):
        assert not 'Error' in res, res
        assert u'%s - Datasets' % params['title'] in res, res
        main_res = self.main_div(res)
        main_div = main_res
        main_div_str = main_div.encode('utf8')
        assert params['name'] in main_div, main_div_str
        assert params['title'] in main_div, main_div_str
        assert params['version'] in main_div, main_div_str
        self.check_named_element(main_div, 'a', 'href="%s"' % params['url'])
        prefix = 'Dataset-%s-' % params.get('id', '')
        for res_index, values in self._get_resource_values(params['resources'], by_resource=True):
            self.check_named_element(main_div, 'tr', *values)
        assert params['notes'] in main_div, main_div_str
        license = model.Package.get_license_register()[params['license_id']]
        assert license.title in main_div, (license.title, main_div_str)
        tag_names = list(params['tags'])
        self.check_named_element(main_div, 'ul', *tag_names)
        if params.has_key('state'):
            assert 'State: %s' % params['state'] in main_div.replace('</strong>', ''), main_div_str
        if isinstance(params['extras'], dict):
            extras = []
            for key, value in params['extras'].items():
                extras.append((key, value, False))
        elif isinstance(params['extras'], (list, tuple)):
            extras = params['extras']
        else:
            raise NotImplementedError
        for key, value, deleted in extras:
            if not deleted:
                key_in_html_body = self.escape_for_html_body(key)
                value_in_html_body = self.escape_for_html_body(value)
                self.check_named_element(main_div, 'tr', key_in_html_body, value_in_html_body)
            else:
                self.check_named_element(main_div, 'tr', '!' + key)
                self.check_named_element(main_div, 'tr', '!' + value)


    def _get_resource_values(self, resources, by_resource=False):
        assert isinstance(resources, (list, tuple))
        for res_index, resource in enumerate(resources):
            if by_resource:
                values = []
            for i, res_field in enumerate(model.Resource.get_columns(extra_columns = False)):
                if isinstance(resource, (str, unicode)):
                    expected_value = resource if res_field == 'url' else ''
                elif hasattr(resource, res_field):
                    expected_value = getattr(resource, res_field)
                elif isinstance(resource, (list, tuple)):
                    expected_value = resource[i]
                elif isinstance(resource, dict):
                    expected_value = resource.get(res_field, u'')
                else:
                    raise NotImplemented
                if not by_resource:
                    yield (res_index, res_field, expected_value)
                else:
                    values.append(expected_value)
            if by_resource:
                yield(res_index, values)

    def escape_for_html_body(self, unescaped_str):
        # just deal with chars in tests
        return unescaped_str.replace('<', '&lt;')

    def check_form_filled_correctly(self, res, **params):
        if params.has_key('pkg'):
            for key, value in params['pkg'].as_dict().items():
                if key == 'license':
                    key = 'license_id'
                params[key] = value
        prefix = ''
        main_res = self.main_div(res)
        self.check_tag(main_res, prefix+'name', params['name'])
        self.check_tag(main_res, prefix+'title', params['title'])
        self.check_tag(main_res, prefix+'version', params['version'])
        self.check_tag(main_res, prefix+'url', params['url'])
        #for res_index, res_field, expected_value in self._get_resource_values(params['resources']):
        #    ## only check fields that are on the form
        #    if res_field not in ['url', 'id', 'description', 'hash']:
        #        continue
        #    self.check_tag(main_res, '%sresources__%i__%s' % (prefix, res_index, res_field), expected_value)
        self.check_tag_and_data(main_res, prefix+'notes', params['notes'])
        self.check_tag_and_data(main_res, 'selected', params['license_id'])
        if isinstance(params['tags'], (str, unicode)):
            tags = map(lambda s: s.strip(), params['tags'].split(','))
        else:
            tags = params['tags']
        for tag in tags:
            self.check_tag(main_res, prefix+'tag_string', tag)
        if params.has_key('state'):
            self.check_tag_and_data(main_res, 'selected', str(params['state']))
        if isinstance(params['extras'], dict):
            extras = []
            for key, value in params['extras'].items():
                extras.append((key, value, False))
        else:
            extras = params['extras']
        for num, (key, value, deleted) in enumerate(sorted(extras)):
            key_in_html_body = self.escape_for_html_body(key)
            value_in_html_body = self.escape_for_html_body(value)
            key_escaped = genshi_escape(key)
            value_escaped = genshi_escape(value)
            self.check_tag(main_res, 'extras__%s__key' % num, key_in_html_body)
            self.check_tag(main_res, 'extras__%s__value' % num, value_escaped)
            if deleted:
                self.check_tag(main_res, 'extras__%s__deleted' % num, 'checked')

        assert params['log_message'] in main_res, main_res

    def _check_redirect(self, return_url_param, expected_redirect,
                        pkg_name_to_edit='',extra_environ=None):
        '''
        @param return_url_param - encoded url to be given as param - if None
                       then assume redirect is specified in pylons config
        @param expected_redirect - url we expect to redirect to (but <NAME>
                       not yet substituted)
        @param pkg_name_to_edit - '' means create a new dataset
        '''
        try:
            new_name = u'new-name'
            offset_params = {'controller':'package'}
            if pkg_name_to_edit:
                pkg_name = pkg_name_to_edit
                pkg = model.Package.by_name(pkg_name)
                assert pkg
                pkg_id = pkg.id
                offset_params['action'] = 'edit'
                offset_params['id'] = pkg_name_to_edit
            else:
                offset_params['action'] = 'new'
                pkg_id = ''
            if return_url_param:
                offset_params['return_to'] = return_url_param
            offset = url_for(**offset_params)
            res = self.app.get(offset, extra_environ=extra_environ)
            assert 'Datasets -' in res
            fv = res.forms['dataset-edit']
            prefix = ''
            fv[prefix + 'name'] = new_name
            res = fv.submit('save', status=302, extra_environ=extra_environ)
            assert not 'Error' in res, res
            redirected_to = dict(res.headers).get('Location') or dict(res.headers)['location']
            expected_redirect_url = expected_redirect.replace('<NAME>', new_name)
            assert redirected_to == expected_redirect_url, \
                   'Redirected to %s but should have been %s' % \
                   (redirected_to, expected_redirect_url)
        finally:
            # revert name change or pkg creation
            pkg = model.Package.by_name(new_name)
            if pkg:
                rev = model.repo.new_revision()
                if pkg_name_to_edit:
                    pkg.name = pkg_name_to_edit
                else:
                    pkg.purge()
                model.repo.commit_and_remove()

class TestReadOnly(TestPackageForm, HtmlCheckMethods, PylonsTestCase):

    @classmethod
    def setup_class(cls):
        PylonsTestCase.setup_class()
        CreateTestData.create()

    @classmethod
    def teardown_class(cls):
        model.repo.rebuild_db()


    def test_read_nonexistentpackage(self):
        name = 'anonexistentpackage'
        offset = url_for(controller='package', action='read', id=name)
        res = self.app.get(offset, status=404)

    def test_read_internal_links(self):
        pkg_name = u'link-test',
        CreateTestData.create_arbitrary([
            {'name':pkg_name,
             'notes':'Decoy link here: decoy:decoy, real links here: dataset:pkg-1, ' \
                   'tag:tag_1 group:test-group-1 and a multi-word tag: tag:"multi word with punctuation."',
             }
            ])
        offset = url_for(controller='package', action='read', id=pkg_name)
        res = self.app.get(offset)
        def check_link(res, controller, id):
            id_in_uri = id.strip('"').replace(' ', '%20') # remove quotes and percent-encode spaces
            self.check_tag_and_data(res, 'a ', '%s/%s' % (controller, id_in_uri),
                                    '%s:%s' % (controller, id.replace('"', '&#34;')))
        check_link(res, 'dataset', 'pkg-1')
        check_link(res, 'tag', 'tag_1')
        check_link(res, 'tag', '"multi word with punctuation."')
        check_link(res, 'group', 'test-group-1')
        assert 'decoy</a>' not in res, res
        assert 'decoy"' not in res, res

    def test_read_plugin_hook(self):
        plugins.load('test_package_controller_plugin')
        plugin = plugins.get_plugin('test_package_controller_plugin')
        name = u'annakarenina'
        offset = url_for(controller='package', action='read', id=name)
        res = self.app.get(offset)

        assert plugin.calls['read'] == 1, plugin.calls
        assert plugin.calls['after_show'] == 1, plugin.calls
        plugins.unload('test_package_controller_plugin')

    def test_resource_list(self):
        # TODO restore this test. It doesn't make much sense with the
        # present resource list design.
        name = 'annakarenina'
        cache_url = 'http://thedatahub.org/test_cache_url.csv'
        # add a cache_url to the first resource in the package
        context = {'model': model, 'session': model.Session, 'user': 'testsysadmin'}
        data = {'id': 'annakarenina'}
        pkg = get.package_show(context, data)
        pkg['resources'][0]['cache_url'] = cache_url
        # FIXME need to pretend to be called by the api
        context['api_version'] = 3
        update.package_update(context, pkg)
        # check that the cache url is included on the dataset view page
        offset = url_for(controller='package', action='read', id=name)
        res = self.app.get(offset)
        #assert '[cached]'in res
        #assert cache_url in res


class TestReadAtRevision(FunctionalTestCase, HtmlCheckMethods):

    @classmethod
    def setup_class(cls):
        cls.before = datetime.datetime(2010, 1, 1)
        cls.date1 = datetime.datetime(2011, 1, 1)
        cls.date2 = datetime.datetime(2011, 1, 2)
        cls.date3 = datetime.datetime(2011, 1, 3)
        cls.today = datetime.datetime.now()
        cls.pkg_name = u'testpkg'

        # create dataset
        rev = model.repo.new_revision()
        rev.timestamp = cls.date1
        pkg = model.Package(name=cls.pkg_name, title=u'title1')
        model.Session.add(pkg)
        model.setup_default_user_roles(pkg)
        model.repo.commit_and_remove()

        # edit dataset
        rev = model.repo.new_revision()
        rev.timestamp = cls.date2
        pkg = model.Package.by_name(cls.pkg_name)
        pkg.title = u'title2'
        pkg.add_tag_by_name(u'tag 2')
        pkg.extras = {'key2': u'value2'}
        model.repo.commit_and_remove()

        # edit dataset again
        rev = model.repo.new_revision()
        rev.timestamp = cls.date3
        pkg = model.Package.by_name(cls.pkg_name)
        pkg.title = u'title3'
        pkg.add_tag_by_name(u'tag3.')
        pkg.extras['key2'] = u'value3'
        model.repo.commit_and_remove()

        cls.offset = url_for(controller='package',
                             action='read',
                             id=cls.pkg_name)
        pkg = model.Package.by_name(cls.pkg_name)
        cls.revision_ids = [rev[0].id for rev in pkg.all_related_revisions[::-1]]
                        # revision order is reversed to be chronological

    @classmethod
    def teardown_class(cls):
        model.repo.rebuild_db()

    def test_read_date_before_created(self):
        offset = self.offset + self.before.strftime('@%Y-%m-%d')
        res = self.app.get(offset, status=404)

    def test_read_date_invalid(self):
        res = self.app.get(self.offset + self.date3.strftime('@%Y-%m'),
                           status=400)
        res = self.app.get(self.offset + self.date3.strftime('@%Y'),
                           status=400)
        res = self.app.get(self.offset + self.date3.strftime('@%Y@%m'),
                           status=400)

    def test_read_bad_revision(self):
        # this revision doesn't exist in the db
        offset = self.offset + '@ccab6798-1f4b-4a22-bcf5-462703aa4594'
        res = self.app.get(offset, status=404)

class TestEdit(TestPackageForm):
    editpkg_name = u'editpkgtest'

    @classmethod
    def setup_class(self):
        CreateTestData.create()

        self._reset_data()

    def setup(self):
        if not self.res:
            self.res = self.app.get(self.offset,extra_environ=self.extra_environ_admin)
        model.Session.remove()

    @classmethod
    def _reset_data(self):
        model.Session.remove()
        model.repo.rebuild_db()
        CreateTestData.create()
        CreateTestData.create_arbitrary(
            {'name':self.editpkg_name,
             'url':u'editpkgurl.com',
             'tags':[u'mytesttag'],
             'resources':[{'url':u'url escape: & umlaut: \xfc quote: "',
                          'description':u'description escape: & umlaut: \xfc quote "',
                          }],
             'admins':[u'testadmin'],
             })

        self.editpkg = model.Package.by_name(self.editpkg_name)
        self.pkgid = self.editpkg.id
        self.offset = url_for(controller='package', action='edit', id=self.editpkg_name)

        self.editpkg = model.Package.by_name(self.editpkg_name)
        self.admin = model.User.by_name(u'testsysadmin')

        self.extra_environ_admin = {'REMOTE_USER': self.admin.name.encode('utf8')}
        self.extra_environ_russianfan = {'REMOTE_USER': 'russianfan'}
        self.res = None #get's refreshed by setup
        model.Session.remove()

    @classmethod
    def teardown_class(self):
        model.repo.rebuild_db()

    def test_edit_2_not_groups(self):
        # not allowed to edit groups for now
        prefix = 'Dataset-%s-' % self.pkgid
        fv = self.res.forms['dataset-edit']
        assert not fv.fields.has_key(prefix + 'groups')


    def test_redirect_after_edit_using_param(self):
        return_url = 'http://random.site.com/dataset/<NAME>?test=param'
        # It's useful to know that this url encodes to:
        # 'http%3A%2F%2Frandom.site.com%2Fdataset%2F%3CNAME%3E%3Ftest%3Dparam'
        expected_redirect = return_url
        self._check_redirect(return_url, expected_redirect,
                             pkg_name_to_edit=self.editpkg_name, extra_environ=self.extra_environ_admin)

    def test_redirect_after_edit_using_config(self):
        return_url = '' # redirect comes from test.ini setting
        expected_redirect = config['package_edit_return_url']
        self._check_redirect(return_url, expected_redirect,
                             pkg_name_to_edit=self.editpkg_name, extra_environ=self.extra_environ_admin)

<<<<<<< HEAD
=======
    def test_edit_all_fields(self):
        try:
            # Create new item
            rev = model.repo.new_revision()
            pkg_name = u'new_editpkgtest'
            pkg = model.Package(name=pkg_name)
            pkg.title = u'This is a Test Title'
            pkg.url = u'editpkgurl.com'
            pr1 = model.Resource(url=u'editpkgurl1',
                  format=u'plain text', description=u'Full text',
                  hash=u'123abc')
            pr2 = model.Resource(url=u'editpkgurl2',
                  format=u'plain text2', description=u'Full text2',
                  hash=u'456abc')
            pkg.resources_all.append(pr1)
            pkg.resources_all.append(pr2)
            pkg.notes= u'this is editpkg'
            pkg.version = u'2.2'
            t1 = model.Tag(name=u'one')
            t2 = model.Tag(name=u'two words')
            pkg.add_tags([t1, t2])
            pkg.state = model.State.DELETED
            pkg.license_id = u'other-open'
            extras = {'key1':'value1', 'key2':'value2', 'key3':'value3'}
            for key, value in extras.items():
                pkg.extras[unicode(key)] = unicode(value)
            for obj in [pkg, t1, t2, pr1, pr2]:
                model.Session.add(obj)
            model.repo.commit_and_remove()
            pkg = model.Package.by_name(pkg_name)
            model.setup_default_user_roles(pkg, [self.admin])
            model.repo.commit_and_remove()

            # Edit it
            offset = url_for(controller='package', action='edit', id=pkg.name)
            res = self.app.get(offset, status=200, extra_environ={'REMOTE_USER':'testsysadmin'})
            assert 'Edit - Datasets' in res, res

            # Check form is correctly filled
            pkg = model.Package.by_name(pkg_name)
            self.check_form_filled_correctly(res, pkg=pkg, log_message='')

            # Amend form
            name = u'test_name'
            title = u'Test Title'
            version = u'1.1'
            url = u'http://something.com/somewhere.zip'
            resources = ((u'http://something.com/somewhere-else.xml', u'xml', u'Best', u'hash1', 'alt'),
                         (u'http://something.com/somewhere-else2.xml', u'xml2', u'Best2', u'hash2', 'alt'),
                         )
            assert len(resources[0]) == 5
            notes = u'Very important'
            license_id = u'odc-by'
            state = model.State.ACTIVE
            tags = (u'tag1', u'tag2', u'tag 3')
            tags_txt = u','.join(tags)
            extra_changed = 'key1', self.value1 + ' CHANGED', False
            extra_new = 'newkey', 'newvalue', False
            log_message = 'This is a comment'
            assert not model.Package.by_name(name)
            fv = res.forms['dataset-edit']
            prefix = ''
            fv[prefix+'name'] = name
            fv[prefix+'title'] = title
            fv[prefix+'version'] = version
            fv[prefix+'url'] = url
            # TODO consider removing this test entirely, or hardcoding column names
            #for res_index, resource in enumerate(resources):
            #    for field_index, res_field in enumerate(model.Resource.get_columns()):
            #        fv[prefix+'resources__%s__%s' % (res_index, res_field)] = resource[field_index]
            fv[prefix+'notes'] = notes
            fv[prefix+'license_id'] = license_id
            fv[prefix+'tag_string'] = tags_txt
            fv[prefix+'state'] = state
            fv[prefix+'extras__0__value'] = extra_changed[1].encode('utf8')
            fv[prefix+'extras__3__key'] = extra_new[0].encode('utf8')
            fv[prefix+'extras__3__value'] = extra_new[1].encode('utf8')
            fv[prefix+'extras__2__deleted'] = True
            fv['log_message'] = log_message

            extras = (('key2', extras['key2'], False),
                       extra_changed,
                       extra_new,
                       ('key3', extras['key3'], True))

            res = fv.submit('save', extra_environ={'REMOTE_USER':'testsysadmin'})

            # Check dataset page
            assert not 'Error' in res, res

            # Check dataset object
            pkg = model.Package.by_name(name)
            assert pkg.name == name
            assert pkg.title == title
            assert pkg.version == version
            assert pkg.url == url
            # TODO consider removing this test entirely, or hardcoding column names
            #for res_index, resource in enumerate(resources):
            #    for field_index, res_field in enumerate(model.Resource.get_columns()):
            #        assert getattr(pkg.resources[res_index], res_field) == resource[field_index]
            assert pkg.notes == notes
            assert pkg.license.id == license_id
            saved_tagnames = [str(tag.name) for tag in pkg.get_tags()]
            saved_tagnames.sort()
            expected_tagnames = list(tags)
            expected_tagnames.sort()
            assert saved_tagnames == expected_tagnames
            assert pkg.state == state
            assert len(pkg.extras) == len([extra for extra in extras if not extra[-1]])
            for key, value, deleted in extras:
                if not deleted:
                    assert pkg.extras[key] == value

            # for some reason environ['REMOTE_ADDR'] is undefined
            rev = model.Revision.youngest(model.Session)
            assert rev.author == 'testsysadmin', rev.author
            assert rev.message == log_message
            # TODO: reinstate once fixed in code
            exp_log_message = u'Creating dataset %s' % name
            #assert rev.message == exp_log_message
        finally:
            self._reset_data()

    # NB: Cannot test resources now because it is all javascript!
##    def test_edit_invalid_resource(self):
##        try:
##            # Create new dataset
##            pkg_name = u'test_res'
##            CreateTestData.create_arbitrary({'name': pkg_name,
##                                             'resources': [{'url': '1.pdf'}]})

##            # Edit it
##            pkg = model.Package.by_name(pkg_name)
##            offset = url_for(controller='package', action='edit', id=pkg.name)
##            res = self.app.get(offset, status=200, extra_environ={'REMOTE_USER':'testadmin'})
##            assert 'Edit - Datasets' in res, res

##            pkg = model.Package.by_name(pkg_name)

##            # Amend form
##            fv = res.forms['dataset-edit']

##            fv['resources__0__size'] = 'abc'
##            res = fv.submit('save', extra_environ={'REMOTE_USER':'testadmin'})

##            # Check dataset page
##            assert 'Errors in form' in res, res
##            assert 'Package resource(s) invalid' in res, res
##            assert 'Resource 1' in res, res
##        finally:
##            self._reset_data()

    def test_edit_bad_log_message(self):
        fv = self.res.forms['dataset-edit']
        prefix = ''
        fv['log_message'] = u'Free enlargements: http://drugs.com/' # spam
        res = fv.submit('save', extra_environ=self.extra_environ_admin)
        assert 'Error' in res, res
        self.check_tag(res, '<form', 'has-errors')
        assert 'No links are allowed' in res, res

    def test_edit_bad_name(self):
        fv = self.res.forms['dataset-edit']
        prefix = ''
        fv[prefix + 'name'] = u'a' # invalid name
        res = fv.submit('save', extra_environ=self.extra_environ_admin)
        assert 'Error' in res, res
        assert 'Name must be at least 2 characters long' in res, res
        # Ensure there is an error at the top of the form and by the field
        self._assert_form_errors(res)

>>>>>>> 67edefda

    def test_edit_plugin_hook(self):
        # just the absolute basics
        try:
            plugins.load('test_package_controller_plugin')
            plugin = plugins.get_plugin('test_package_controller_plugin')
            res = self.app.get(self.offset, extra_environ=self.extra_environ_admin)
            new_name = u'new-name'
            new_title = u'New Title'
            fv = res.forms['dataset-edit']
            prefix = ''
            fv[prefix + 'name'] = new_name
            fv[prefix + 'title'] = new_title
            res = fv.submit('save', extra_environ=self.extra_environ_admin)
            # get redirected ...
            assert plugin.calls['edit'] == 1, plugin.calls
            plugins.unload('test_package_controller_plugin')
        finally:
            self._reset_data()

    def test_after_update_plugin_hook(self):
        # just the absolute basics
        try:
            plugins.load('test_package_controller_plugin')
            plugin = plugins.get_plugin('test_package_controller_plugin')
            res = self.app.get(self.offset, extra_environ=self.extra_environ_admin)
            new_name = u'new-name'
            new_title = u'New Title'
            fv = res.forms['dataset-edit']
            prefix = ''
            fv[prefix + 'name'] = new_name
            fv[prefix + 'title'] = new_title
            res = fv.submit('save', extra_environ=self.extra_environ_admin)
            # get redirected ...
            assert plugin.calls['after_update'] == 1, plugin.calls
            assert plugin.calls['after_create'] == 0, plugin.calls
            plugins.unload('test_package_controller_plugin')
        finally:
            self._reset_data()


    def test_edit_404(self):
        self.offset = url_for(controller='package', action='edit', id='random_name')
        self.res = self.app.get(self.offset, status=404)


    def test_edit_pkg_with_relationships(self):
        # 1786
        try:
            # add a relationship to a package
            pkg = model.Package.by_name(self.editpkg_name)
            anna = model.Package.by_name(u'annakarenina')
            model.repo.new_revision()
            pkg.add_relationship(u'depends_on', anna)
            model.repo.commit_and_remove()

            # check relationship before the test
            rels = model.Package.by_name(self.editpkg_name).get_relationships()
            assert_equal(str(rels), '[<*PackageRelationship editpkgtest depends_on annakarenina>]')

            # edit the package
            self.offset = url_for(controller='package', action='edit', id=self.editpkg_name)
            self.res = self.app.get(self.offset, extra_environ=self.extra_environ_admin)
            fv = self.res.forms['dataset-edit']
            fv['title'] = u'New Title'
            res = fv.submit('save')

            # check relationship still exists
            rels = model.Package.by_name(self.editpkg_name).get_relationships()
            assert_equal(str(rels), '[<*PackageRelationship editpkgtest depends_on annakarenina>]')

        finally:
            self._reset_data()


class TestDelete(TestPackageForm):

    pkg_names = []

    @classmethod
    def setup_class(self):
        model.repo.init_db()
        CreateTestData.create()
        CreateTestData.create_test_user()

        self.admin = model.User.by_name(u'testsysadmin')

        self.extra_environ_admin = {'REMOTE_USER': self.admin.name.encode('utf8')}
        self.extra_environ_tester = {'REMOTE_USER': 'tester'}

    @classmethod
    def teardown_class(self):
        self.purge_packages(self.pkg_names)
        model.repo.rebuild_db()

    def test_delete(self):
        plugins.load('test_package_controller_plugin')
        plugin = plugins.get_plugin('test_package_controller_plugin')

        offset = url_for(controller='package', action='delete',
                id='warandpeace')
        # Since organizations, any owned dataset can be edited/deleted by any
        # user
        self.app.post(offset, extra_environ=self.extra_environ_tester)

        self.app.post(offset, extra_environ=self.extra_environ_admin)

        assert model.Package.get('warandpeace').state == u'deleted'

        assert plugin.calls['delete'] == 2
        assert plugin.calls['after_delete'] == 2
        plugins.unload('test_package_controller_plugin')


class TestNew(TestPackageForm):
    pkg_names = []

    @classmethod
    def setup_class(self):
        model.repo.init_db()
        CreateTestData.create_test_user()
#        self.admin = model.User.by_name(u'russianfan')

#        self.extra_environ_admin = {'REMOTE_USER': self.admin.name.encode('utf8')}
        self.extra_environ_tester = {'REMOTE_USER': 'tester'}

    @classmethod
    def teardown_class(self):
        self.purge_packages(self.pkg_names)
        model.repo.rebuild_db()

    def test_new_plugin_hook(self):
        plugins.load('test_package_controller_plugin')
        plugin = plugins.get_plugin('test_package_controller_plugin')
        offset = url_for(controller='package', action='new')
        res = self.app.get(offset, extra_environ=self.extra_environ_tester)
        new_name = u'plugged'
        fv = res.forms['dataset-edit']
        prefix = ''
        fv[prefix + 'name'] = new_name
        res = fv.submit('save', extra_environ=self.extra_environ_tester)
        # get redirected ...
        assert plugin.calls['edit'] == 0, plugin.calls
        assert plugin.calls['create'] == 1, plugin.calls
        plugins.unload('test_package_controller_plugin')

    def test_after_create_plugin_hook(self):
        plugins.load('test_package_controller_plugin')
        plugin = plugins.get_plugin('test_package_controller_plugin')
        offset = url_for(controller='package', action='new')
        res = self.app.get(offset, extra_environ=self.extra_environ_tester)
        new_name = u'plugged2'
        fv = res.forms['dataset-edit']
        prefix = ''
        fv[prefix + 'name'] = new_name
        res = fv.submit('save', extra_environ=self.extra_environ_tester)
        # get redirected ...
        assert plugin.calls['after_update'] == 0, plugin.calls
        assert plugin.calls['after_create'] == 1, plugin.calls

        assert plugin.id_in_dict
        plugins.unload('test_package_controller_plugin')

    def test_new_indexerror(self):
        bad_solr_url = 'http://127.0.0.1/badsolrurl'
        solr_url = SolrSettings.get()[0]
        try:
            SolrSettings.init(bad_solr_url)
            new_package_name = u'new-package-missing-solr'

            offset = url_for(controller='package', action='new')
            res = self.app.get(offset, extra_environ=self.extra_environ_tester)
            fv = res.forms['dataset-edit']
            fv['name'] = new_package_name

            # this package shouldn't actually be created but
            # add it to the list to purge just in case
            self.pkg_names.append(new_package_name)

            res = fv.submit('save', status=500, extra_environ=self.extra_environ_tester)
            assert 'Unable to add package to search index' in res, res
        finally:
            SolrSettings.init(solr_url)

    def test_change_locale(self):
        offset = url_for(controller='package', action='new')
        res = self.app.get(offset, extra_environ=self.extra_environ_tester)

        res = self.app.get('/de/dataset/new', extra_environ=self.extra_environ_tester)
        try:
            assert 'Datensatz' in res.body, res.body
        finally:
            self.clear_language_setting()

class TestSearch(TestPackageForm):
    pkg_names = []

    @classmethod
    def setup_class(self):
        model.repo.init_db()

    @classmethod
    def teardown_class(self):
        self.purge_packages(self.pkg_names)
        model.repo.rebuild_db()

    def test_search_plugin_hooks(self):
        plugins.load('test_package_controller_plugin')
        plugin = plugins.get_plugin('test_package_controller_plugin')
        offset = url_for(controller='package', action='search')
        res = self.app.get(offset)
        # get redirected ...
        assert plugin.calls['before_search'] == 1, plugin.calls
        assert plugin.calls['after_search'] == 1, plugin.calls
        plugins.unload('test_package_controller_plugin')

class TestNewPreview(TestPackageBase):
    pkgname = u'testpkg'
    pkgtitle = u'mytesttitle'

    @classmethod
    def setup_class(self):
        pass
        model.repo.init_db()

    @classmethod
    def teardown_class(self):
        self.purge_packages([self.pkgname])
        model.repo.rebuild_db()

class TestNonActivePackages(TestPackageBase):

    @classmethod
    def setup_class(self):
        CreateTestData.create()
        self.non_active_name = u'test_nonactive'
        pkg = model.Package(name=self.non_active_name)
        model.repo.new_revision()
        model.Session.add(pkg)
        model.repo.commit_and_remove()

        pkg = model.Session.query(model.Package).filter_by(name=self.non_active_name).one()
        admin = model.User.by_name(u'joeadmin')
        model.setup_default_user_roles(pkg, [admin])
        model.repo.commit_and_remove()

        model.repo.new_revision()
        pkg = model.Session.query(model.Package).filter_by(name=self.non_active_name).one()
        pkg.delete() # becomes non active
        model.repo.commit_and_remove()


    @classmethod
    def teardown_class(self):
        model.repo.rebuild_db()

    def test_read(self):
        offset = url_for(controller='package', action='read', id=self.non_active_name)
        res = self.app.get(offset, status=[302, 401])


    def test_read_as_admin(self):
        offset = url_for(controller='package', action='read', id=self.non_active_name)
        res = self.app.get(offset, status=200, extra_environ={'REMOTE_USER':'testsysadmin'})


class TestRevisions(TestPackageBase):
    @classmethod
    def setup_class(cls):
        model.Session.remove()
        model.repo.init_db()
        cls.name = u'revisiontest1'

        # create pkg
        cls.notes = [u'Written by Puccini', u'Written by Rossini', u'Not written at all', u'Written again', u'Written off']
        rev = model.repo.new_revision()
        cls.pkg1 = model.Package(name=cls.name)
        cls.pkg1.notes = cls.notes[0]
        model.Session.add(cls.pkg1)
        model.setup_default_user_roles(cls.pkg1)
        model.repo.commit_and_remove()

        # edit pkg
        for i in range(5)[1:]:
            rev = model.repo.new_revision()
            pkg1 = model.Package.by_name(cls.name)
            pkg1.notes = cls.notes[i]
            model.repo.commit_and_remove()

        cls.pkg1 = model.Package.by_name(cls.name)
        cls.revision_ids = [rev[0].id for rev in cls.pkg1.all_related_revisions]
                           # revision ids are newest first
        cls.revision_timestamps = [rev[0].timestamp for rev in cls.pkg1.all_related_revisions]
        cls.offset = url_for(controller='package', action='history', id=cls.pkg1.name)

    @classmethod
    def teardown_class(cls):
        model.repo.rebuild_db()

    def test_2_atom_feed(self):
        offset = "%s?format=atom" % self.offset
        res = self.app.get(offset)
        assert '<feed' in res, res
        assert 'xmlns="http://www.w3.org/2005/Atom"' in res, res
        assert '</feed>' in res, res



class TestResourceListing(TestPackageBase):
    @classmethod
    def setup_class(cls):

        CreateTestData.create()
        cls.tester_user = model.User.by_name(u'tester')
        cls.extra_environ_admin = {'REMOTE_USER': 'testsysadmin'}
        cls.extra_environ_tester = {'REMOTE_USER': 'tester'}
        cls.extra_environ_someone_else = {'REMOTE_USER': 'someone_else'}

        tests.call_action_api(cls.app, 'organization_create',
                                        name='test_org_2',
                                        apikey=cls.tester_user.apikey)

        tests.call_action_api(cls.app, 'package_create',
                                        name='crimeandpunishment',
                                        owner_org='test_org_2',
                                        apikey=cls.tester_user.apikey)

    @classmethod
    def teardown_class(cls):
        model.repo.rebuild_db()

    def test_resource_listing_premissions_sysadmin(self):
        # sysadmin 200
         self.app.get('/dataset/resources/crimeandpunishment', extra_environ=self.extra_environ_admin, status=200)

    def test_resource_listing_premissions_auth_user(self):
        # auth user 200
         self.app.get('/dataset/resources/crimeandpunishment', extra_environ=self.extra_environ_tester, status=200)

    def test_resource_listing_premissions_non_auth_user(self):
        # non auth user 401
         self.app.get('/dataset/resources/crimeandpunishment', extra_environ=self.extra_environ_someone_else, status=[302,401])

    def test_resource_listing_premissions_not_logged_in(self):
        # not logged in 401
         self.app.get('/dataset/resources/crimeandpunishment', status=[302,401])
<|MERGE_RESOLUTION|>--- conflicted
+++ resolved
@@ -400,181 +400,6 @@
         self._check_redirect(return_url, expected_redirect,
                              pkg_name_to_edit=self.editpkg_name, extra_environ=self.extra_environ_admin)
 
-<<<<<<< HEAD
-=======
-    def test_edit_all_fields(self):
-        try:
-            # Create new item
-            rev = model.repo.new_revision()
-            pkg_name = u'new_editpkgtest'
-            pkg = model.Package(name=pkg_name)
-            pkg.title = u'This is a Test Title'
-            pkg.url = u'editpkgurl.com'
-            pr1 = model.Resource(url=u'editpkgurl1',
-                  format=u'plain text', description=u'Full text',
-                  hash=u'123abc')
-            pr2 = model.Resource(url=u'editpkgurl2',
-                  format=u'plain text2', description=u'Full text2',
-                  hash=u'456abc')
-            pkg.resources_all.append(pr1)
-            pkg.resources_all.append(pr2)
-            pkg.notes= u'this is editpkg'
-            pkg.version = u'2.2'
-            t1 = model.Tag(name=u'one')
-            t2 = model.Tag(name=u'two words')
-            pkg.add_tags([t1, t2])
-            pkg.state = model.State.DELETED
-            pkg.license_id = u'other-open'
-            extras = {'key1':'value1', 'key2':'value2', 'key3':'value3'}
-            for key, value in extras.items():
-                pkg.extras[unicode(key)] = unicode(value)
-            for obj in [pkg, t1, t2, pr1, pr2]:
-                model.Session.add(obj)
-            model.repo.commit_and_remove()
-            pkg = model.Package.by_name(pkg_name)
-            model.setup_default_user_roles(pkg, [self.admin])
-            model.repo.commit_and_remove()
-
-            # Edit it
-            offset = url_for(controller='package', action='edit', id=pkg.name)
-            res = self.app.get(offset, status=200, extra_environ={'REMOTE_USER':'testsysadmin'})
-            assert 'Edit - Datasets' in res, res
-
-            # Check form is correctly filled
-            pkg = model.Package.by_name(pkg_name)
-            self.check_form_filled_correctly(res, pkg=pkg, log_message='')
-
-            # Amend form
-            name = u'test_name'
-            title = u'Test Title'
-            version = u'1.1'
-            url = u'http://something.com/somewhere.zip'
-            resources = ((u'http://something.com/somewhere-else.xml', u'xml', u'Best', u'hash1', 'alt'),
-                         (u'http://something.com/somewhere-else2.xml', u'xml2', u'Best2', u'hash2', 'alt'),
-                         )
-            assert len(resources[0]) == 5
-            notes = u'Very important'
-            license_id = u'odc-by'
-            state = model.State.ACTIVE
-            tags = (u'tag1', u'tag2', u'tag 3')
-            tags_txt = u','.join(tags)
-            extra_changed = 'key1', self.value1 + ' CHANGED', False
-            extra_new = 'newkey', 'newvalue', False
-            log_message = 'This is a comment'
-            assert not model.Package.by_name(name)
-            fv = res.forms['dataset-edit']
-            prefix = ''
-            fv[prefix+'name'] = name
-            fv[prefix+'title'] = title
-            fv[prefix+'version'] = version
-            fv[prefix+'url'] = url
-            # TODO consider removing this test entirely, or hardcoding column names
-            #for res_index, resource in enumerate(resources):
-            #    for field_index, res_field in enumerate(model.Resource.get_columns()):
-            #        fv[prefix+'resources__%s__%s' % (res_index, res_field)] = resource[field_index]
-            fv[prefix+'notes'] = notes
-            fv[prefix+'license_id'] = license_id
-            fv[prefix+'tag_string'] = tags_txt
-            fv[prefix+'state'] = state
-            fv[prefix+'extras__0__value'] = extra_changed[1].encode('utf8')
-            fv[prefix+'extras__3__key'] = extra_new[0].encode('utf8')
-            fv[prefix+'extras__3__value'] = extra_new[1].encode('utf8')
-            fv[prefix+'extras__2__deleted'] = True
-            fv['log_message'] = log_message
-
-            extras = (('key2', extras['key2'], False),
-                       extra_changed,
-                       extra_new,
-                       ('key3', extras['key3'], True))
-
-            res = fv.submit('save', extra_environ={'REMOTE_USER':'testsysadmin'})
-
-            # Check dataset page
-            assert not 'Error' in res, res
-
-            # Check dataset object
-            pkg = model.Package.by_name(name)
-            assert pkg.name == name
-            assert pkg.title == title
-            assert pkg.version == version
-            assert pkg.url == url
-            # TODO consider removing this test entirely, or hardcoding column names
-            #for res_index, resource in enumerate(resources):
-            #    for field_index, res_field in enumerate(model.Resource.get_columns()):
-            #        assert getattr(pkg.resources[res_index], res_field) == resource[field_index]
-            assert pkg.notes == notes
-            assert pkg.license.id == license_id
-            saved_tagnames = [str(tag.name) for tag in pkg.get_tags()]
-            saved_tagnames.sort()
-            expected_tagnames = list(tags)
-            expected_tagnames.sort()
-            assert saved_tagnames == expected_tagnames
-            assert pkg.state == state
-            assert len(pkg.extras) == len([extra for extra in extras if not extra[-1]])
-            for key, value, deleted in extras:
-                if not deleted:
-                    assert pkg.extras[key] == value
-
-            # for some reason environ['REMOTE_ADDR'] is undefined
-            rev = model.Revision.youngest(model.Session)
-            assert rev.author == 'testsysadmin', rev.author
-            assert rev.message == log_message
-            # TODO: reinstate once fixed in code
-            exp_log_message = u'Creating dataset %s' % name
-            #assert rev.message == exp_log_message
-        finally:
-            self._reset_data()
-
-    # NB: Cannot test resources now because it is all javascript!
-##    def test_edit_invalid_resource(self):
-##        try:
-##            # Create new dataset
-##            pkg_name = u'test_res'
-##            CreateTestData.create_arbitrary({'name': pkg_name,
-##                                             'resources': [{'url': '1.pdf'}]})
-
-##            # Edit it
-##            pkg = model.Package.by_name(pkg_name)
-##            offset = url_for(controller='package', action='edit', id=pkg.name)
-##            res = self.app.get(offset, status=200, extra_environ={'REMOTE_USER':'testadmin'})
-##            assert 'Edit - Datasets' in res, res
-
-##            pkg = model.Package.by_name(pkg_name)
-
-##            # Amend form
-##            fv = res.forms['dataset-edit']
-
-##            fv['resources__0__size'] = 'abc'
-##            res = fv.submit('save', extra_environ={'REMOTE_USER':'testadmin'})
-
-##            # Check dataset page
-##            assert 'Errors in form' in res, res
-##            assert 'Package resource(s) invalid' in res, res
-##            assert 'Resource 1' in res, res
-##        finally:
-##            self._reset_data()
-
-    def test_edit_bad_log_message(self):
-        fv = self.res.forms['dataset-edit']
-        prefix = ''
-        fv['log_message'] = u'Free enlargements: http://drugs.com/' # spam
-        res = fv.submit('save', extra_environ=self.extra_environ_admin)
-        assert 'Error' in res, res
-        self.check_tag(res, '<form', 'has-errors')
-        assert 'No links are allowed' in res, res
-
-    def test_edit_bad_name(self):
-        fv = self.res.forms['dataset-edit']
-        prefix = ''
-        fv[prefix + 'name'] = u'a' # invalid name
-        res = fv.submit('save', extra_environ=self.extra_environ_admin)
-        assert 'Error' in res, res
-        assert 'Name must be at least 2 characters long' in res, res
-        # Ensure there is an error at the top of the form and by the field
-        self._assert_form_errors(res)
-
->>>>>>> 67edefda
-
     def test_edit_plugin_hook(self):
         # just the absolute basics
         try:
