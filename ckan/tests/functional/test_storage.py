--- conflicted
+++ resolved
@@ -10,11 +10,7 @@
     @classmethod
     def setup_class(cls):
         config = appconfig('config:test.ini', relative_to=conf_dir)
-<<<<<<< HEAD
-        config.local_conf['storage.directory'] = '/tmp/'
-=======
         config.local_conf['ckan.storage.directory'] = '/tmp/'
->>>>>>> 7bcadaf1
         wsgiapp = make_app(config.global_conf, **config.local_conf)
         cls.app = paste.fixture.TestApp(wsgiapp)
 
@@ -32,11 +28,7 @@
     @classmethod
     def setup_class(cls):
         config = appconfig('config:test.ini', relative_to=conf_dir)
-<<<<<<< HEAD
-        config.local_conf['storage.directory'] = '/tmp/'
-=======
         config.local_conf['ckan.storage.directory'] = '/tmp/'
->>>>>>> 7bcadaf1
         wsgiapp = make_app(config.global_conf, **config.local_conf)
         cls.app = paste.fixture.TestApp(wsgiapp)
         CreateTestData.create()
