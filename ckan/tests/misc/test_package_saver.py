from ckan.tests import *
import ckan.forms
import ckan.model as model
from ckan.lib.create_test_data import CreateTestData
from ckan.lib.package_saver import PackageSaver

class TestPreview(TestController):

    @classmethod
    def teardown_class(self):
        model.repo.rebuild_db()

    params = {
        u'name':u'name_after',
        u'title':u'title_after',
        u'url':u'testurl',
        u'resources':[[u'dlu1c', u'tf1c', u'', u''],
                      [u'dlu2c', u'tf2c', u'', u''],
                      ],
        u'notes':u'testnotes',
        u'version':u'testversion',
        u'tags':u'one three',
<<<<<<< HEAD
        u'license_id':u'agpl-v3',
=======
        u'license_id':u'gpl-3.0',
>>>>>>> e9413a47
        u'extras':{u'key1':u'value1', u'key3':u'value3'},
        }

    def test_new(self):
        fs = ckan.forms.get_fieldset(is_admin=False, basic=False,
                package_form='')
        data = ckan.forms.add_to_package_dict(
            ckan.forms.get_package_dict(fs=fs), self.params)
        fs = fs.bind(model.Package, data=data)
        pkg = PackageSaver()._preview_pkg(fs, '', '')

        self._check_preview_pkg(pkg, self.params)
        assert not model.Package.by_name(u'testname')

    def test_edit(self):
        CreateTestData.create_arbitrary(
            {u'name':u'name_before',
             u'title':u'title_before',
             u'url':u'testurl',
             u'resources':[{'url':'dlu1', 'format':'tf1'},
                           ],
             u'notes':u'testnotes',
             u'version':u'testversion',
             u'tags':['one', 'two'],
<<<<<<< HEAD
             u'license':'agpl-v3',
=======
             u'license':'gpl-3.0',
>>>>>>> e9413a47
             u'extras':{'key1':'value1', 'key2':'value2'},
             }
            )

        pkg = model.Package.by_name(u'name_before')
        fs = ckan.forms.get_fieldset(is_admin=False, basic=False,
                package_form='')
        data =  ckan.forms.add_to_package_dict(
                ckan.forms.get_package_dict(pkg=pkg, fs=fs), self.params,
                    pkg.id)
        fs = fs.bind(pkg, data=data)
        pkg2 = PackageSaver()._preview_pkg(fs, u'name_before', pkg.id)
        self._check_preview_pkg(pkg2, self.params)

        # Check nothing has changed in the model
        assert model.Package.by_name(u'name_before')
        assert not model.Package.by_name(u'name_after')
        assert not model.Tag.by_name(u'three')
        resources = model.Session.query(model.PackageResource).filter_by(url=u'dlu2c').first()
        assert resources is None, resources

    def _check_preview_pkg(self, pkg, params):
        for key, value in params.items():
            if key == u'license':
                assert pkg.license_id == value
                assert pkg.license.id == value
            elif key == u'license_id':
                assert pkg.license_id == value
                assert pkg.license.id == value
            elif key == u'tags':
                reqd_tags = value.split()
                assert len(pkg.tags) == len(reqd_tags)
                for tag in pkg.tags:
                    assert tag.name in reqd_tags
            elif key == u'resources':
                assert pkg.resources[0].url == value[0][0]
                assert pkg.resources[0].format == value[0][1]
                assert pkg.resources[1].url == value[1][0]
                assert pkg.resources[1].format == value[1][1]
            else:
                assert getattr(pkg, key) == value, \
                       'Package has "%s"="%s" when it should be %s' % \
                       (key, getattr(pkg, key), value)
        <|MERGE_RESOLUTION|>--- conflicted
+++ resolved
@@ -20,11 +20,7 @@
         u'notes':u'testnotes',
         u'version':u'testversion',
         u'tags':u'one three',
-<<<<<<< HEAD
-        u'license_id':u'agpl-v3',
-=======
         u'license_id':u'gpl-3.0',
->>>>>>> e9413a47
         u'extras':{u'key1':u'value1', u'key3':u'value3'},
         }
 
@@ -49,11 +45,7 @@
              u'notes':u'testnotes',
              u'version':u'testversion',
              u'tags':['one', 'two'],
-<<<<<<< HEAD
-             u'license':'agpl-v3',
-=======
              u'license':'gpl-3.0',
->>>>>>> e9413a47
              u'extras':{'key1':'value1', 'key2':'value2'},
              }
             )
