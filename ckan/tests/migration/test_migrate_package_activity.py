--- conflicted
+++ resolved
@@ -10,16 +10,11 @@
 
 import ckan.tests.factories as factories
 import ckan.tests.helpers as helpers
-<<<<<<< HEAD
-from ckan.migration.migrate_package_activity import (
-    migrate_dataset, wipe_activity_detail, PackageDictizeMonkeyPatch)
-from ckan.migration.revision_legacy_code import (
-    RevisionTableMappings, make_package_revision)
-=======
 from ckan.migration.migrate_package_activity import (migrate_dataset,
                                                      wipe_activity_detail,
                                                      PackageDictizeMonkeyPatch)
->>>>>>> f95316fb
+from ckan.migration.revision_legacy_code import (
+    RevisionTableMappings, make_package_revision)
 from ckan.model.activity import package_activity_list
 from ckan import model
 import ckan.logic
