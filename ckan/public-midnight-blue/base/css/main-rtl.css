--- conflicted
+++ resolved
@@ -3079,11 +3079,7 @@
   --bs-btn-disabled-border-color: #d43f3a;
 }
 
-<<<<<<< HEAD
-.btn-light {
-=======
 .btn-light, .btn-secondary {
->>>>>>> 14dc46d7
   --bs-btn-color: #000;
   --bs-btn-bg: #fff;
   --bs-btn-border-color: #fff;
@@ -11852,8 +11848,6 @@
 .bg-dust-red {
   background-color: #cf1322;
   color: #fff;
-<<<<<<< HEAD
-=======
 }
 
 .btn-light, .btn-secondary {
@@ -11862,7 +11856,6 @@
 .btn-light:hover, .btn-secondary:hover {
   background-color: #d0d5dd !important;
   border-color: #d0d5dd;
->>>>>>> 14dc46d7
 }
 
 .alert {
@@ -13646,8 +13639,6 @@
 .search-form .search-input-group input {
   padding-right: 45px;
 }
-<<<<<<< HEAD
-=======
 .search-form .search-input-group button {
   border: 0;
   border-radius: 0 3px 3px 0;
@@ -13665,7 +13656,6 @@
   cursor: pointer;
 }
 
->>>>>>> 14dc46d7
 .group-list {
   display: grid;
   grid-auto-flow: row;
@@ -14113,12 +14103,9 @@
   color: #fff;
   font-size: 60px;
   font-weight: 700;
-<<<<<<< HEAD
-=======
 }
 .homepage h2, .homepage .h2 {
   margin-bottom: 1rem;
->>>>>>> 14dc46d7
 }
 .homepage .module-search {
   color: #000;
@@ -14203,7 +14190,6 @@
   .homepage .module-search {
     margin-top: 0.5rem;
     align-items: normal;
-<<<<<<< HEAD
   }
   .homepage .module-search h2, .homepage .module-search .h2 {
     font-size: 36px;
@@ -14213,17 +14199,6 @@
     font-size: 16px;
     font-weight: 400;
   }
-=======
-  }
-  .homepage .module-search h2, .homepage .module-search .h2 {
-    font-size: 36px;
-    text-align: center;
-  }
-  .homepage .module-search h2 span, .homepage .module-search .h2 span {
-    font-size: 16px;
-    font-weight: 400;
-  }
->>>>>>> 14dc46d7
   .homepage .module-feeds .featured-groups {
     grid-template-columns: none;
   }
@@ -14982,20 +14957,12 @@
   background-color: #d0d5dd !important;
 }
 
-<<<<<<< HEAD
-.btn-light {
-=======
 .btn-light, .btn-secondary {
->>>>>>> 14dc46d7
   background-color: #f9fafb;
   color: #1d2939;
   border: #f9fafb solid 2px;
 }
-<<<<<<< HEAD
-.btn-light:hover {
-=======
 .btn-light:hover, .btn-secondary:hover {
->>>>>>> 14dc46d7
   background-color: #f2f4f7 !important;
   border: #f2f4f7 solid 2px;
 }
@@ -15039,11 +15006,7 @@
   }
 }
 @media (max-width: 767.98px) {
-<<<<<<< HEAD
-  .login-main .btn-light {
-=======
   .login-main .btn-light, .login-main .btn-secondary {
->>>>>>> 14dc46d7
     width: 100%;
     display: block !important;
   }
