h6, .h6, h5, .h5, h4, .h4, h3, .h3, h2, .h2, h1, .h1 {
    margin-top: 0;
    margin-bottom: 0.5rem;
    font-weight: $font-weight-semibold;
}

.bg-dust-red {
    background-color: $dust-red;
    color: $white;
<<<<<<< HEAD
=======
}

.btn-light, .btn-secondary {
    @extend .btn-light;
    border: $table-border-color solid 1px;
    &:hover {
        background-color: $gray-300 !important;
        border-color: $gray-300;
    }
>>>>>>> 14dc46d7
}

.alert {
    border: unset;
    border-left: map-get($map: $border-widths, $key: "4") solid;
}<|MERGE_RESOLUTION|>--- conflicted
+++ resolved
@@ -7,8 +7,6 @@
 .bg-dust-red {
     background-color: $dust-red;
     color: $white;
-<<<<<<< HEAD
-=======
 }
 
 .btn-light, .btn-secondary {
@@ -18,7 +16,6 @@
         background-color: $gray-300 !important;
         border-color: $gray-300;
     }
->>>>>>> 14dc46d7
 }
 
 .alert {
