--- conflicted
+++ resolved
@@ -71,14 +71,6 @@
         'datapusher=ckanext.datapusher.plugin:DatapusherPlugin',
         'test_tag_vocab_plugin = ckanext.test_tag_vocab_plugin:MockVocabTagsPlugin',
         'resource_proxy = ckanext.resourceproxy.plugin:ResourceProxy',
-<<<<<<< HEAD
-        'text_preview = ckanext.textpreview.plugin:TextPreview',
-        'pdf_preview = ckanext.pdfpreview.plugin:PdfPreview',
-        'recline_preview = ckanext.reclinepreview.plugin:ReclinePreview',
-        'recline_grid=ckanext.reclinepreview.plugin:ReclineGrid',
-        'recline_graph=ckanext.reclinepreview.plugin:ReclineGraph',
-        'recline_map=ckanext.reclinepreview.plugin:ReclineMap',
-=======
         'text_view = ckanext.textview.plugin:TextView',
         'pdf_view = ckanext.pdfview.plugin:PdfView',
         'recline_view = ckanext.reclineview.plugin:ReclineView',
@@ -94,7 +86,6 @@
         'recline_graph = ckanext.reclineview.plugin:ReclineGraphView',
         'recline_map = ckanext.reclineview.plugin:ReclineMapView',
         # End of deprecated previews
->>>>>>> 922af510
         'example_itemplatehelpers = ckanext.example_itemplatehelpers.plugin:ExampleITemplateHelpersPlugin',
         'example_idatasetform = ckanext.example_idatasetform.plugin:ExampleIDatasetFormPlugin',
         'example_idatasetform_v1 = ckanext.example_idatasetform.plugin_v1:ExampleIDatasetFormPlugin',
