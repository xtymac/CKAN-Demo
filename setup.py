try:
    from setuptools import setup, find_packages
except ImportError:
    from ez_setup import use_setuptools
    use_setuptools()
    from setuptools import setup, find_packages

from ckan import __version__, __description__, __long_description__, __license__

setup(
    name='ckan',
    version=__version__,
    author='Open Knowledge Foundation',
    author_email='info@okfn.org',
    license=__license__,
    url='http://ckan.org/',
    description=__description__,
    keywords='data packaging component tool server',
    long_description =__long_description__,
    install_requires=[
    ],
    extras_require = {
    },
    zip_safe=False,
    packages=find_packages(exclude=['ez_setup']),
    namespace_packages=['ckanext', 'ckanext.stats'],
    include_package_data=True,
    package_data={'ckan': [
        'i18n/*/LC_MESSAGES/*.mo',
        'migration/migrate.cfg',
        'migration/README',
        'migration/tests/test_dumps/*',
        'migration/versions/*',
    ]},
    message_extractors = {
        'ckan': [
            ('**.py', 'python', None),
            ('**.js', 'javascript', None),
            ('templates/importer/**', 'ignore', None),
            ('templates/**.html', 'ckan', None),
            ('templates_legacy/**.html', 'ckan', None),
            ('ckan/templates/home/language.js', 'genshi', {
                'template_class': 'genshi.template:TextTemplate'
            }),
            ('templates/**.txt', 'genshi', {
                'template_class': 'genshi.template:TextTemplate'
            }),
            ('templates_legacy/**.txt', 'genshi', {
                'template_class': 'genshi.template:TextTemplate'
            }),
            ('public/**', 'ignore', None),
        ],
        'ckanext': [
            ('**.py', 'python', None),
            ('**.html', 'ckan', None),
            ('multilingual/solr/*.txt', 'ignore', None),
            ('**.txt', 'genshi', {
                'template_class': 'genshi.template:TextTemplate'
            }),
        ]
    },
    entry_points="""
    [nose.plugins.0.10]
    main = ckan.ckan_nose_plugin:CkanNose

    [paste.app_factory]
    main = ckan.config.middleware:make_app

    [paste.app_install]
    main = pylons.util:PylonsInstaller

    [paste.paster_command]
    db = ckan.lib.cli:ManageDb
    create-test-data = ckan.lib.cli:CreateTestDataCommand
    sysadmin = ckan.lib.cli:Sysadmin
    user = ckan.lib.cli:UserCmd
    dataset = ckan.lib.cli:DatasetCmd
    search-index = ckan.lib.cli:SearchIndexCommand
    ratings = ckan.lib.cli:Ratings
    notify = ckan.lib.cli:Notification
    rights = ckan.lib.authztool:RightsCommand
    roles = ckan.lib.authztool:RolesCommand
    celeryd = ckan.lib.cli:Celery
    rdf-export = ckan.lib.cli:RDFExport
    tracking = ckan.lib.cli:Tracking
    plugin-info = ckan.lib.cli:PluginInfo
    profile = ckan.lib.cli:Profile
    color = ckan.lib.cli:CreateColorSchemeCommand
    check-po-files = ckan.i18n.check_po_files:CheckPoFiles
<<<<<<< HEAD
    trans = ckan.lib.cli:TranslationsCommand
=======
    datastore = ckanext.datastore.commands:SetupDatastoreCommand
>>>>>>> a88d0421

    [console_scripts]
    ckan-admin = bin.ckan_admin:Command

    [paste.paster_create_template]
    ckanext=ckan.pastertemplates:CkanextTemplate

    [ckan.forms]
    standard = ckan.forms.package:get_standard_fieldset
    package = ckan.forms.package:get_standard_fieldset
    group = ckan.forms.group:get_group_fieldset
    package_group = ckan.forms.group:get_package_group_fieldset

    [ckan.search]
    sql = ckan.lib.search.sql:SqlSearchBackend
    solr = ckan.lib.search.solr_backend:SolrSearchBackend

    [ckan.plugins]
    synchronous_search = ckan.lib.search:SynchronousSearchPlugin
    stats=ckanext.stats.plugin:StatsPlugin
    publisher_form=ckanext.publisher_form.forms:PublisherForm
    publisher_dataset_form=ckanext.publisher_form.forms:PublisherDatasetForm
    multilingual_dataset=ckanext.multilingual.plugin:MultilingualDataset
    multilingual_group=ckanext.multilingual.plugin:MultilingualGroup
    multilingual_tag=ckanext.multilingual.plugin:MultilingualTag
    organizations=ckanext.organizations.forms:OrganizationForm
    organizations_dataset=ckanext.organizations.forms:OrganizationDatasetForm
    datastore=ckanext.datastore.plugin:DatastorePlugin
    test_tag_vocab_plugin=ckanext.test_tag_vocab_plugin:MockVocabTagsPlugin

    [ckan.system_plugins]
    domain_object_mods = ckan.model.modification:DomainObjectModificationExtension

    [babel.extractors]
	    ckan = ckan.lib.extract:extract_ckan
    """,
    # setup.py test command needs a TestSuite so does not work with py.test
    # test_suite = 'nose.collector',
    # tests_require=[ 'py >= 0.8.0-alpha2' ]
)<|MERGE_RESOLUTION|>--- conflicted
+++ resolved
@@ -87,11 +87,8 @@
     profile = ckan.lib.cli:Profile
     color = ckan.lib.cli:CreateColorSchemeCommand
     check-po-files = ckan.i18n.check_po_files:CheckPoFiles
-<<<<<<< HEAD
     trans = ckan.lib.cli:TranslationsCommand
-=======
     datastore = ckanext.datastore.commands:SetupDatastoreCommand
->>>>>>> a88d0421
 
     [console_scripts]
     ckan-admin = bin.ckan_admin:Command
